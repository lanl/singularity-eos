--- conflicted
+++ resolved
@@ -299,33 +299,6 @@
   endif() #SINGULARITY_USE_KOKKOS_KERNELS
 endif() #SINGULARITY_BUILD_CLOSURE
 
-<<<<<<< HEAD
-=======
-# variant for prior C++17
-# type: soft submodule
-singularity_import_dependency(
-  PKG mpark_variant
-  TARGETS mpark_variant
-  SUBDIR ${PROJECT_SOURCE_DIR}/utils/variant
-)
-
-# ports-of-call
-# type: soft submodule
-singularity_import_dependency(
-  PKG ports-of-call
-  TARGETS ports-of-call::ports-of-call
-  SUBDIR ${PROJECT_SOURCE_DIR}/utils/ports-of-call
-)
-
-# spiner
-# type: soft submodule
-singularity_import_dependency(
-  PKG spiner
-  TARGETS spiner::spiner
-  SUBDIR ${PROJECT_SOURCE_DIR}/utils/spiner
-)
->>>>>>> 2ec8df2e
-
 # only use hdf5 if spiner
 
 if (SINGULARITY_USE_HDF5)
@@ -355,10 +328,6 @@
   list(APPEND SINGULARITY_PUBLIC_LIBS EOSPAC::eospac)
   list(APPEND SINGULARITY_PUBLIC_LIBS eospac-wrapper)
   list(APPEND SINGULARITY_DEPS_PKGS EOSPAC)
-<<<<<<< HEAD
-=======
-
->>>>>>> 2ec8df2e
   list(APPEND _subdirs2add eospac-wrapper)
 endif ()
 
