--- conflicted
+++ resolved
@@ -391,12 +391,7 @@
   target_include_directories(
     singularity-eos INTERFACE $<BUILD_INTERFACE:${CMAKE_CURRENT_BINARY_DIR}/fortran>
                               $<INSTALL_INTERFACE:include/singularity-eos/eos>)
-<<<<<<< HEAD
-else() # Needed because cmake improperly infers linker for header-only
-  set_target_properties(singularity-eos PROPERTIES LINKER_LANGUAGE CXX)
-=======
   set_target_properties(singularity-eos PROPERTIES Fortran_PREPROCESS ON)
->>>>>>> b08627a8
 endif() # SINGULARITY_USE_FORTRAN
 
 target_include_directories(
