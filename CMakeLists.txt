# ------------------------------------------------------------------------------#
# © 2021-2023. Triad National Security, LLC. All rights reserved.  This program
# was produced under U.S. Government contract 89233218CNA000001 for Los Alamos
# National Laboratory (LANL), which is operated by Triad National Security, LLC
# for the U.S.  Department of Energy/National Nuclear Security Administration.
# All rights in the program are reserved by Triad National Security, LLC, and
# the U.S. Department of Energy/National Nuclear Security Administration. The
# Government is granted for itself and others acting on its behalf a
# nonexclusive, paid-up, irrevocable worldwide license in this material to
# reproduce, prepare derivative works, distribute copies to the public, perform
# publicly and display publicly, and to permit others to do so.
# ------------------------------------------------------------------------------#

cmake_minimum_required(VERSION 3.19)

# Disable "in-source" builds
if("${CMAKE_SOURCE_DIR}" STREQUAL "${CMAKE_BINARY_DIR}")
  message(
    FATAL_ERROR
      "ERROR: Will not configure \"in-source\" builds. Create a seperate directory for building"
  )
endif()

# declare the project name
project(
  singularity-eos
  VERSION 1.8.0
  LANGUAGES NONE)

list(APPEND CMAKE_MODULE_PATH "${PROJECT_SOURCE_DIR}/cmake")

set(SINGULARITY_GOLDFILES_VERSION "goldfiles-1.8.0")
set(SINGULARITY_GOLDFILE_HASH
    249772f3314c4b6b9386aa08895280698ae905ef188f4383b819f28c1484603b)

# ------------------------------------------------------------------------------#
# Options
# ------------------------------------------------------------------------------#
include(CMakeDependentOption)

# dependcy options
option(SINGULARITY_USE_SPINER "Use spiner EOS" OFF)
cmake_dependent_option(
  SINGULARITY_USE_SPINER_WITH_HDF5 "Use HDF5 component of spiner" ON
  "SINGULARITY_USE_SPINER" OFF)

option(SINGULARITY_USE_FORTRAN "Enable fortran bindings" ON)
option(SINGULARITY_USE_KOKKOS "Use Kokkos for portability" OFF)
option(SINGULARITY_USE_EOSPAC "Enable eospac backend" OFF)

# TODO This should be dependent option (or fortran option)
option(SINGULARITY_BUILD_CLOSURE "Mixed Cell Closure" ON)

cmake_dependent_option(SINGULARITY_USE_CUDA "Use CUDA backend of Kokkos" OFF
                       "SINGULARITY_USE_KOKKOS" OFF)
cmake_dependent_option(
  SINGULARITY_USE_KOKKOSKERNELS "Use KokkosKernels for LA routines" ON
  "SINGULARITY_USE_KOKKOS;SINGULARITY_BUILD_CLOSURE" OFF)

# extra build options
option(SINGULARITY_BUILD_PYTHON "Compile Python bindings" OFF)
option(SINGULARITY_BUILD_EXAMPLES "Compile examples" OFF)
cmake_dependent_option(
  SINGULARITY_BUILD_SESAME2SPINER
  "Compile sesame2spiner"
  ON
  "SINGULARITY_USE_SPINER;SINGULARITY_USE_SPINER_WITH_HDF5;SINGULARITY_USE_EOSPAC"
  OFF)
cmake_dependent_option(
  SINGUALRITY_BUILD_STELLARCOLLAPSE2SPINER "Compile stellarcollapse2spiner" ON
  "SINGULARITY_USE_SPINER;SINGULARITY_USE_SPINER_WITH_HDF5" OFF)
cmake_dependent_option(
  SINGULARITY_USE_HELMHOLTZ "Include Helmholtz equation of state" OFF
  "SINGULARITY_USE_SPINER;SINGULARITY_USE_SPINER_WITH_HDF5" OFF)

# testing options
option(SINGULARITY_BUILD_TESTS "Compile tests" OFF)

cmake_dependent_option(
  SINGULARITY_TEST_SESAME "Test Sesame table readers" ON
  "SINGULARITY_BUILD_TESTS;SINGULARITY_BUILD_SESAME2SPINER" OFF)
cmake_dependent_option(
  SINGULARITY_TEST_STELLAR_COLLAPSE "Test stellar collapse table readers" ON
  "SINGULARITY_BUILD_TESTS;SINGUALRITY_BUILD_STELLARCOLLAPSE2SPINER" OFF)
cmake_dependent_option(SINGULARITY_TEST_PYTHON "Test the Python bindings" ON
                       "SINGULARITY_BUILD_TESTS;SINGULARITY_BUILD_PYTHON" OFF)
cmake_dependent_option(
  SINGULARITY_TEST_HELMHOLTZ "Test the Helmholtz equation of state" ON
  "SINGULARITY_BUILD_TESTS;SINGULARITY_USE_HELMHOLTZ" OFF)

# modify flags options
option(SINGULARITY_BETTER_DEBUG_FLAGS "Better debug flags for singularity" ON)
option(SINGULARITY_HIDE_MORE_WARNINGS "hide more warnings" OFF)

# toggle code options
option(SINGULARITY_USE_SINGLE_LOGS
       "Use single precision logs. Can harm accuracy." OFF)
option(SINGULARITY_USE_TRUE_LOG_GRIDDING
       "Use grids that conform to log spacing." OFF)
# TODO(JMM): Should this automatically be activated when true log gridding is
# off?
cmake_dependent_option(
  SINGULARITY_USE_HIGH_RISK_MATH
  "Use integer aliased logs, may not be portable" OFF
  "NOT SINGULARITY_USE_TRUE_LOG_GRIDDING" OFF)

# misc options
option(SINGULARITY_FORCE_SUBMODULE_MODE "Submodule mode" OFF)
# TODO This is an edge-case, but still used (e.g. github CI), but need to work
# out a way to do SUBMODULE_MODE (use submodules for upstream deps) but also do
# a proper install (FORCE_ disables the install/export stages). I may come back
# to this, but there isn't a lot of clamoring for this right now so could return
# to it in a later PR. something like
# cmake_dependent_option(SINGULARITY_SUBMODULE_MODE_INSTALL ...)

# TODO This should depend on using offloading (`SINGULARITY_USE_CUDA` &t) Also,
# patching in the source tree is messy, this should be done in the build dir
option(SINGULARITY_PATCH_MPARK_VARIANT
       "Apply GPU patch to mpark-variant submodule" ON)

# Plugins
set(SINGULARITY_PLUGINS "" CACHE STRING "List of paths to plugin directories")
set(SINGULARITY_VARIANT "singularity-eos/eos/default_variant.hpp" CACHE STRING
  "The include path for the file containing the definition of singularity::EOS.")

# ------------------------------------------------------------------------------#
# singularity-eos Library
# ------------------------------------------------------------------------------#

include(singularity-eos/mpark_variant)
include(singularity-eos/Eigen3)
include(singularity-eos/eospac)
include(singularity-eos/hdf5)
include(singularity-eos/kokkos)
include(singularity-eos/spiner)
include(singularity-eos/ports-of-call)

add_library(singularity-eos INTERFACE)
add_library(singularity-eos::singularity-eos ALIAS singularity-eos)

# interface target to collect runtime libraries
add_library(singularity-eos_Common INTERFACE)
add_library(singularity-eos::singularity-eos_Common ALIAS singularity-eos_Common)

add_library(singularity-eos_Interface INTERFACE)
add_library(singularity-eos::singularity-eos_Interface ALIAS singularity-eos_Interface)
target_link_libraries(singularity-eos_Interface INTERFACE singularity-eos_Common)
target_link_libraries(singularity-eos INTERFACE singularity-eos_Interface)

# ------------------------------------------------------------------------------#
# Compiler & language setup
# ------------------------------------------------------------------------------#

enable_language(CXX)
include(CMakeDetermineCXXCompiler)
enable_language(C)
include(CMakeDetermineCCompiler)
if(SINGULARITY_USE_FORTRAN)
  enable_language(Fortran)
  include(CMakeDetermineFortranCompiler)
endif()
if(SINGULARITY_USE_CUDA)
  enable_language(CUDA)
  #include(CMakeDetermineCUDACompiler)
endif()

include(GNUInstallDirs)

if(SINGULARITY_BUILD_PYTHON)
  # need position independent code for Python shared library
  set(CMAKE_POSITION_INDEPENDENT_CODE ON)
endif()

# require at least C++14, but allow newer versions to become a client requirement if
# explicitly set at build time (needed for building with newer Kokkos)
if(CMAKE_CXX_STANDARD)
  target_compile_features(singularity-eos_Interface INTERFACE cxx_std_${CMAKE_CXX_STANDARD})
else()
  target_compile_features(singularity-eos_Interface INTERFACE cxx_std_14)
endif()

# checks if this is our build, or we've been imported via `add_subdirectory` NB:
# this should make the `option(SINGULARITY_SUBMODULE_MODE ...)` unnecessary
if(CMAKE_PROJECT_NAME STREQUAL PROJECT_NAME)
<<<<<<< HEAD
  set(CMAKE_CXX_STANDARD 17)
  set(CMAKE_CXX_STANDARD_REQUIRED ON)
=======
>>>>>>> ee644112
  set(CMAKE_CXX_EXTENSIONS OFF)
else()
  message(
    STATUS
      "Detected that `singularity-eos` is a subproject, will configure build in submodule mode"
  )
  set(SINGULARITY_SUBMODULE_MODE ON)
endif()

if(SINGULARITY_FORCE_SUBMODULE_MODE)
  message(STATUS "Building as though project was a submodule.")
  set(SINGULARITY_SUBMODULE_MODE ON)
endif()

# Use to determine if Eigen is used or not
set(SINGULARITY_USE_EIGEN
    OFF
    CACHE BOOL "" FORCE)
if(SINGULARITY_BUILD_CLOSURE AND NOT SINGULARITY_USE_KOKKOSKERNELS)
  if(SINGULARITY_USE_CUDA)
    message(
      FATAL_ERROR
        "\"SINGULARITY_BUILD_CLOSURE=ON\" and \"SINGULARITY_USE_CUDA=ON\" requires \"SINGULARITY_USE_KOKKOSKERNELS=ON\""
    )
  endif()
  set(SINGULARITY_USE_EIGEN
      ON
      CACHE BOOL "" FORCE)
endif()

# ------------------------------------------------------------------------------#
# De-thaw some options
# ------------------------------------------------------------------------------#

# TODO: MAUNEYC place this in spiner resolution if (NOT SINGULARITY_USE_HDF5)
# message(WARNING "EOSPAC enabled without hdf5.") endif()

# ------------------------------------------------------------------------------#
# Process some options
# ------------------------------------------------------------------------------#

# if building in-tree as a subproject, disable standalone options
if(SINGULARITY_SUBMODULE_MODE)
  set(BUILD_TESTING
      OFF
      CACHE BOOL "" FORCE)
  set(CMAKE_FIND_USE_PACKAGE_REGISTRY
      OFF
      CACHE BOOL "" FORCE)
  set(CMAKE_FIND_USE_SYSTEM_PACKAGE_REGISTRY
      OFF
      CACHE BOOL "" FORCE)
  set(SINGULARITY_BETTER_DEBUG_FLAGS
      OFF
      CACHE BOOL "" FORCE)
  set(SINGULARITY_HIDE_MORE_WARNINGS
      ON
      CACHE BOOL "" FORCE)
endif()

# side-projects TODO: hdf5 again if(SINGULARITY_BUILD_EXAMPLES)
# add_subdirectory(example) endif()

# add subdirs
if(SINGULARITY_BUILD_PYTHON)
  add_subdirectory(python)
endif()

if(SINGULARITY_BUILD_SESAME2SPINER)
  add_subdirectory(sesame2spiner)
endif()

# defines
if(SINGULARITY_USE_SINGLE_LOGS)
  target_compile_definitions(singularity-eos_Interface INTERFACE SINGULARITY_USE_SINGLE_LOGS)
endif()
if(SINGULARITY_USE_HIGH_RISK_MATH)
  target_compile_definitions(singularity-eos_Interface
                             INTERFACE SINGULARITY_USE_HIGH_RISK_MATH)
endif()

if(SINGULARITY_TEST_SESAME)
  target_compile_definitions(singularity-eos_Interface INTERFACE SINGULARITY_TEST_SESAME)
endif()
if(SINGULARITY_BUILD_CLOSURE)
  target_compile_definitions(singularity-eos_Interface INTERFACE SINGULARITY_BUILD_CLOSURE)
endif()
if(SINGULARITY_USE_HELMHOLTZ)
  target_compile_definitions(singularity-eos_Interface INTERFACE SINGULARITY_USE_HELMHOLTZ)
endif()

# ------------------------------------------------------------------------------#
# Handle dependencies
# ------------------------------------------------------------------------------#

# There are two modes for building: 1.) Submodule mode this mode is for projects
# where singularity-eos, and it's dependencies, are present in the source tree.
# This mode is only appropriate for projects that have been designed around
# using git submodules for dependency management. Submodule mode disables all
# export/install steps. 2.) Standalone mode this mode will build and install
# singularity-eos as as a complete software package for the intended platform.
# In standalone mode, all dependencies are expected to be found with
# `find_package`, and an error will be produced if the packages required for
# building are not located outside of the source directory, except for explicit
# cases.

if(SINGULARITY_USE_SPINER_WITH_HDF5)
  singularity_enable_hdf5(singularity-eos_Common)
endif()

if(SINGULARITY_USE_EOSPAC)
  # NB This will add the `eospac-wrapper` directory.
  singularity_enable_eospac(singularity-eos_Common)
endif()

if(SINGULARITY_SUBMODULE_MODE)
  # add all submodules
  message(STATUS "singularity-eos configuring in submodule mode.")
  singularity_import_mpark_variant()
  singularity_import_ports_of_call()
  if(SINGULARITY_USE_SPINER)
    singularity_import_spiner()
  endif()
  if(SINGULARITY_USE_KOKKOS)
    singularity_import_kokkos()
    if(SINGULARITY_USE_KOKKOSKERNELS)
      singularity_import_kokkoskernels()
    endif()
  endif()

  if(SINGULARITY_USE_EIGEN)
    singularity_import_eigen()
  endif()
else()
  # use system packages
  singularity_find_mpark_variant()
  singularity_find_ports_of_call()
  if(SINGULARITY_USE_SPINER)
    singularity_find_spiner()
  endif()

  if(SINGULARITY_USE_KOKKOS)
    singularity_find_kokkos()
    if(SINGULARITY_USE_KOKKOSKERNELS)
      singularity_find_kokkoskernels()
    endif()
  endif()
  if(SINGULARITY_USE_EIGEN)
    singularity_find_eigen()
  endif()

endif()

singularity_enable_mpark_variant(singularity-eos_Interface)
singularity_enable_ports_of_call(singularity-eos_Interface)

if(SINGULARITY_USE_SPINER)
  singularity_enable_spiner(singularity-eos_Interface)
  # if(SINGULARITY_USE_SPINER_WITH_HDF5)
  # singularity_enable_hdf5(singularity-eos_Interface) endif()
endif()

if(SINGULARITY_USE_KOKKOS)
  singularity_enable_kokkos(singularity-eos_Interface)
  if(SINGULARITY_USE_KOKKOSKERNELS)
    singularity_enable_kokkoskernels(singularity-eos_Interface)
  endif()
endif()
if(SINGULARITY_USE_EIGEN)
  singularity_enable_eigen(singularity-eos_Interface)
endif()

# ----------------------------------------------------------------------------#
# Optional dependencies
# ----------------------------------------------------------------------------#

# need this for consistant Catch2 up/downstream.

if(SINGULARITY_BUILD_TESTS)
  if(NOT TARGET Catch2::Catch2)
    find_package(Catch2 QUIET)
  endif()

  if(NOT Catch2_FOUND)
    message(STATUS "Fetching Catch2 as needed")
    # idiomatic FetchContent
    include(FetchContent)
    FetchContent_Declare(
      Catch2
      GIT_REPOSITORY https://github.com/catchorg/Catch2.git
      # or later is fine too
      GIT_TAG v3.0.1)
    FetchContent_MakeAvailable(Catch2)
    list(APPEND CMAKE_MODULE_PATH ${Catch2_SOURCE_DIR}/contrib)
  endif()
endif()

# ------------------------------------------------------------------------------#
# Plugin infrastructure
# ------------------------------------------------------------------------------#
include(cmake/plugins.cmake)
set(PLUGIN_BUILD_ROOT "${CMAKE_CURRENT_BINARY_DIR}/plugins")

# ------------------------------------------------------------------------------#
# singularity-eos library
# ------------------------------------------------------------------------------#

# Here we populate `EOS_HEADERS/EOS_SRCS` NOTE: these include path
# prefixes of subdirectories on files (e.g. eos/eos.hpp) see
# singularity-eos/CMakeLists.txt
add_subdirectory(singularity-eos)

foreach(_plugin ${SINGULARITY_PLUGINS})
  message(STATUS "Adding plugin ${_plugin}...")
  get_filename_component(BINDIR_LOC ${_plugin} NAME)
  add_subdirectory(${_plugin} ${PLUGIN_BUILD_ROOT}/${BINDIR_LOC})
endforeach()

# TODO(JMM): Kind of nice to have?
get_property(eos_headers GLOBAL PROPERTY EOS_HEADERS)
target_sources(singularity-eos_Interface PRIVATE ${eos_headers})
message(VERBOSE "EOS Headers:\n\t${eos_headers}")

if(SINGULARITY_BUILD_CLOSURE)
  get_property(eos_srcs GLOBAL PROPERTY EOS_SRCS)

  if(eos_srcs)
    add_library(singularity-eos_Library)
    set_target_properties(singularity-eos_Library PROPERTIES OUTPUT_NAME singularity-eos)
    add_library(singularity-eos::singularity-eos_Library ALIAS singularity-eos_Library)
    target_link_libraries(singularity-eos_Library INTERFACE singularity-eos_Common)
    target_link_libraries(singularity-eos INTERFACE singularity-eos_Library)
    target_sources(singularity-eos_Library PRIVATE ${eos_srcs})
    message(VERBOSE "EOS Library Sources:\n\t${eos_srcs}")
  endif()
endif()

if(TARGET singularity-eos_Library AND SINGULARITY_USE_FORTRAN)
  # Turn on preprocessor for fortran files
  set_target_properties(singularity-eos_Library PROPERTIES Fortran_PREPROCESS ON)
  # make sure .mods are placed in build path, and installed along with includes
  set_target_properties(singularity-eos_Library PROPERTIES Fortran_MODULE_DIRECTORY
                                                   ${CMAKE_CURRENT_BINARY_DIR}/fortran)
  target_include_directories(
    singularity-eos_Library INTERFACE $<BUILD_INTERFACE:${CMAKE_CURRENT_BINARY_DIR}/fortran>
                              $<INSTALL_INTERFACE:include/singularity-eos/eos>)
endif() # SINGULARITY_USE_FORTRAN

target_include_directories(singularity-eos_Interface INTERFACE
  $<BUILD_INTERFACE:${CMAKE_CURRENT_SOURCE_DIR}>
  $<BUILD_INTERFACE:${CMAKE_BINARY_DIR}/generated>
  $<INSTALL_INTERFACE:include>
)

get_property(plugin_include_paths GLOBAL PROPERTY PLUGIN_INCLUDE_PATHS)
foreach(path ${plugin_include_paths})
  target_include_directories(singularity-eos_Interface INTERFACE $<BUILD_INTERFACE:${path}>)
endforeach()

# plug in collected includes/libs/definitions

target_include_directories(
  singularity-eos_Interface
  PUBLIC ${SINGULARITY_PUBLIC_INCS}
  PRIVATE ${SINGULARITY_PRIVATE_INCS})

target_link_libraries(
  singularity-eos_Interface
  PUBLIC ${SINGULARITY_PUBLIC_LIBS}
  PRIVATE ${SINGULARITY_PRIVATE_LIBS})

target_compile_definitions(
  singularity-eos_Interface
  PUBLIC ${SINGULARITY_PUBLIC_DEFINES}
  PRIVATE ${SINGULARITY_PRIVATE_DEFINES})

# ------------------------------------------------------------------------------#
# build flags
# ------------------------------------------------------------------------------#

set(with_cxx "$<COMPILE_LANGUAGE:CXX>")
set(with_xlcxx "$<COMPILE_LANG_AND_ID:CXX,XL>")
set(build_debug "$<CONFIG:Debug>")
set(build_release "$<CONFIG:Release>")
set(with_cuda "$<BOOL:${SINGULARITY_USE_CUDA}>")
set(with_warnings "$<NOT:$<BOOL:${SINGULARITY_HIDE_MORE_WARNINGS}>>")
set(with_better_flags "$<BOOL:${SINGULARITY_BETTER_DEBUG_FLAGS}>")

set(xlfix "$<${with_xlcxx}:-std=c++1y;-qxflag=disable__cplusplusOverride>")

target_compile_options(
  singularity-eos_Interface
  INTERFACE $<${with_cuda}:
         $<${with_cxx}:
         --expt-relaxed-constexpr
         $<${with_warnings}:
         -Xcudafe;--diag_suppress=esa_on_defaulted_function_ignored
         > # with_warnings
         $<${build_debug}:
         $<${with_better_flags}:
         -G;-lineinfo
         > # better_flags
         > # debug
         > # cxx
         $<${build_release}:
         -use_fast_math
         > # release
         > # cuda
)

if(TARGET singularity-eos_Library)
  target_compile_options(singularity-eos_Library PRIVATE ${xlfix})
  target_link_options(singularity-eos_Library PRIVATE ${xlfix})

  # target_link_libraries(singularity-eos_Library PRIVATE singularity-eos_Interface)
  #
  # Can not use PRIVATE, since it would add singularity-eos_Interface as LINK_ONLY
  # in the singularity-eos_Library export
  #
  # CMake 3.26 gives us $<BUILD_LOCAL_INTERFACE:...>, for now we need to do this workaround
  if(CMAKE_VERSION VERSION_LESS "3.26.0")
    target_link_options(singularity-eos_Library PRIVATE $<TARGET_PROPERTY:singularity-eos_Interface,INTERFACE_LINK_OPTIONS>)
    target_include_directories(singularity-eos_Library PRIVATE $<TARGET_PROPERTY:singularity-eos_Interface,INTERFACE_INCLUDE_DIRECTORIES>)
    target_compile_options(singularity-eos_Library PRIVATE $<TARGET_PROPERTY:singularity-eos_Interface,INTERFACE_COMPILE_OPTIONS>)
    target_compile_definitions(singularity-eos_Library PRIVATE $<TARGET_PROPERTY:singularity-eos_Interface,INTERFACE_COMPILE_DEFINITIONS>)
    target_sources(singularity-eos_Library PRIVATE $<TARGET_PROPERTY:singularity-eos_Interface,INTERFACE_SOURCES>)
  else()
    target_link_libraries(singularity-eos_Library PRIVATE $<BUILD_LOCAL_INTERFACE:singularity-eos_Interface>)
  endif()
endif()

# ----------------------------------------------------------------------------#
# Export/install
# ----------------------------------------------------------------------------#

# if in submod mode, assume `add_subdirectory` has been done and do not generate
# export files or install anything
if(NOT SINGULARITY_SUBMODULE_MODE)
  include(cmake/install.cmake)
endif()

# ----------------------------------------------------------------------------#
# Testing
# ----------------------------------------------------------------------------#

if(SINGULARITY_BUILD_TESTS)
  enable_testing()
  add_subdirectory(test)
endif()

# ----------------------------------------------------------------------------#
# Misc.
# ----------------------------------------------------------------------------#

# clang format
include(cmake/Format.cmake)<|MERGE_RESOLUTION|>--- conflicted
+++ resolved
@@ -182,11 +182,6 @@
 # checks if this is our build, or we've been imported via `add_subdirectory` NB:
 # this should make the `option(SINGULARITY_SUBMODULE_MODE ...)` unnecessary
 if(CMAKE_PROJECT_NAME STREQUAL PROJECT_NAME)
-<<<<<<< HEAD
-  set(CMAKE_CXX_STANDARD 17)
-  set(CMAKE_CXX_STANDARD_REQUIRED ON)
-=======
->>>>>>> ee644112
   set(CMAKE_CXX_EXTENSIONS OFF)
 else()
   message(
