//======================================================================
// sesame2spiner tool for converting eospac to spiner
// Author: Jonah Miller (jonahm@lanl.gov)
// © 2021. Triad National Security, LLC. All rights reserved.  This
// program was produced under U.S. Government contract 89233218CNA000001
// for Los Alamos National Laboratory (LANL), which is operated by Triad
// National Security, LLC for the U.S.  Department of Energy/National
// Nuclear Security Administration. All rights in the program are
// reserved by Triad National Security, LLC, and the U.S. Department of
// Energy/National Nuclear Security Administration. The Government is
// granted for itself and others acting on its behalf a nonexclusive,
// paid-up, irrevocable worldwide license in this material to reproduce,
// prepare derivative works, distribute copies to the public, perform
// publicly and display publicly, and to permit others to do so.
//======================================================================

#ifndef _SESAME2SPINER_IO_EOSPAC_HPP_
#define _SESAME2SPINER_IO_EOSPAC_HPP_

#include <cmath>
#include <iostream>
#include <limits>
#include <string>
#include <vector>

#include <eos_Interface.h> // eospac API

#ifndef SPINER_USE_HDF
#error "HDF5 must be enabled"
#endif

#include <fast-math/logs.hpp>
#include <spiner/databox.hpp>
#include <spiner/interpolation.hpp>
#include <spiner/ports-of-call/portability.hpp>

#include <eospac-wrapper/eospac_wrapper.hpp>

using Spiner::DataBox;
using Spiner::RegularGrid1D;
<<<<<<< HEAD
using EospacWrapper::Verbosity;
=======

inline Real densityToSesame(const Real CodeTemp) { return CodeTemp; }
inline Real densityFromSesame(const Real sesTemp) { return sesTemp; }
inline Real temperatureToSesame(const Real CodeTemp) { return CodeTemp; }
inline Real temperatureFromSesame(const Real SesTemp) { return SesTemp; }
inline Real pressureFromSesame(const Real SesPress) { return 1e10 * SesPress; }
inline Real pressureToSesame(const Real CodePress) { return 1e-10 * CodePress; }
inline Real sieToSesame(const Real CodeSie) { return 1e-10 * CodeSie; }
inline Real sieFromSesame(const Real SesSie) { return 1e10 * SesSie; }
inline Real cvFromSesame(const Real SesCv) { return 1e10 * SesCv; }
inline Real bulkModulusFromSesame(const Real SesBmod) { return 1e10 * SesBmod; }
inline Real getBulkModulus(const Real rho, const Real P, const Real DPDR_T,
                           const Real DPDE_R, const Real DEDR_T) {
  return rho * DPDR_T + DPDE_R * ((P / rho) - rho * DEDR_T);
}

enum class Verbosity { Quiet, Verbose, Debug };
>>>>>>> 6a3fe45e

// For logarithmic interpolation, quantities may be negative.
// If they are, use offset to ensure negative values make sense.
class Bounds {
 public:
  Bounds() {}

  Bounds(Real min, Real max, int N, Real offset)
      : grid(RegularGrid1D(min, max, N)), offset(offset) {}

  Bounds(Real min, Real max, int N, bool convertToLog = false, Real shrinkRange = 0,
         Real anchor_point = std::numeric_limits<Real>::signaling_NaN())
      : offset(0) {
    if (convertToLog) {
      // Log scales can't handle negative numbers or exactly zero. To
      // deal with that, we offset.
      constexpr Real epsilon = std::numeric_limits<float>::epsilon();
      const Real min_offset = 10 * std::abs(epsilon);
      // 1.1 so that the y-intercept isn't identically zero
      // when min < 0.
      // min_offset to handle the case where min=0
      if (min <= 0) offset = 1.1 * std::abs(min) + min_offset;

      min += offset;
      max += offset;

      min = std::log10(std::abs(min));
      max = std::log10(std::abs(max));
      Real delta = max - min;
      min += 0.5 * shrinkRange * delta;
      max -= 0.5 * shrinkRange * delta;

      if (!(std::isnan(anchor_point))) {
        anchor_point += offset;
        anchor_point = std::log10(std::abs(anchor_point));
      }
    }

    if (!(std::isnan(anchor_point))) {
      if (min < anchor_point && anchor_point < max) {
        Real dxguess = (max - min) / ((Real)N - 1);
        int Nmax = static_cast<int>((max - min) / dxguess);
        int Nanchor = static_cast<int>((anchor_point - min) / dxguess);
        Real dx = (anchor_point - min) / static_cast<Real>(Nanchor + 1);
        max = dx * (Nmax) + min;
        N += 1;
      }
    }

    grid = RegularGrid1D(min, max, N);
  }

  inline Real log2lin(Real xl) const { return pow(10., xl) - offset; }
  inline Real i2lin(int i) const { return log2lin(grid.x(i)); }

  friend std::ostream &operator<<(std::ostream &os, const Bounds &b) {
    os << "Bounds: [" << b.grid.min() << ", " << b.grid.max() << "]"
       << " + " << b.offset << ", "
       << "[N,dx] = [" << b.grid.nPoints() << ", " << b.grid.dx() << "]"
       << "\n";
    return os;
  }

 public:
  RegularGrid1D grid;
  Real offset;
};

<<<<<<< HEAD
void eosDataOfRhoSie(int matid,
                     const Bounds& lRhoBounds,
                     const Bounds& leBounds,
                     DataBox& P,
                     DataBox& T,
                     DataBox& bMods,
                     DataBox& dPdRho,
                     DataBox& dPdE,
                     DataBox& dTdRho,
                     DataBox& dTdE,
                     DataBox& dEdRho,
                     DataBox& mask,
                     Verbosity eospacWarn = Verbosity::Quiet
                     );

void eosDataOfRhoT(int matid,
                   const Bounds& lRhoBounds,
                   const Bounds& lTBounds,
                   DataBox& Ps,
                   DataBox& sies,
                   DataBox& bMods,
                   DataBox& dPdRho,
                   DataBox& dPdE,
                   DataBox& dTdRho,
                   DataBox& dTdE,
                   DataBox& dEdRho,
                   DataBox& dEdT,
                   DataBox& mask,
                   Verbosity eospacWarn = Verbosity::Quiet
                   );

void eosColdCurves(int matid,
                   const Bounds& lRhoBounds,
                   DataBox& Ps,
                   DataBox& sies,
                   DataBox& dPdRho,
                   DataBox& dEdRho,
                   DataBox& bMod,
                   DataBox& mask,
                   Verbosity eospacWarn = Verbosity::Quiet
                   );

void eosColdCurveMask(int matid,
                      const Bounds& lRhoBounds,
                      const int numSie,
                      const DataBox& sieColdCurve,
                      DataBox& mask,
                      Verbosity eospacWarn = Verbosity::Quiet
                      );

void makeInterpPoints(std::vector<EOS_REAL>& v, const Bounds& b);
=======
class SesameMetadata {
 public:
  int matid;
  Real exchangeCoefficient;
  Real meanAtomicMass;
  Real meanAtomicNumber;
  Real solidBulkModulus;
  Real normalDensity;
  Real rhoMin, rhoMax;
  Real TMin, TMax;
  Real sieMin, sieMax;
  Real rhoConversionFactor;
  Real TConversionFactor;
  Real sieConversionFactor;
  int numRho, numT;
  std::string comments;
  std::string name;
  friend std::ostream &operator<<(std::ostream &os, const SesameMetadata &m) {
    os << "MATID: " << m.matid << "\n"
       << "\tname: " << m.name << "\n"
       << "\texchange coefficient  = " << m.exchangeCoefficient << "\n"
       << "\tmean atomic mass      = " << m.meanAtomicMass << "\n"
       << "\tsolid bulk modulus    = " << m.solidBulkModulus << "\n"
       << "\tnormal density        = " << m.normalDensity << "\n"
       << "\t[rho min, rho max]    = "
       << "[" << m.rhoMin << ", " << m.rhoMax << "]"
       << "\n"
       << "\t[T min, T max]        = "
       << "[" << m.TMin << ", " << m.TMax << "]"
       << "\n"
       << "\t[sie min, sie max]    = "
       << "[" << m.sieMin << ", " << m.sieMax << "]"
       << "\n"
       << "\tnum rho               = " << m.numRho << "\n"
       << "\tnum T                 = " << m.numT << "\n"
       << "\tComments:\n"
       << m.comments << "\n";
    return os;
  }
};

void eosGetMetadata(int matid, SesameMetadata &metadata,
                    Verbosity eospacWarn = Verbosity::Quiet);

void eosDataOfRhoSie(int matid, const Bounds &lRhoBounds, const Bounds &leBounds,
                     DataBox &P, DataBox &T, DataBox &bMods, DataBox &dPdRho,
                     DataBox &dPdE, DataBox &dTdRho, DataBox &dTdE, DataBox &dEdRho,
                     DataBox &mask, Verbosity eospacWarn = Verbosity::Quiet);

void eosDataOfRhoT(int matid, const Bounds &lRhoBounds, const Bounds &lTBounds,
                   DataBox &Ps, DataBox &sies, DataBox &bMods, DataBox &dPdRho,
                   DataBox &dPdE, DataBox &dTdRho, DataBox &dTdE, DataBox &dEdRho,
                   DataBox &dEdT, DataBox &mask, Verbosity eospacWarn = Verbosity::Quiet);

void eosColdCurves(int matid, const Bounds &lRhoBounds, DataBox &Ps, DataBox &sies,
                   DataBox &dPdRho, DataBox &dEdRho, DataBox &bMod, DataBox &mask,
                   Verbosity eospacWarn = Verbosity::Quiet);

void eosColdCurveMask(int matid, const Bounds &lRhoBounds, const int numSie,
                      const DataBox &sieColdCurve, DataBox &mask,
                      Verbosity eospacWarn = Verbosity::Quiet);

EOS_INTEGER eosSafeLoad(int ntables, int matid, EOS_INTEGER tableType[],
                        EOS_INTEGER tableHandle[], Verbosity eospacWarn);
EOS_INTEGER eosSafeLoad(int ntables, int matid, EOS_INTEGER tableType[],
                        EOS_INTEGER tableHandle[],
                        const std::vector<std::string> &table_names,
                        Verbosity eospacWarn);

// output is boolean mask. 1 for no errors. 0 for errors.
bool eosSafeInterpolate(EOS_INTEGER *table, EOS_INTEGER nxypairs, EOS_REAL xVals[],
                        EOS_REAL yVals[], EOS_REAL var[], EOS_REAL dx[], EOS_REAL dy[],
                        const char tablename[], Verbosity eospacWarn);

void eosSafeTableInfo(EOS_INTEGER *table, EOS_INTEGER numInfoItems,
                      EOS_INTEGER infoItems[], EOS_REAL infoVals[], Verbosity eospacWarn);

void eosSafeTableCmnts(EOS_INTEGER *table, EOS_CHAR *comments, Verbosity eospacWarn);

void eosCheckError(EOS_INTEGER errorCode, const std::string &name, Verbosity eospacWarn);
std::string eosErrorString(EOS_INTEGER errorCode);
void eosSafeDestroy(int ntables, EOS_INTEGER tableHandles[], Verbosity eospacWarn);

void makeInterpPoints(std::vector<EOS_REAL> &v, const Bounds &b);
std::string getName(std::string comment);
>>>>>>> 6a3fe45e

#endif // _SESAME2SPINER_IO_EOSPAC_HPP_<|MERGE_RESOLUTION|>--- conflicted
+++ resolved
@@ -36,29 +36,9 @@
 
 #include <eospac-wrapper/eospac_wrapper.hpp>
 
+using EospacWrapper::Verbosity;
 using Spiner::DataBox;
 using Spiner::RegularGrid1D;
-<<<<<<< HEAD
-using EospacWrapper::Verbosity;
-=======
-
-inline Real densityToSesame(const Real CodeTemp) { return CodeTemp; }
-inline Real densityFromSesame(const Real sesTemp) { return sesTemp; }
-inline Real temperatureToSesame(const Real CodeTemp) { return CodeTemp; }
-inline Real temperatureFromSesame(const Real SesTemp) { return SesTemp; }
-inline Real pressureFromSesame(const Real SesPress) { return 1e10 * SesPress; }
-inline Real pressureToSesame(const Real CodePress) { return 1e-10 * CodePress; }
-inline Real sieToSesame(const Real CodeSie) { return 1e-10 * CodeSie; }
-inline Real sieFromSesame(const Real SesSie) { return 1e10 * SesSie; }
-inline Real cvFromSesame(const Real SesCv) { return 1e10 * SesCv; }
-inline Real bulkModulusFromSesame(const Real SesBmod) { return 1e10 * SesBmod; }
-inline Real getBulkModulus(const Real rho, const Real P, const Real DPDR_T,
-                           const Real DPDE_R, const Real DEDR_T) {
-  return rho * DPDR_T + DPDE_R * ((P / rho) - rho * DEDR_T);
-}
-
-enum class Verbosity { Quiet, Verbose, Debug };
->>>>>>> 6a3fe45e
 
 // For logarithmic interpolation, quantities may be negative.
 // If they are, use offset to ensure negative values make sense.
@@ -127,103 +107,6 @@
   Real offset;
 };
 
-<<<<<<< HEAD
-void eosDataOfRhoSie(int matid,
-                     const Bounds& lRhoBounds,
-                     const Bounds& leBounds,
-                     DataBox& P,
-                     DataBox& T,
-                     DataBox& bMods,
-                     DataBox& dPdRho,
-                     DataBox& dPdE,
-                     DataBox& dTdRho,
-                     DataBox& dTdE,
-                     DataBox& dEdRho,
-                     DataBox& mask,
-                     Verbosity eospacWarn = Verbosity::Quiet
-                     );
-
-void eosDataOfRhoT(int matid,
-                   const Bounds& lRhoBounds,
-                   const Bounds& lTBounds,
-                   DataBox& Ps,
-                   DataBox& sies,
-                   DataBox& bMods,
-                   DataBox& dPdRho,
-                   DataBox& dPdE,
-                   DataBox& dTdRho,
-                   DataBox& dTdE,
-                   DataBox& dEdRho,
-                   DataBox& dEdT,
-                   DataBox& mask,
-                   Verbosity eospacWarn = Verbosity::Quiet
-                   );
-
-void eosColdCurves(int matid,
-                   const Bounds& lRhoBounds,
-                   DataBox& Ps,
-                   DataBox& sies,
-                   DataBox& dPdRho,
-                   DataBox& dEdRho,
-                   DataBox& bMod,
-                   DataBox& mask,
-                   Verbosity eospacWarn = Verbosity::Quiet
-                   );
-
-void eosColdCurveMask(int matid,
-                      const Bounds& lRhoBounds,
-                      const int numSie,
-                      const DataBox& sieColdCurve,
-                      DataBox& mask,
-                      Verbosity eospacWarn = Verbosity::Quiet
-                      );
-
-void makeInterpPoints(std::vector<EOS_REAL>& v, const Bounds& b);
-=======
-class SesameMetadata {
- public:
-  int matid;
-  Real exchangeCoefficient;
-  Real meanAtomicMass;
-  Real meanAtomicNumber;
-  Real solidBulkModulus;
-  Real normalDensity;
-  Real rhoMin, rhoMax;
-  Real TMin, TMax;
-  Real sieMin, sieMax;
-  Real rhoConversionFactor;
-  Real TConversionFactor;
-  Real sieConversionFactor;
-  int numRho, numT;
-  std::string comments;
-  std::string name;
-  friend std::ostream &operator<<(std::ostream &os, const SesameMetadata &m) {
-    os << "MATID: " << m.matid << "\n"
-       << "\tname: " << m.name << "\n"
-       << "\texchange coefficient  = " << m.exchangeCoefficient << "\n"
-       << "\tmean atomic mass      = " << m.meanAtomicMass << "\n"
-       << "\tsolid bulk modulus    = " << m.solidBulkModulus << "\n"
-       << "\tnormal density        = " << m.normalDensity << "\n"
-       << "\t[rho min, rho max]    = "
-       << "[" << m.rhoMin << ", " << m.rhoMax << "]"
-       << "\n"
-       << "\t[T min, T max]        = "
-       << "[" << m.TMin << ", " << m.TMax << "]"
-       << "\n"
-       << "\t[sie min, sie max]    = "
-       << "[" << m.sieMin << ", " << m.sieMax << "]"
-       << "\n"
-       << "\tnum rho               = " << m.numRho << "\n"
-       << "\tnum T                 = " << m.numT << "\n"
-       << "\tComments:\n"
-       << m.comments << "\n";
-    return os;
-  }
-};
-
-void eosGetMetadata(int matid, SesameMetadata &metadata,
-                    Verbosity eospacWarn = Verbosity::Quiet);
-
 void eosDataOfRhoSie(int matid, const Bounds &lRhoBounds, const Bounds &leBounds,
                      DataBox &P, DataBox &T, DataBox &bMods, DataBox &dPdRho,
                      DataBox &dPdE, DataBox &dTdRho, DataBox &dTdE, DataBox &dEdRho,
@@ -242,29 +125,6 @@
                       const DataBox &sieColdCurve, DataBox &mask,
                       Verbosity eospacWarn = Verbosity::Quiet);
 
-EOS_INTEGER eosSafeLoad(int ntables, int matid, EOS_INTEGER tableType[],
-                        EOS_INTEGER tableHandle[], Verbosity eospacWarn);
-EOS_INTEGER eosSafeLoad(int ntables, int matid, EOS_INTEGER tableType[],
-                        EOS_INTEGER tableHandle[],
-                        const std::vector<std::string> &table_names,
-                        Verbosity eospacWarn);
-
-// output is boolean mask. 1 for no errors. 0 for errors.
-bool eosSafeInterpolate(EOS_INTEGER *table, EOS_INTEGER nxypairs, EOS_REAL xVals[],
-                        EOS_REAL yVals[], EOS_REAL var[], EOS_REAL dx[], EOS_REAL dy[],
-                        const char tablename[], Verbosity eospacWarn);
-
-void eosSafeTableInfo(EOS_INTEGER *table, EOS_INTEGER numInfoItems,
-                      EOS_INTEGER infoItems[], EOS_REAL infoVals[], Verbosity eospacWarn);
-
-void eosSafeTableCmnts(EOS_INTEGER *table, EOS_CHAR *comments, Verbosity eospacWarn);
-
-void eosCheckError(EOS_INTEGER errorCode, const std::string &name, Verbosity eospacWarn);
-std::string eosErrorString(EOS_INTEGER errorCode);
-void eosSafeDestroy(int ntables, EOS_INTEGER tableHandles[], Verbosity eospacWarn);
-
 void makeInterpPoints(std::vector<EOS_REAL> &v, const Bounds &b);
-std::string getName(std::string comment);
->>>>>>> 6a3fe45e
 
 #endif // _SESAME2SPINER_IO_EOSPAC_HPP_