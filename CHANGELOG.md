# Changelog

## Current develop

### Added (new features/APIs/variables/...)
<<<<<<< HEAD
- [[PR459]](https://github.com/lanl/singularity-eos/pull/459) Add electron and ion tables to EOSPAC and SpinerEOS backends
=======
- [[PR453]](https://github.com/lanl/singularity-eos/pull/453) A PT space PTE solver
>>>>>>> 65dcfcde
- [[PR444]](https://github.com/lanl/singularity-eos/pull/444) Add Z split modifier and electron ideal gas EOS

### Fixed (Repair bugs, etc)
- [[PR449]](https://github.com/lanl/singularity-eos/pull/449) Ensure that DensityEnergyFromPressureTemperature works for all equations of state and is properly tested
- [[PR439]](https://github.com/lanl/singularity-eos/pull/439) Add mean atomic mass and number to EOS API
- [[PR437]](https://github.com/lanl/singularity-eos/pull/437) Fix segfault on HIP, clean up warnings, add strict sanitizer test

### Changed (changing behavior/API/variables/...)

### Infrastructure (changes irrelevant to downstream codes)

### Removed (removing behavior/API/varaibles/...)


## Release 1.9.1
Date: 11/7/2024

Release is in preparation for JOSS publication.

### Added (new features/APIs/variables/...)
- [[PR416]](https://github.com/lanl/singularity-eos/pull/416) Gibbs free energy
- [[PR361]](https://github.com/lanl/singularity-eos/pull/361) Added tests for PTEsolver and added a strawman kinetic phase transition framework
- [[PR410]](https://github.com/lanl/singularity-eos/pull/410) Enable serialization and de-serialization
- [[PR330]](https://github.com/lanl/singularity-eos/pull/330) Piecewise grids for Spiner EOS.

### Fixed (Repair bugs, etc)
- [[PR434]](https://github.com/lanl/singularity-eos/pull/434) Fix failure of eospac to build on HIP and segfaults with Evalaute
- [[PR424]](https://github.com/lanl/singularity-eos/pull/424) Fix for variant patch: point to correct patch file
- [[PR420]](https://github.com/lanl/singularity-eos/pull/420) Fix broken test_get_sg_eos
- [[PR417]](https://github.com/lanl/singularity-eos/pull/417) Bugs in shared memory related to eospac resolved
- [[PR330]](https://github.com/lanl/singularity-eos/pull/330) Includes a fix for extrapolation of specific internal energy in SpinerEOS.
- [[PR401]](https://github.com/lanl/singularity-eos/pull/401) Fix for internal energy scaling in PTE closure
- [[PR403]](https://github.com/lanl/singularity-eos/pull/403) Fix Gruneisen EOS DensityEnergyFromPressureTemperature function

### Changed (changing behavior/API/variables/...)
- [[PR407]](https://github.com/lanl/singularity-eos/pull/407) Update C++ standard to C++17

### Infrastructure (changes irrelevant to downstream codes)
- [[PR402]](https://github.com/lanl/singularity-eos/pull/402) Added stiff gas to python interface

### Removed (removing behavior/API/varaibles/...)

## Release 1.9.0
Date: 7/29/2024

### Added (new features/APIs/variables/...)
- [[PR377]](https://github.com/lanl/singularity-eos/pull/377) Moved much of the variant creating machinery and initialization machinery into separate header files. This is useful for downstream codes that use custom variants and helps with producing plugins.
- [[PR292]](https://github.com/lanl/singularity-eos/pull/292) Added Carnahan-Starling EoS
- [[PR#362]](https://github.com/lanl/singularity-eos/pull/362) Add lambda to thermalqs
- [[PR#339]](https://github.com/lanl/singularity-eos/pull/339) Added COMPONENTS to singularity-eos CMake install, allowing to select a minimal subset needed e.g. for Fortran bindings only
- [[PR#336]](https://github.com/lanl/singularity-eos/pull/336) Included code and documentation for a full, temperature consistent, Mie-Gruneisen EOS based on a pressure power law expansion in eta = 1-V/V0. PowerMG.
- [[PR334]](https://github.com/lanl/singularity-eos/pull/334) Include plugins infrastructure
- [[PR331]](https://github.com/lanl/singularity-eos/pull/331) Included code and documentation for a full, temperature consistent, Mie-Gruneisen EOS based on a linear Us-up relation. MGUsup.
- [[PR326]](https://github.com/lanl/singularity-eos/pull/326) Document how to do a release
- [[PR#357]](https://github.com/lanl/singularity-eos/pull/357) Added support for C++17 (e.g., needed when using newer Kokkos).
- [[PR#382]](https://github.com/lanl/singularity-eos/pull/382) Added debug checks to the `get_sg_eos()` interface to ensure sane values are returned

### Fixed (Repair bugs, etc)
- [[PR380]](https://github.com/lanl/singularity-eos/pull/380) Set material internal energy to 0 if not participating in the pte solve to make sure potentially uninitialized data is set.
- [[PR370]](https://github.com/lanl/singularity-eos/pull/370) Fix bulk modulus calculation in spiner EOS
- [[PR343]](https://github.com/lanl/singularity-eos/pull/343) Add chemical potentials to stellar collapse gold files
- [[PR342]](https://github.com/lanl/singularity-eos/pull/342) Fix missing using statement in stellar collapse root finding routines
- [[PR341]](https://github.com/lanl/singularity-eos/pull/341) Short-circuit HDF5 machinery when cray-wrappers used in-tree
- [[PR340]](https://github.com/lanl/singularity-eos/pull/335) Fix in-tree builds with plugin infrastructure
- [[PR335]](https://github.com/lanl/singularity-eos/pull/335) Fix missing hermite.hpp in CMake install required for Helmholtz EOS
- [[PR356]](https://github.com/lanl/singularity-eos/pull/356) Guard against FPEs in the PTE solver
- [[PR356]](https://github.com/lanl/singularity-eos/pull/356) Update CMake for proper Kokkos linking in Fortran interface
- [[PR373]](https://github.com/lanl/singularity-eos/pull/373) Initialize cache in `get_sg_eos*` functions
- [[PR374]](https://github.com/lanl/singularity-eos/pull/374) Make the Davis EOS more numerically robust
- [[PR383]](https://github.com/lanl/singularity-eos/pull/383) Fix bug in step scaling for PTE solver

### Changed (changing behavior/API/variables/...)
- [[PR363]](https://github.com/lanl/singularity-eos/pull/363) Template lambda values for scalar calls
- [[PR372]](https://github.com/lanl/singularity-eos/pull/372) Removed E0 from Davis Products EOS in favor of using the shifted EOS modifier. CHANGES API!
- [[PR#382]](https://github.com/lanl/singularity-eos/pull/382) Changed `get_sg_eos()` API to allow optionally specifying the mass fraction cutoff for materials to participate in the PTE solver

### Infrastructure (changes irrelevant to downstream codes)
- [[PR329]](https://github.com/lanl/singularity-eos/pull/329) Move vinet tests into analytic test suite
- [[PR328]](https://github.com/lanl/singularity-eos/pull/328) Move to catch2 v3

### Removed (removing behavior/API/varaibles/...)

## Release 1.8.0
Date: 11/28/2023

### Fixed (Repair bugs, etc)
- [[PR278]](https://github.com/lanl/singularity-eos/pull/278) Fixed EOSPAC unit conversion errors for scalar lookups
- [[PR316]](https://github.com/lanl/singularity-eos/pull/316) removed `fmax-errors=3` from `singularity-eos` compile flags
- [[PR296]](https://github.com/lanl/singularity-eos/pull/296) changed `CMAKE_SOURCE_DIR` to `PROJECT_SOURCE_DIR` to fix downstream submodule build
- [[PR291]](https://github.com/lanl/singularity-eos/pull/291) package.py updates to reflect new CMake options
- [[PR290]](https://github.com/lanl/singularity-eos/pull/290) Added target guards on export config
- [[PR288]](https://github.com/lanl/singularity-eos/pull/288) Don't build tests that depend on spiner when spiner is disabled
- [[PR287]](https://github.com/lanl/singularity-eos/pull/287) Fix testing logic with new HDF5 options
- [[PR282]](https://github.com/lanl/singularity-eos/pull/282) Fix missing deep copy in sap polynomial tests
- [[PR281]](https://github.com/lanl/singularity-eos/pull/281) Pin spiner in spackage to a specific, tested version
- [[PR267]](https://github.com/lanl/singularity-eos/pull/267) Add missing eosSafeDestroy call in EOSPAC::Finalize
- [[PR263]](https://github.com/lanl/singularity-eos/pull/263) Fix stellar collapse mass fraction interpolation
- [[PR258]](https://github.com/lanl/singularity-eos/pull/258) Fix EOSPAC vector performance and add warnings when slower version gets selected.
- [[PR243]](https://github.com/lanl/singularity-eos/pull/243) Remove undefined behavior caused by diagnostic variables. Also fixed some compiler warnings.
- [[PR239]](https://github.com/lanl/singularity-eos/pull/239#issuecomment-1473166925) Add JQuery to dependencies for docs to repair build
- [[PR238]](https://github.com/lanl/singularity-eos/pull/238) Fixed broken examples
- [[PR228]](https://github.com/lanl/singularity-eos/pull/228) added untracked header files in cmake
- [[PR215]](https://github.com/lanl/singularity-eos/pull/215) and [[PR216]](https://github.com/lanl/singularity-eos/pull/216) fix duplicate definition of EPS and fix CI
- [[PR232]](https://github.com/lanl/singularity-eos/pull/228) Fixed uninitialized cmake path variables
- [[PR308]](https://github.com/lanl/singularity-eos/pull/308) spack builds +fortran now compile via correct blocking out of interfaces via preprocessor ifdef

### Added (new features/APIs/variables/...)
- [[PR338]](https://github.com/lanl/singularity-eos/pull/338) added chemical potentials from EoS
- [[PR269]](https://github.com/lanl/singularity-eos/pull/269) Add SAP Polynomial EoS
- [[PR278]](https://github.com/lanl/singularity-eos/pull/278) Added EOSPAC option functionality in class constructor
- [[PR278]](https://github.com/lanl/singularity-eos/pull/278) Added a new function for returning the minimum energy as a function of density for an EOS (only EOSPAC at the moment)
- [[PR278]](https://github.com/lanl/singularity-eos/pull/278) Added a new Fortran API for simple pressure and bulk moduli lookups
- [[PR306]](https://github.com/lanl/singularity-eos/pull/306) Added generic Evaluate method
- [[PR304]](https://github.com/lanl/singularity-eos/pull/304) added a Newton-Raphson root find for use with the Helmholtz EoS
- [[PR265]](https://github.com/lanl/singularity-eos/pull/265) Add missing UnitSystem modifier combinations to variant and EOSPAC
- [[PR279]](https://github.com/lanl/singularity-eos/pull/279) added noble-abel EoS
- [[PR274]](https://github.com/lanl/singularity-eos/pull/274) added a stiffened gas EoS
- [[PR264]](https://github.com/lanl/singularity-eos/pull/274) added a Helmholtz EoS
- [[PR254]](https://github.com/lanl/singularity-eos/pull/254) added ability to peel off modifiers as needed
- [[PR250]](https://github.com/lanl/singularity-eos/pull/250) added mass fraction output to stellar collapse eos
- [[PR226]](https://github.com/lanl/singularity-eos/pull/226) added entropy interpolation to stellar collapse eos
- [[PR202]](https://github.com/lanl/singularity-eos/pull/202) added the Vinet analytical EOS wth test cases and documentation.
- [[PR226]](https://github.com/lanl/singularity-eos/pull/226) added entropy interpolation to stellar collapse eos
- [[PR209]](https://github.com/lanl/singularity-eos/pull/209) added more documentation around how to contribute to the project and also what a contributor can expect from the core team
- [[PR214]](https://github.com/lanl/singularity-eos/pull/214) added documentation about adding a new EOS
- [[PR228]](https://github.com/lanl/singularity-eos/pull/228) and [[PR229]](https://github.com/lanl/singularity-eos/pull/229) added untracked header files in cmake
- [[PR233]](https://github.com/lanl/singularity-eos/pull/233) Added entropy infrastructure to singularity. Add entropy for the ideal gas and modifiers while throwing an error for EOS where entropy is not implemented yet
- [[PR177]](https://github.com/lanl/singularity-eos/pull/177) added EOSPAC vector functions

### Changed (changing behavior/API/variables/...)
- [[PR311]](https://github.com/lanl/singularity-eos/pull/311) Refactor EOSBuilder for flexibility and extensibility
- [[PR310]](https://github.com/lanl/singularity-eos/pull/310) Speed up and clean up tests
- [[PR295]](https://github.com/lanl/singularity-eos/pull/295) Add fast logs to singularity-eos
- [[PR246]](https://github.com/lanl/singularity-eos/pull/246) Update CMake with upstream changes
- [[PR223]](https://github.com/lanl/singularity-eos/pull/223) Update ports-of-call and add portable error handling
- [[PR234]](https://github.com/lanl/singularity-eos/pull/234) update ports-of-call to correct for undefined behavior in error handling
- [[PR219]](https://github.com/lanl/singularity-eos/pull/219) Removed static analysis from re-git pipeline
- [[PR233]](https://github.com/lanl/singularity-eos/pull/233) Exposed entropy for the EOS type (now required for future EOS)
- [[PR308]](https://github.com/lanl/singularity-eos/pull/308) Fortran initialization interface functions no longer require modifier arrays, they are optional parameters.

### Infrastructure (changes irrelevant to downstream codes)
- [[PR190]](https://github.com/lanl/singularity-eos/pull/190) update CI on re-git
- [[PR245]](https://github.com/lanl/singularity-eos/pull/245) Separating get_sg_eos to other files. Build/compilation improvements, warning fixes/suppression.
- [[PR308]](https://github.com/lanl/singularity-eos/pull/308) Added a fortran test.

### Removed (removing behavior/API/varaibles/...)
- [[PR293]](https://github.com/lanl/singularity-eos/pull/293) Removing PTofRE function. This will no longer be callable downstream.

## Release 1.7.0
Date: 12/14/2022

### Fixed (Repair bugs, etc)

### Added (new features/APIs/variables/...)
- [[PR209]](https://github.com/lanl/singularity-eos/pull/209) added more documentation around how to contribute to the project and also what a contributor can expect from the core team

### Changed (changing behavior/API/variables/...)
- [[PR192]](https://github.com/lanl/singularity-eos/pull/192) remove h5py and start using gold files

### Fixed (not changing behavior/API/variables/...)
- [[PR198]](https://github.com/lanl/singularity-eos/pull/198) Use a more robust HDF5 handling that eliminates some edge breaks
- [[PR181]](https://github.com/lanl/singularity-eos/pull/181) change from manual dependecy handling to using hdf5 interface targets

### Infrastructure (changes irrelevant to downstream codes)
- [[PR206]](https://github.com/lanl/singularity-eos/pull/206) add another way to build sphinx docs

### Removed (removing behavior/API/varaibles/...)

## Release 1.6.2
Date: 10/12/2022

### Fixed (Repair bugs, etc)
- [[PR183]](https://github.com/lanl/singularity-eos/pull/183) fortify cmake export config to always have interface targets of dependencies that need them
- [[PR174]](https://github.com/lanl/singularity-eos/pull/174) fix build configuration when closures are disabled
- [[PR157]](https://github.com/lanl/singularity-eos/pull/157) fix root finders in Gruneisen, Davis, and JWL
- [[PR151]](https://github.com/lanl/singularity-eos/pull/151) fix module install

### Added (new features/APIs/variables/...)
- [[PR175]](https://github.com/lanl/singularity-eos/pull/175) document some builds
- [[PR164]](https://github.com/lanl/singularity-eos/pull/164) provide facilities for an initial temperature guess for PTE
- [[PR156]](https://github.com/lanl/singularity-eos/pull/156) This PR adds 2 new PTE solvers, solvers that obtain a PTE solution when either P or T are known. This enables mixed material rho-T and rho-P initializations to be dealt with correctly.

### Changed (changing behavior/API/variables/...)
- [[PR156]](https://github.com/lanl/singularity-eos/pull/156) This PR changes how the get_sg_eos function calls PTE solvers and does lookups based on input condition. Each input condition now calls into its own specialized kernel that ensures the inputs and outputs are treated appropriately.
- [[PR168]](https://github.com/lanl/singularity-eos/pull/168) move EOS files to header-only
- [[PR167]](https://github.com/lanl/singularity-eos/pull/167) allow for the possiblity Kokkos version can't be inferred

## Release 1.6.1
Date: 07/07/2022

### Added (new features/APIs/variables/...)
- [[PR150]](https://github.com/lanl/singularity-eos/pull/150) This changelog

### Changed (changing behavior/API/variables/...)
- [[PR146]](https://github.com/lanl/singularity-eos/pull/146) Changes needed to cmake to enable spackage upstream

### Fixed (not changing behavior/API/variables/...)

### Infrastructure (changes irrelevant to downstream codes)

### Removed (removing behavior/API/varaibles/...)

## Release 1.6.0
Date: 07/07/2022

This is the start of changelog

© 2021-2024. Triad National Security, LLC. All rights reserved.  This
program was produced under U.S. Government contract 89233218CNA000001
for Los Alamos National Laboratory (LANL), which is operated by Triad
National Security, LLC for the U.S.  Department of Energy/National
Nuclear Security Administration. All rights in the program are
reserved by Triad National Security, LLC, and the U.S. Department of
Energy/National Nuclear Security Administration. The Government is
granted for itself and others acting on its behalf a nonexclusive,
paid-up, irrevocable worldwide license in this material to reproduce,
prepare derivative works, distribute copies to the public, perform
publicly and display publicly, and to permit others to do so.<|MERGE_RESOLUTION|>--- conflicted
+++ resolved
@@ -3,11 +3,8 @@
 ## Current develop
 
 ### Added (new features/APIs/variables/...)
-<<<<<<< HEAD
 - [[PR459]](https://github.com/lanl/singularity-eos/pull/459) Add electron and ion tables to EOSPAC and SpinerEOS backends
-=======
 - [[PR453]](https://github.com/lanl/singularity-eos/pull/453) A PT space PTE solver
->>>>>>> 65dcfcde
 - [[PR444]](https://github.com/lanl/singularity-eos/pull/444) Add Z split modifier and electron ideal gas EOS
 
 ### Fixed (Repair bugs, etc)
