# Changelog

## Current develop

### Added (new features/APIs/variables/...)
<<<<<<< HEAD
- [[PR511]](https://github.com/lanl/singularity-eos/pull/511) Added ability to sometimes capture by reference in vector API
=======
- [[PR506]](https://github.com/lanl/singularity-eos/pull/506) Add two examples related to PTE
>>>>>>> bef20b27

### Fixed (Repair bugs, etc)
- [[PR506]](https://github.com/lanl/singularity-eos/pull/506) Added some robustness checks to the PTE solvers
- [[PR505]](https://github.com/lanl/singularity-eos/pull/505) rename LogType::TRUE to LogType::DOUBLE
- [[PR495]](https://github.com/lanl/singularity-eos/pull/495) Fix bug related to MinimumTemperature and MinimumDensity in SpinerEOSDependsRhoSie
- [[PR496]](https://github.com/lanl/singularity-eos/pull/496) Re-enable stellarcollapse2spiner, which was disabled.

### Changed (changing behavior/API/variables/...)
- [[PR502]](https://github.com/lanl/singularity-eos/pull/502) Expose split tables to Fortran interface

### Infrastructure (changes irrelevant to downstream codes)
- [[PR510]](https://github.com/lanl/singularity-eos/pull/510) Make Davis EOS faster and more robust
- [[PR509]](https://github.com/lanl/singularity-eos/pull/509) Remove extraneous copies in base class
- [[PR504]](https://github.com/lanl/singularity-eos/pull/504) Add Fortran interface documentation

### Removed (removing behavior/API/varaibles/...)


## Release 1.9.2
Date: 4/7/2025

### Added (new features/APIs/variables/...)
- [[PR470]](https://github.com/lanl/singularity-eos/pull/470) Add the ability to access lambda elements by named types
- [[PR459]](https://github.com/lanl/singularity-eos/pull/459) Add electron and ion tables to EOSPAC and SpinerEOS backends
- [[PR453]](https://github.com/lanl/singularity-eos/pull/453) A PT space PTE solver
- [[PR444]](https://github.com/lanl/singularity-eos/pull/444) Add Z split modifier and electron ideal gas EOS

### Fixed (Repair bugs, etc)
- [PR492](https://github.com/lanl/singularity-eos/pull/492) Fix import issue in spack's package.py.
- [[PR485]](https://github.com/lanl/singularity-eos/pull/485) Fix segfault in Fortran interface related to EOSPAC initialization
- [[PR478]](https://github.com/lanl/singularity-eos/pull/478) Fix bug in KPT test. Add more extensive clang build to github CI matrix.
- [[PR473]](https://github.com/lanl/singularity-eos/pull/473) Resolve memory issue. Thanks for the catch, Richard!
- [[PR468]](https://github.com/lanl/singularity-eos/pull/468) Move definition of def_en and def_v to an implementation file
- [[PR466]](https://github.com/lanl/singularity-eos/pull/466) Fully thread lambda inputs through the PTE solver
- [[PR449]](https://github.com/lanl/singularity-eos/pull/449) Ensure that DensityEnergyFromPressureTemperature works for all equations of state and is properly tested
- [[PR439]](https://github.com/lanl/singularity-eos/pull/439) Add mean atomic mass and number to EOS API
- [[PR437]](https://github.com/lanl/singularity-eos/pull/437) Fix segfault on HIP, clean up warnings, add strict sanitizer test
- [[PR375]](https://github.com/lanl/singularity-eos/pull/375) Added energy floor modifier
- [[PR491]](https://github.com/lanl/singularity-eos/pull/491) Fixed spackage logic to point at correct spiner version for piecewise grids

### Changed (changing behavior/API/variables/...)
- [[PR499]](https://github.com/lanl/singularity-eos/pull/499) Hide binutils behind cmake debug build
- [[PR475]](https://github.com/lanl/singularity-eos/pull/475) Shrink the default variant. Notably moved Stiff Gas behind a flag.
- [[PR487]](https://github.com/lanl/singularity-eos/pull/487) Added static member functions to closures for scratch size interrogation

### Infrastructure (changes irrelevant to downstream codes)
- [[PR481]](https://github.com/lanl/singularity-eos/pull/481) Move mutable diagnostic variables in singularity-eos into optional indexable types in a lambda.
- [[PR486]](https://github.com/lanl/singularity-eos/pull/486) Use default behavior for max_scratch_size and scratch_size in the eos base class
- [[PR489]](https://github.com/lanl/singularity-eos/pull/489) Move default behavior for nlambda to the eos base class

### Removed (removing behavior/API/varaibles/...)


## Release 1.9.1
Date: 11/7/2024

Release is in preparation for JOSS publication.

### Added (new features/APIs/variables/...)
- [[PR416]](https://github.com/lanl/singularity-eos/pull/416) Gibbs free energy
- [[PR361]](https://github.com/lanl/singularity-eos/pull/361) Added tests for PTEsolver and added a strawman kinetic phase transition framework
- [[PR410]](https://github.com/lanl/singularity-eos/pull/410) Enable serialization and de-serialization
- [[PR330]](https://github.com/lanl/singularity-eos/pull/330) Piecewise grids for Spiner EOS.

### Fixed (Repair bugs, etc)
- [[PR434]](https://github.com/lanl/singularity-eos/pull/434) Fix failure of eospac to build on HIP and segfaults with Evalaute
- [[PR424]](https://github.com/lanl/singularity-eos/pull/424) Fix for variant patch: point to correct patch file
- [[PR420]](https://github.com/lanl/singularity-eos/pull/420) Fix broken test_get_sg_eos
- [[PR417]](https://github.com/lanl/singularity-eos/pull/417) Bugs in shared memory related to eospac resolved
- [[PR330]](https://github.com/lanl/singularity-eos/pull/330) Includes a fix for extrapolation of specific internal energy in SpinerEOS.
- [[PR401]](https://github.com/lanl/singularity-eos/pull/401) Fix for internal energy scaling in PTE closure
- [[PR403]](https://github.com/lanl/singularity-eos/pull/403) Fix Gruneisen EOS DensityEnergyFromPressureTemperature function

### Changed (changing behavior/API/variables/...)
- [[PR407]](https://github.com/lanl/singularity-eos/pull/407) Update C++ standard to C++17

### Infrastructure (changes irrelevant to downstream codes)
- [[PR402]](https://github.com/lanl/singularity-eos/pull/402) Added stiff gas to python interface

### Removed (removing behavior/API/varaibles/...)

## Release 1.9.0
Date: 7/29/2024

### Added (new features/APIs/variables/...)
- [[PR377]](https://github.com/lanl/singularity-eos/pull/377) Moved much of the variant creating machinery and initialization machinery into separate header files. This is useful for downstream codes that use custom variants and helps with producing plugins.
- [[PR292]](https://github.com/lanl/singularity-eos/pull/292) Added Carnahan-Starling EoS
- [[PR#362]](https://github.com/lanl/singularity-eos/pull/362) Add lambda to thermalqs
- [[PR#339]](https://github.com/lanl/singularity-eos/pull/339) Added COMPONENTS to singularity-eos CMake install, allowing to select a minimal subset needed e.g. for Fortran bindings only
- [[PR#336]](https://github.com/lanl/singularity-eos/pull/336) Included code and documentation for a full, temperature consistent, Mie-Gruneisen EOS based on a pressure power law expansion in eta = 1-V/V0. PowerMG.
- [[PR334]](https://github.com/lanl/singularity-eos/pull/334) Include plugins infrastructure
- [[PR331]](https://github.com/lanl/singularity-eos/pull/331) Included code and documentation for a full, temperature consistent, Mie-Gruneisen EOS based on a linear Us-up relation. MGUsup.
- [[PR326]](https://github.com/lanl/singularity-eos/pull/326) Document how to do a release
- [[PR#357]](https://github.com/lanl/singularity-eos/pull/357) Added support for C++17 (e.g., needed when using newer Kokkos).
- [[PR#382]](https://github.com/lanl/singularity-eos/pull/382) Added debug checks to the `get_sg_eos()` interface to ensure sane values are returned

### Fixed (Repair bugs, etc)
- [[PR380]](https://github.com/lanl/singularity-eos/pull/380) Set material internal energy to 0 if not participating in the pte solve to make sure potentially uninitialized data is set.
- [[PR370]](https://github.com/lanl/singularity-eos/pull/370) Fix bulk modulus calculation in spiner EOS
- [[PR343]](https://github.com/lanl/singularity-eos/pull/343) Add chemical potentials to stellar collapse gold files
- [[PR342]](https://github.com/lanl/singularity-eos/pull/342) Fix missing using statement in stellar collapse root finding routines
- [[PR341]](https://github.com/lanl/singularity-eos/pull/341) Short-circuit HDF5 machinery when cray-wrappers used in-tree
- [[PR340]](https://github.com/lanl/singularity-eos/pull/335) Fix in-tree builds with plugin infrastructure
- [[PR335]](https://github.com/lanl/singularity-eos/pull/335) Fix missing hermite.hpp in CMake install required for Helmholtz EOS
- [[PR356]](https://github.com/lanl/singularity-eos/pull/356) Guard against FPEs in the PTE solver
- [[PR356]](https://github.com/lanl/singularity-eos/pull/356) Update CMake for proper Kokkos linking in Fortran interface
- [[PR373]](https://github.com/lanl/singularity-eos/pull/373) Initialize cache in `get_sg_eos*` functions
- [[PR374]](https://github.com/lanl/singularity-eos/pull/374) Make the Davis EOS more numerically robust
- [[PR383]](https://github.com/lanl/singularity-eos/pull/383) Fix bug in step scaling for PTE solver

### Changed (changing behavior/API/variables/...)
- [[PR363]](https://github.com/lanl/singularity-eos/pull/363) Template lambda values for scalar calls
- [[PR372]](https://github.com/lanl/singularity-eos/pull/372) Removed E0 from Davis Products EOS in favor of using the shifted EOS modifier. CHANGES API!
- [[PR#382]](https://github.com/lanl/singularity-eos/pull/382) Changed `get_sg_eos()` API to allow optionally specifying the mass fraction cutoff for materials to participate in the PTE solver

### Infrastructure (changes irrelevant to downstream codes)
- [[PR329]](https://github.com/lanl/singularity-eos/pull/329) Move vinet tests into analytic test suite
- [[PR328]](https://github.com/lanl/singularity-eos/pull/328) Move to catch2 v3

### Removed (removing behavior/API/varaibles/...)

## Release 1.8.0
Date: 11/28/2023

### Fixed (Repair bugs, etc)
- [[PR278]](https://github.com/lanl/singularity-eos/pull/278) Fixed EOSPAC unit conversion errors for scalar lookups
- [[PR316]](https://github.com/lanl/singularity-eos/pull/316) removed `fmax-errors=3` from `singularity-eos` compile flags
- [[PR296]](https://github.com/lanl/singularity-eos/pull/296) changed `CMAKE_SOURCE_DIR` to `PROJECT_SOURCE_DIR` to fix downstream submodule build
- [[PR291]](https://github.com/lanl/singularity-eos/pull/291) package.py updates to reflect new CMake options
- [[PR290]](https://github.com/lanl/singularity-eos/pull/290) Added target guards on export config
- [[PR288]](https://github.com/lanl/singularity-eos/pull/288) Don't build tests that depend on spiner when spiner is disabled
- [[PR287]](https://github.com/lanl/singularity-eos/pull/287) Fix testing logic with new HDF5 options
- [[PR282]](https://github.com/lanl/singularity-eos/pull/282) Fix missing deep copy in sap polynomial tests
- [[PR281]](https://github.com/lanl/singularity-eos/pull/281) Pin spiner in spackage to a specific, tested version
- [[PR267]](https://github.com/lanl/singularity-eos/pull/267) Add missing eosSafeDestroy call in EOSPAC::Finalize
- [[PR263]](https://github.com/lanl/singularity-eos/pull/263) Fix stellar collapse mass fraction interpolation
- [[PR258]](https://github.com/lanl/singularity-eos/pull/258) Fix EOSPAC vector performance and add warnings when slower version gets selected.
- [[PR243]](https://github.com/lanl/singularity-eos/pull/243) Remove undefined behavior caused by diagnostic variables. Also fixed some compiler warnings.
- [[PR239]](https://github.com/lanl/singularity-eos/pull/239#issuecomment-1473166925) Add JQuery to dependencies for docs to repair build
- [[PR238]](https://github.com/lanl/singularity-eos/pull/238) Fixed broken examples
- [[PR228]](https://github.com/lanl/singularity-eos/pull/228) added untracked header files in cmake
- [[PR215]](https://github.com/lanl/singularity-eos/pull/215) and [[PR216]](https://github.com/lanl/singularity-eos/pull/216) fix duplicate definition of EPS and fix CI
- [[PR232]](https://github.com/lanl/singularity-eos/pull/228) Fixed uninitialized cmake path variables
- [[PR308]](https://github.com/lanl/singularity-eos/pull/308) spack builds +fortran now compile via correct blocking out of interfaces via preprocessor ifdef

### Added (new features/APIs/variables/...)
- [[PR338]](https://github.com/lanl/singularity-eos/pull/338) added chemical potentials from EoS
- [[PR269]](https://github.com/lanl/singularity-eos/pull/269) Add SAP Polynomial EoS
- [[PR278]](https://github.com/lanl/singularity-eos/pull/278) Added EOSPAC option functionality in class constructor
- [[PR278]](https://github.com/lanl/singularity-eos/pull/278) Added a new function for returning the minimum energy as a function of density for an EOS (only EOSPAC at the moment)
- [[PR278]](https://github.com/lanl/singularity-eos/pull/278) Added a new Fortran API for simple pressure and bulk moduli lookups
- [[PR306]](https://github.com/lanl/singularity-eos/pull/306) Added generic Evaluate method
- [[PR304]](https://github.com/lanl/singularity-eos/pull/304) added a Newton-Raphson root find for use with the Helmholtz EoS
- [[PR265]](https://github.com/lanl/singularity-eos/pull/265) Add missing UnitSystem modifier combinations to variant and EOSPAC
- [[PR279]](https://github.com/lanl/singularity-eos/pull/279) added noble-abel EoS
- [[PR274]](https://github.com/lanl/singularity-eos/pull/274) added a stiffened gas EoS
- [[PR264]](https://github.com/lanl/singularity-eos/pull/274) added a Helmholtz EoS
- [[PR254]](https://github.com/lanl/singularity-eos/pull/254) added ability to peel off modifiers as needed
- [[PR250]](https://github.com/lanl/singularity-eos/pull/250) added mass fraction output to stellar collapse eos
- [[PR226]](https://github.com/lanl/singularity-eos/pull/226) added entropy interpolation to stellar collapse eos
- [[PR202]](https://github.com/lanl/singularity-eos/pull/202) added the Vinet analytical EOS wth test cases and documentation.
- [[PR226]](https://github.com/lanl/singularity-eos/pull/226) added entropy interpolation to stellar collapse eos
- [[PR209]](https://github.com/lanl/singularity-eos/pull/209) added more documentation around how to contribute to the project and also what a contributor can expect from the core team
- [[PR214]](https://github.com/lanl/singularity-eos/pull/214) added documentation about adding a new EOS
- [[PR228]](https://github.com/lanl/singularity-eos/pull/228) and [[PR229]](https://github.com/lanl/singularity-eos/pull/229) added untracked header files in cmake
- [[PR233]](https://github.com/lanl/singularity-eos/pull/233) Added entropy infrastructure to singularity. Add entropy for the ideal gas and modifiers while throwing an error for EOS where entropy is not implemented yet
- [[PR177]](https://github.com/lanl/singularity-eos/pull/177) added EOSPAC vector functions

### Changed (changing behavior/API/variables/...)
- [[PR311]](https://github.com/lanl/singularity-eos/pull/311) Refactor EOSBuilder for flexibility and extensibility
- [[PR310]](https://github.com/lanl/singularity-eos/pull/310) Speed up and clean up tests
- [[PR295]](https://github.com/lanl/singularity-eos/pull/295) Add fast logs to singularity-eos
- [[PR246]](https://github.com/lanl/singularity-eos/pull/246) Update CMake with upstream changes
- [[PR223]](https://github.com/lanl/singularity-eos/pull/223) Update ports-of-call and add portable error handling
- [[PR234]](https://github.com/lanl/singularity-eos/pull/234) update ports-of-call to correct for undefined behavior in error handling
- [[PR219]](https://github.com/lanl/singularity-eos/pull/219) Removed static analysis from re-git pipeline
- [[PR233]](https://github.com/lanl/singularity-eos/pull/233) Exposed entropy for the EOS type (now required for future EOS)
- [[PR308]](https://github.com/lanl/singularity-eos/pull/308) Fortran initialization interface functions no longer require modifier arrays, they are optional parameters.

### Infrastructure (changes irrelevant to downstream codes)
- [[PR190]](https://github.com/lanl/singularity-eos/pull/190) update CI on re-git
- [[PR245]](https://github.com/lanl/singularity-eos/pull/245) Separating get_sg_eos to other files. Build/compilation improvements, warning fixes/suppression.
- [[PR308]](https://github.com/lanl/singularity-eos/pull/308) Added a fortran test.

### Removed (removing behavior/API/varaibles/...)
- [[PR293]](https://github.com/lanl/singularity-eos/pull/293) Removing PTofRE function. This will no longer be callable downstream.

## Release 1.7.0
Date: 12/14/2022

### Fixed (Repair bugs, etc)

### Added (new features/APIs/variables/...)
- [[PR209]](https://github.com/lanl/singularity-eos/pull/209) added more documentation around how to contribute to the project and also what a contributor can expect from the core team

### Changed (changing behavior/API/variables/...)
- [[PR192]](https://github.com/lanl/singularity-eos/pull/192) remove h5py and start using gold files

### Fixed (not changing behavior/API/variables/...)
- [[PR198]](https://github.com/lanl/singularity-eos/pull/198) Use a more robust HDF5 handling that eliminates some edge breaks
- [[PR181]](https://github.com/lanl/singularity-eos/pull/181) change from manual dependecy handling to using hdf5 interface targets

### Infrastructure (changes irrelevant to downstream codes)
- [[PR206]](https://github.com/lanl/singularity-eos/pull/206) add another way to build sphinx docs

### Removed (removing behavior/API/varaibles/...)

## Release 1.6.2
Date: 10/12/2022

### Fixed (Repair bugs, etc)
- [[PR183]](https://github.com/lanl/singularity-eos/pull/183) fortify cmake export config to always have interface targets of dependencies that need them
- [[PR174]](https://github.com/lanl/singularity-eos/pull/174) fix build configuration when closures are disabled
- [[PR157]](https://github.com/lanl/singularity-eos/pull/157) fix root finders in Gruneisen, Davis, and JWL
- [[PR151]](https://github.com/lanl/singularity-eos/pull/151) fix module install

### Added (new features/APIs/variables/...)
- [[PR175]](https://github.com/lanl/singularity-eos/pull/175) document some builds
- [[PR164]](https://github.com/lanl/singularity-eos/pull/164) provide facilities for an initial temperature guess for PTE
- [[PR156]](https://github.com/lanl/singularity-eos/pull/156) This PR adds 2 new PTE solvers, solvers that obtain a PTE solution when either P or T are known. This enables mixed material rho-T and rho-P initializations to be dealt with correctly.

### Changed (changing behavior/API/variables/...)
- [[PR156]](https://github.com/lanl/singularity-eos/pull/156) This PR changes how the get_sg_eos function calls PTE solvers and does lookups based on input condition. Each input condition now calls into its own specialized kernel that ensures the inputs and outputs are treated appropriately.
- [[PR168]](https://github.com/lanl/singularity-eos/pull/168) move EOS files to header-only
- [[PR167]](https://github.com/lanl/singularity-eos/pull/167) allow for the possiblity Kokkos version can't be inferred

## Release 1.6.1
Date: 07/07/2022

### Added (new features/APIs/variables/...)
- [[PR150]](https://github.com/lanl/singularity-eos/pull/150) This changelog

### Changed (changing behavior/API/variables/...)
- [[PR146]](https://github.com/lanl/singularity-eos/pull/146) Changes needed to cmake to enable spackage upstream

### Fixed (not changing behavior/API/variables/...)

### Infrastructure (changes irrelevant to downstream codes)

### Removed (removing behavior/API/varaibles/...)

## Release 1.6.0
Date: 07/07/2022

This is the start of changelog

© 2021-2024. Triad National Security, LLC. All rights reserved.  This
program was produced under U.S. Government contract 89233218CNA000001
for Los Alamos National Laboratory (LANL), which is operated by Triad
National Security, LLC for the U.S.  Department of Energy/National
Nuclear Security Administration. All rights in the program are
reserved by Triad National Security, LLC, and the U.S. Department of
Energy/National Nuclear Security Administration. The Government is
granted for itself and others acting on its behalf a nonexclusive,
paid-up, irrevocable worldwide license in this material to reproduce,
prepare derivative works, distribute copies to the public, perform
publicly and display publicly, and to permit others to do so.<|MERGE_RESOLUTION|>--- conflicted
+++ resolved
@@ -3,11 +3,8 @@
 ## Current develop
 
 ### Added (new features/APIs/variables/...)
-<<<<<<< HEAD
 - [[PR511]](https://github.com/lanl/singularity-eos/pull/511) Added ability to sometimes capture by reference in vector API
-=======
 - [[PR506]](https://github.com/lanl/singularity-eos/pull/506) Add two examples related to PTE
->>>>>>> bef20b27
 
 ### Fixed (Repair bugs, etc)
 - [[PR506]](https://github.com/lanl/singularity-eos/pull/506) Added some robustness checks to the PTE solvers
