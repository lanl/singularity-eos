# dependency package for singulary-eos

import os
from spack import *

class SingularityEosDeps(BundlePackage, CudaPackage):
    homepage    = "https://github.com/lanl/singularity-eos"
    url         = "https://github.com/lanl/singularity-eos/archive/refs/heads/main.zip"
    git         = "git@github.com:lanl/singularity-eos.git"

    version("main", branch="main")

    variant("kokkos",
            description="Enable kokkos",
            default=False
    )

<<<<<<< HEAD
    depends_on("cmake")
    depends_on("hdf5+mpi+cxx+hl")
    depends_on("eigen@3.3.9")
    depends_on("kokkos@3:", when="+use_cuda")
    depends_on("kokkos-kernels", when="+use_cuda")
    depends_on("eospac")
    depends_on("py-h5py")
=======
    variant("kokkos-kernels",
            description="Enable kokkos-kernals for linear algebra",
            default=False
    )

    variant("openmp",
            description="Enable openmp",
            default=False
    )

    variant("build_extra",
            description="Build converters",
            values=any_combination_of(
                'sesame','stellarcollapse'
            ).with_default('none') 	
    )

    variant("enable_tests",
            default=False,
            description="Build tests"
    )

    variant("enable_fortran",
            default=True,
            description="Enable building fortran interface"
    )

    variant("mpi",
            default=False,
            description="Build with MPI support"
    )

    depends_on("mpark-variant")
    depends_on("hdf5+cxx+hl~mpi", when="~mpi")
    depends_on("hdf5+cxx+hl+mpi", when="+mpi")
    depends_on("eospac")

    depends_on("cmake@3.12:")
    depends_on("eigen@3.3.9", when="~kokkos-kernels")
    depends_on("catch2@2.13.4:2.13.6", when="+enable_tests")

    for _flag in ("~cuda", "+cuda", "~openmp", "+openmp"):
        depends_on("kokkos@3.3:" +_flag, when="+kokkos" + _flag)
        depends_on("kokkos-kernels" + _flag, when="+kokkos-kernels" + _flag)

    with when("~kokkos"):
        conflicts("+cuda")
        conflicts("+openmp")
        conflicts("+kokkos-kernels")

    with when("+cuda+kokkos"):
        depends_on("kokkos@3.3:~shared+wrapper+cuda_lambda+cuda_relocatable_device_code")
        depends_on("kokkos-nvcc-wrapper~mpi", when="~mpi")
        depends_on("kokkos-nvcc-wrapper+mpi", when="+mpi")
        for _flag in list(CudaPackage.cuda_arch_values):
            depends_on("kokkos@3.3: cuda_arch=" +_flag, when="cuda_arch=" + _flag)
            depends_on("kokkos-kernels cuda_arch=" +_flag, when="cuda_arch=" + _flag)

    conflicts("cuda_arch=none", when="+cuda",
          msg="CUDA architecture is required")
>>>>>>> 1ab97325

    phases=["install"]

    def setup_run_environment(self, env):
        env.set('HDF5_ROOT', self.spec['hdf5'].prefix)
        env.set('SINGULARITYEOS_TCF', join_path(self.prefix, "singularity_tc.cmake"))
    
    def install(self, spec, prefix):
        cmake_args_map={
            "SINGULARITY_USE_HDF5": "ON",
            "SINGULARITY_USE_FORTRAN": "ON",
            "SINGULARITY_USE_KOKKOS": "OFF",
            "SINGULARITY_USE_EOSPAC": "ON",
            "SINGULARITY_USE_CUDA": "OFF",
            "SINGULARITY_USE_KOKKOSKERNELS": "OFF",
            "SINGULARITY_BUILD_CLOSURE": "ON",
            "SINGULARITY_BUILD_TESTS": "OFF",
            "SINGULARITY_TEST_SESAME": "OFF",
            "SINGULARITY_TEST_STELLAR_COLLAPSE": "OFF",
            "SINGULARITY_BUILD_SESAME2SPINER": "OFF",	
            "SINGULARITY_BUILD_STELLARCOLLAPSE2SPINER": "OFF",
        }

        if "+cuda" in spec:
            cmake_args_map["SINGULARITY_USE_CUDA"] = "ON"
        if "+kokkos" in spec:
            cmake_args_map["SINGULARITY_USE_KOKKOS"] = "ON"
            if "+kokkos-kernels" in spec:
                cmake_args_map["SINGULARITY_USE_KOKKOSKERNELS"] = "ON"
        
        if "sesame" in spec.variants["build_extra"]:
            cmake_args_map["SINGULARITY_BUILD_SESAME2SPINER"] = "ON"
            if "+enable_tests" in spec:
                cmake_args_map["SINGULARITY_TEST_SESAME"] = "ON"
        if "stellarcollapse" in spec.variants["build_extra"]:
            cmake_args_map["SINGULARITY_BUILD_STELLARCOLLAPSE2SPINER"] = "ON"
            if "+enable_tests" in spec:
                cmake_args_map["SINGULARITY_TEST_STELLAR_COLLAPSE"] = "ON"

        if "+enable_tests" in spec:
            cmake_args_map["SINGULARITY_BUILD_TESTS"] = "ON"

        if "+enable_fortran" in spec:
            cmake_args_map["SINGULARITY_USE_FORTRAN"] = "ON"

        with working_dir('spack-build', create=True):
            with open("singularity_tc.cmake", 'w') as cmtcf:
                for k,v in cmake_args_map.items():
                    cmtcf.write("set(" +k + " " + v + " CACHE BOOL \"\")\n")
            install("singularity_tc.cmake", join_path(prefix, "singularity_tc.cmake"))
            
        
<|MERGE_RESOLUTION|>--- conflicted
+++ resolved
@@ -15,15 +15,6 @@
             default=False
     )
 
-<<<<<<< HEAD
-    depends_on("cmake")
-    depends_on("hdf5+mpi+cxx+hl")
-    depends_on("eigen@3.3.9")
-    depends_on("kokkos@3:", when="+use_cuda")
-    depends_on("kokkos-kernels", when="+use_cuda")
-    depends_on("eospac")
-    depends_on("py-h5py")
-=======
     variant("kokkos-kernels",
             description="Enable kokkos-kernals for linear algebra",
             default=False
@@ -84,7 +75,6 @@
 
     conflicts("cuda_arch=none", when="+cuda",
           msg="CUDA architecture is required")
->>>>>>> 1ab97325
 
     phases=["install"]
 
