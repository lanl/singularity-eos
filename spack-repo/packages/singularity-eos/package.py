# Copyright 2013-2023 Lawrence Livermore National Security, LLC and other
# Spack Project Developers. See the top-level COPYRIGHT file for details.
#
# SPDX-License-Identifier: (Apache-2.0 OR MIT)

import os

from spack.package import *


class SingularityEos(CMakePackage, CudaPackage):
    """Singularity-EOS: A collection of closure models and tools useful for
    multiphysics codes."""

    homepage = "https://lanl.github.io/singularity-eos/main/index.html"
    git = "https://github.com/lanl/singularity-eos.git"
    url = "https://github.com/lanl/singularity-eos/archive/refs/tags/release-1.6.1.tar.gz"

    maintainers = ["rbberger"]

    # allow `main` version for development
    version("main", branch="main")
    version("1.7.0", sha256="ce0825db2e9d079503e98cecf1c565352be696109042b3a0941762b35f36dc49")
    version("1.6.2", sha256="9c85fca679139a40cc9c72fcaeeca78a407cc1ca184734785236042de364b942")
    version("1.6.1", sha256="c6d92dfecf9689ffe2df615791c039f7e527e9f47799a862e26fa4e3420fe5d7")

    # build with kokkos, kokkos-kernels for offloading support
    variant("kokkos", default=False, description="Enable kokkos")
    variant(
        "kokkos-kernels", default=False, description="Enable kokkos-kernals for linear algebra"
    )

    variant("openmp", default=False, description="Enable openmp")

    # for compatibility with downstream projects
    variant("mpi", default=False, description="Build with MPI support")

    # build converters for sesame, stellarcollapse eos's
    variant(
        "build_extra",
        description="Build converters",
        values=any_combination_of("sesame", "stellarcollapse").with_default("none"),
    )

    # build tests
    variant("tests", default=False, description="Build tests")

    # build the Fortran interface
    variant("fortran", default=True, description="Enable building fortran interface")

    # build the Python bindings
    variant("python", default=False, description="Enable building Python bindings")

    # link to EOSPAC for table reads
    variant("eospac", default=True, description="Pull in EOSPAC")

    # enable/disable HDF5 - used to control upstream `spiner` 
    # configuration 
    variant("hdf5", default=False, description="Use hdf5")

    # building/testing/docs
    depends_on("cmake@3.14:")
    depends_on("catch2@2.13.7", when="+tests")
    depends_on("python@3:", when="+python")
    depends_on("py-numpy", when="+python+tests")
    depends_on("py-pybind11@2.9.1:", when="+python")

    # linear algebra when not using GPUs
    # TODO we can do LA with +kokkos+kokkos-kernels~cuda,
    # so maybe this should be `when="~kokkos-kernels~cuda"`
    depends_on("eigen@3.3.8", when="~cuda")

    # eospac when asked for 
    depends_on("eospac", when="+eospac")

    depends_on("ports-of-call@1.4.2:", when="@:1.7.0")
    depends_on("ports-of-call@1.5.1:", when="@1.7.1:")
    # request HEAD of main branch
    depends_on("ports-of-call@main", when="@main")
    
    depends_on("spiner +kokkos", when="+kokkos")
    # tell spiner to use HDF5 
    depends_on("spiner +hdf5", when="+hdf5")

    depends_on("spiner@:1.6.0", when="@:1.7.0")
    depends_on("spiner@1.6.1:", when="@1.7.1:") #TODO version
    depends_on("spiner@main", when="@main")

    depends_on("mpark-variant")
    depends_on(
        "mpark-variant",
        patches=patch(
            "https://raw.githubusercontent.com/lanl/singularity-eos/main/utils/cuda_compatibility.patch",
            sha256="7b3eaa52b5ab23dc45fbfb456528e36742e04b838a5df859eca96c4e8274bb38",
        ),
        when="+cuda",
    )

    for _myver,_kver in zip(("@:1.6.2","@1.7.0:"),("@3.2:","@3.3:")):
        depends_on("kokkos" + _kver, when=_myver)
        depends_on("kokkos-kernels" + _kver, when=_myver)

    # set up kokkos offloading dependencies
    for _flag in ("~cuda", "+cuda", "~openmp", "+openmp"):
        depends_on("kokkos ~shared" + _flag, when="+kokkos" + _flag)
        depends_on("kokkos-kernels" + _flag, when="+kokkos-kernels" + _flag)
        depends_on("spiner" + _flag, when="+kokkos" + _flag)

    # specfic specs when using GPU/cuda offloading
<<<<<<< HEAD
    depends_on("kokkos +wrapper+cuda_lambda", when="+cuda+kokkos")
=======
    # TODO Do we need `+aggressive_vectorization`, `+cuda_constexpr`, `~compiler_warnings` ?
    depends_on("kokkos +wrapper+cuda_lambda+cuda_relocatable_device_code", when="+cuda+kokkos")
>>>>>>> 0c212f29

    # fix for older spacks
    if spack.version.Version(spack.spack_version) >= spack.version.Version("0.17"):
        depends_on("kokkos-kernels ~shared", when="+kokkos-kernels")

    for _flag in list(CudaPackage.cuda_arch_values):
        depends_on("kokkos cuda_arch=" + _flag, when="+cuda+kokkos cuda_arch=" + _flag)
        depends_on("kokkos-kernels cuda_arch=" + _flag, when="+cuda+kokkos cuda_arch=" + _flag)
        depends_on("spiner cuda_arch=" + _flag, when="+cuda+kokkos cuda_arch=" + _flag)

    conflicts("cuda_arch=none", when="+cuda", msg="CUDA architecture is required")

    # NOTE: we can do depends_on("libfoo cppflags='-fPIC -O2'") for compiler options

    # these are mirrored in the cmake configuration
    conflicts("+cuda", when="~kokkos")
    conflicts("+openmp", when="~kokkos")
    conflicts("+kokkos-kernels", when="~kokkos")

    # NOTE: these are set so that dependencies in downstream projects share
    # common MPI dependence
    for _flag in ("~mpi", "+mpi"):
        depends_on("hdf5~cxx+hl" + _flag, when="+hdf5" + _flag)
        depends_on("py-h5py" + _flag, when="@:1.6.2 " + _flag)
#        depends_on("kokkos-nvcc-wrapper" + _flag, when="+cuda+kokkos" + _flag)

    # TODO some options are now version specific. For now it should be 
    # benign, but good practice to do some version guards.
    def cmake_args(self):
        args = [
            self.define("SINGULARITY_PATCH_MPARK_VARIANT", False),
            self.define_from_variant("SINGULARITY_USE_CUDA", "cuda"),
            self.define_from_variant("SINGULARITY_USE_KOKKOS", "kokkos"),
            self.define_from_variant("SINGULARITY_USE_KOKKOSKERNELS", "kokkos-kernels"),
            self.define_from_variant("SINGULARITY_USE_FORTRAN", "fortran"),
            self.define_from_variant("SINGULARITY_BUILD_CLOSURE", "fortran"),
            self.define_from_variant("SINGULARITY_BUILD_PYTHON", "python"),
            self.define_from_variant("SINGULARITY_USE_SPINER", "hdf5"),
            self.define_from_variant("SINGULARITY_USE_SPINER_WITH_HDF5", "hdf5"),
            self.define("SINGULARITY_BUILD_TESTS", self.run_tests),
            self.define(
                "SINGULARITY_BUILD_SESAME2SPINER", "sesame" in self.spec.variants["build_extra"].value
            ),
            self.define(
                "SINGULARITY_TEST_SESAME",
                ("sesame" in self.spec.variants["build_extra"].value and self.run_tests),
            ),
            self.define(
                "SINGULARITY_BUILD_STELLARCOLLAPSE2SPINER",
                "stellarcollapse" in self.spec.variants["build_extra"].value,
            ),
            self.define(
                "SINGULARITY_TEST_STELLARCOLLAPSE2SPINER",
                ("stellarcollapse" in self.spec.variants["build_extra"].value and self.run_tests),
            ),
            self.define("SINGULARITY_TEST_PYTHON", ("+python" in self.spec and self.run_tests)),
            self.define("SINGULARITY_USE_HDF5", "^hdf5" in self.spec),
            self.define("SINGULARITY_USE_EOSPAC", "^eospac" in self.spec),
        ]

        if "+kokkos+cuda" in self.spec:
            args.append(self.define("CMAKE_CXX_COMPILER", self.spec["kokkos"].kokkos_cxx))

        return args

    # TODO everything past here may not be needed, 
    # except the pythonpath setting 
    #
    # specify the name of the auto-generated cmake cache config
    @property
    def cmake_config_fname(self):
        return "singularity-eos_spackconfig.cmake"

    # generate the pre-configured cmake cache file that reflects the spec options
    # NOTE: this file isn't replaced if the same spec is already installed -
    # you may need to uninstall the old spec first
    @run_after("cmake")
    def generate_cmake_configuration(self):
        config_fname = self.cmake_config_fname
        cmake_config = self.cmake_args()

        with working_dir("cmake-gen", create=True):
            with open(config_fname, "w") as cmc:
                for arg in cmake_config:
                    kt, v = arg.replace("-D", "").split("=")
                    k, t = kt.split(":")
                    cmc.write('set({} "{}" CACHE {} "" FORCE)\n'.format(k, v, t))
            install(config_fname, join_path(prefix, config_fname))

    # run when loaded
    # NOTE: to use:
    #   cmake -C $SINGULARITY_SPACK_CMAKE_CONFIG ...
    def setup_run_environment(self, env):
        env.set(
            "SINGULARITY_SPACK_CMAKE_CONFIG", os.path.join(self.prefix, self.cmake_config_fname)
        )
        if os.path.isdir(self.prefix.lib64):
            lib_dir = self.prefix.lib64
        else:
            lib_dir = self.prefix.lib

        if "+python" in self.spec:
            python_version = self.spec["python"].version.up_to(2)
            python_inst_dir = join_path(
                lib_dir, "python{0}".format(python_version), "site-packages"
            )
            env.prepend_path("PYTHONPATH", python_inst_dir)<|MERGE_RESOLUTION|>--- conflicted
+++ resolved
@@ -107,12 +107,7 @@
         depends_on("spiner" + _flag, when="+kokkos" + _flag)
 
     # specfic specs when using GPU/cuda offloading
-<<<<<<< HEAD
     depends_on("kokkos +wrapper+cuda_lambda", when="+cuda+kokkos")
-=======
-    # TODO Do we need `+aggressive_vectorization`, `+cuda_constexpr`, `~compiler_warnings` ?
-    depends_on("kokkos +wrapper+cuda_lambda+cuda_relocatable_device_code", when="+cuda+kokkos")
->>>>>>> 0c212f29
 
     # fix for older spacks
     if spack.version.Version(spack.spack_version) >= spack.version.Version("0.17"):
