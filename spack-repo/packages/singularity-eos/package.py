# Spackage for Singularity-EOS

import os
from spack import *
import llnl.util.tty as tty

class SingularityEos(CMakePackage, CudaPackage):
    homepage    = "https://lanl.github.io/singularity-eos/main/index.html"
    git         = "http://github.com/lanl/singularity-eos.git"

    version("main", branch="main", submodules=True)

    # build with kokkos, kokkos-kernels for offloading support
    variant("kokkos", default=False, description="Enable kokkos")
    variant("kokkos-kernels", default=False, description="Enable kokkos-kernals for linear algebra")

    variant("openmp", default=False, description="Enable openmp")

    # for compatibility with downstream projects
    variant("mpi", default=False, description="Build with MPI support")

    # build converters for sesame, stellarcollapse eos's
    variant("build_extra", description="Build converters", values=any_combination_of("sesame","stellarcollapse").with_default("none"))

    # build tests (NB: will include tests for selected options in `build_extra`
    variant("tests", default=False, description="Build tests")

    # build the fortran interface
    variant("fortran", default=True, description="Enable building fortran interface")

    # build the documentation
    variant("doc", default=False, description="Sphinx Documentation Support")

    # include depedencies for automatic code formatting (i.e. clang-format)
    variant("format", default=False, description="Clang-Format Support")

    # TODO: decide if this should stay in the source tree, or split out a seperate dependency build
    #depends_on("mpark-variant")

    # TODO: do we always depend on eospac? 
    depends_on("eospac")

    # building/testing/docs
    depends_on("cmake@3.14:")
    depends_on("catch2@2.12.3", when="+tests")
    depends_on("py-sphinx", when="+doc")
    depends_on("py-sphinx-rtd-theme@0.4.3", when="+doc")
    depends_on("py-sphinx-multiversion", when="+doc")
    # TODO: this can be messy, esp if all we need is clang-format
    depends_on('llvm@12.0.0+clang', when='+format')

    # linear algebra when not using GPUs
    depends_on("eigen@3.3.8", when="~cuda")
<<<<<<< HEAD

    # set up kokkos offloading dependencies
    for _flag in ("~cuda", "+cuda", "~openmp", "+openmp"):
        depends_on("kokkos@3.2.00 ~shared" +_flag, when="+kokkos" + _flag)
        depends_on("kokkos-kernels@3.2.00 ~shared" + _flag, when="+kokkos-kernels" + _flag)

    # specfic specs when using GPU/cuda offloading
    depends_on("kokkos +wrapper+cuda_lambda+cuda_relocatable_device_code", when="+cuda+kokkos")
=======

    # set up kokkos offloading dependencies
    for _flag in ("~cuda", "+cuda", "~openmp", "+openmp"):
        depends_on("kokkos@3.2.00 ~shared" +_flag, when="+kokkos" + _flag)
        depends_on("kokkos-kernels@3.2.00" + _flag, when="+kokkos-kernels" + _flag)

    # specfic specs when using GPU/cuda offloading
    depends_on("kokkos +wrapper+cuda_lambda+cuda_relocatable_device_code", when="+cuda+kokkos")

    # fix for older spacks
    if spack.version.Version(spack.main.get_version()) >= spack.version.Version("0.17"):
        depends_on("kokkos-kernels ~shared")

>>>>>>> 798a0d3b
    for _flag in list(CudaPackage.cuda_arch_values):
        depends_on("kokkos cuda_arch=" +_flag, when="+cuda+kokkos cuda_arch=" + _flag)
        depends_on("kokkos-kernels cuda_arch=" +_flag, when="+cuda+kokkos cuda_arch=" + _flag)

    conflicts("cuda_arch=none", when="+cuda",
          msg="CUDA architecture is required")

    # NOTE: we can do depends_on("libfoo cppflags='-fPIC -O2'") for compiler options

    # these are mirrored in the cmake configuration
    conflicts("+cuda", when="~kokkos")
    conflicts("+openmp", when="~kokkos")
    conflicts("+kokkos-kernels", when="~kokkos")

    # NOTE: these are set so that dependencies in downstream projects share common MPI dependence
    for _flag in ("~mpi", "+mpi"):
        depends_on("hdf5+cxx+hl" + _flag, when=_flag)
        depends_on("py-h5py" + _flag, when=_flag)
        depends_on("kokkos-nvcc-wrapper" + _flag, when="+cuda+kokkos"+_flag)

    def cmake_args(self):

        args = [
            self.define_from_variant("SINGULARITY_USE_CUDA", "cuda"),
            self.define_from_variant("SINGULARITY_USE_KOKKOS", "kokkos"),
            self.define_from_variant("SINGULARITY_USE_KOKKOSKERNELS", "kokkos-kernels"),
            self.define_from_variant("SINGULARITY_USE_FORTRAN", "fortran"),
            self.define_from_variant("SINGULARITY_BUILD_CLOSURE", "fortran"),
            self.define_from_variant("SINGULARITY_BUILD_TESTS", "tests"),
            self.define("SINGULARITY_BUILD_SESAME2SPINER", "sesame" in self.spec.variants["build_extra"]),
            self.define("SINGULARITY_TEST_SESAME", ("sesame" in self.spec.variants["build_extra"] and "tests" in self.spec)),
            self.define("SINGULARITY_BUILD_STELLARCOLLAPSE2SPINER", "stellarcollapse" in self.spec.variants["build_extra"]),
            self.define("SINGULARITY_TEST_STELLARCOLLAPSE2SPINER", ("stellarcollapse" in self.spec.variants["build_extra"] and "tests" in self.spec)),
            self.define("SINGULARITY_USE_HDF5", "^hdf5" in self.spec),
            self.define("SINGULARITY_USE_EOSPAC", "^eospac" in self.spec)
        ]

        return args

    # specify the name of the auto-generated cmake cache config
    @property
    def cmake_config_fname(self):
        return "singularity-eos_spackconfig.cmake"

    # generate the pre-configured cmake cache file that reflects the spec options
    # NOTE: this file isn't replaced if the same spec is already installed - you may need to uninstall the old spec first
    @run_after('cmake')
    def generate_cmake_configuration(self):
        config_fname = self.cmake_config_fname
        cmake_config = self.cmake_args()

        with working_dir("cmake-gen", create=True):
            with open(config_fname, "w") as cmc:
                for arg in cmake_config:
                    kt, v = arg.replace("-D","").split("=")
                    k, t = kt.split(":")
                    cmc.write("set(" + k + " \"" + v + "\" CACHE " + t + " \"\" FORCE)" + "\n")
            install(config_fname, join_path(prefix, config_fname))
        return       

    # run when loaded
    # NOTE: to use:
    #   cmake -C $SINGULARITY_SPACK_CMAKE_CONFIG ...
    def setup_run_environment(self, env):
        env.set("SINGULARITY_SPACK_CMAKE_CONFIG", os.path.join(self.prefix, self.cmake_config_fname))<|MERGE_RESOLUTION|>--- conflicted
+++ resolved
@@ -51,16 +51,6 @@
 
     # linear algebra when not using GPUs
     depends_on("eigen@3.3.8", when="~cuda")
-<<<<<<< HEAD
-
-    # set up kokkos offloading dependencies
-    for _flag in ("~cuda", "+cuda", "~openmp", "+openmp"):
-        depends_on("kokkos@3.2.00 ~shared" +_flag, when="+kokkos" + _flag)
-        depends_on("kokkos-kernels@3.2.00 ~shared" + _flag, when="+kokkos-kernels" + _flag)
-
-    # specfic specs when using GPU/cuda offloading
-    depends_on("kokkos +wrapper+cuda_lambda+cuda_relocatable_device_code", when="+cuda+kokkos")
-=======
 
     # set up kokkos offloading dependencies
     for _flag in ("~cuda", "+cuda", "~openmp", "+openmp"):
@@ -74,7 +64,6 @@
     if spack.version.Version(spack.main.get_version()) >= spack.version.Version("0.17"):
         depends_on("kokkos-kernels ~shared")
 
->>>>>>> 798a0d3b
     for _flag in list(CudaPackage.cuda_arch_values):
         depends_on("kokkos cuda_arch=" +_flag, when="+cuda+kokkos cuda_arch=" + _flag)
         depends_on("kokkos-kernels cuda_arch=" +_flag, when="+cuda+kokkos cuda_arch=" + _flag)
