--- conflicted
+++ resolved
@@ -39,10 +39,7 @@
 
     # allow `main` version for development
     version("main", branch="main")
-<<<<<<< HEAD
-=======
     version("1.9.2", sha256="4a58782020ad7bff3ea1c0cf55838a3692205770dbe4be39a3df25ba6fae302d")
->>>>>>> 759f493f
     version("1.9.1", sha256="148889e1b2d5bdc3d59c5fd6a6b5da25bb4f4f0f4343c57b3ccaf96691c93aff")
     version("1.9.0", sha256="460b36a8311df430e6d4cccf3e72a6b3afda7db8d092b4a0a4259c4363c4dbde")
     version("1.8.0", sha256="1f1ec496f714aa23cc7003c88a85bd10d0e53e37659ba7310541248e48a66558")
@@ -139,26 +136,16 @@
     depends_on(
         "mpark-variant",
         patches=patch(
-<<<<<<< HEAD
-            "https://raw.githubusercontent.com/lanl/singularity-eos/refs/heads/main/utils/gpu_compatibility.patch",
-            sha256="c803670cbd95f9b97458fb4ef403de30229ec81566a5b8e5ccb75ad9d0b22541"
-=======
             "gpu_compatibility.patch",
             sha256="6f8c929736662c580d36e6225604e0b8a26558cb262cb027f86a12d77a333663"
->>>>>>> 759f493f
         ),
         when="+cuda",
     )
     depends_on(
         "mpark-variant",
         patches=patch(
-<<<<<<< HEAD
-            "https://raw.githubusercontent.com/lanl/singularity-eos/refs/heads/main/utils/gpu_compatibility.patch",
-            sha256="c803670cbd95f9b97458fb4ef403de30229ec81566a5b8e5ccb75ad9d0b22541",
-=======
             "gpu_compatibility.patch",
             sha256="6f8c929736662c580d36e6225604e0b8a26558cb262cb027f86a12d77a333663",
->>>>>>> 759f493f
         ),
         when="+rocm",
     )
