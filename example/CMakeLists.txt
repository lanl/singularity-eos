# ------------------------------------------------------------------------------
# © 2021-2025. Triad National Security, LLC. All rights reserved.  This program
# was produced under U.S. Government contract 89233218CNA000001 for Los Alamos
# National Laboratory (LANL), which is operated by Triad National Security, LLC
# for the U.S.  Department of Energy/National Nuclear Security Administration.
# All rights in the program are reserved by Triad National Security, LLC, and
# the U.S. Department of Energy/National Nuclear Security Administration. The
# Government is granted for itself and others acting on its behalf a
# nonexclusive, paid-up, irrevocable worldwide license in this material to
# reproduce, prepare derivative works, distribute copies to the public, perform
# publicly and display publicly, and to permit others to do so.
# ------------------------------------------------------------------------------

add_executable(get_sound_speed_press get_sound_speed_press.cpp)
target_link_libraries(get_sound_speed_press
                      PRIVATE singularity-eos::singularity-eos)


if(SINGULARITY_USE_SPINER_WITH_HDF5)
  add_executable(eos_grid eos_grid.cpp)
  target_link_libraries(eos_grid PRIVATE singularity-eos::singularity-eos)
  add_executable(map_pt_space map_pt_space.cpp)
  target_link_libraries(map_pt_space PRIVATE singularity-eos::singularity-eos)
  add_executable(pte_2mat pte_2mat.cpp)
<<<<<<< HEAD
  target_link_libraries(pte_2mat PRIVATE singularity-eos::singularity-eos)
endif()

if(SINGULARITY_USE_EOSPAC AND SINGULARITY_USE_SPINER_WITH_HDF5)
  add_executable(get_sesame_state get_sesame_state.cpp)
  target_link_libraries(get_sesame_state
                        PRIVATE singularity-eos::singularity-eos)
  add_executable(get_spiner_bounds get_spiner_bounds.cpp)
  target_link_libraries(get_spiner_bounds
                        PRIVATE singularity-eos::singularity-eos)


  add_executable(benchmark_spiner_cpu benchmark_spiner_cpu.cpp)
  target_link_libraries(benchmark_spiner_cpu PRIVATE singularity-eos::singularity-eos
                                        stdc++fs)

if(SINGULARITY_USE_KOKKOS)
  add_executable(benchmark_spiner_kokkos benchmark_spiner_kokkos.cpp)
  target_link_libraries(benchmark_spiner_kokkos
                        PRIVATE singularity-eos::singularity-eos stdc++fs)
endif()# //SINGULARITY_USE_KOKKOS
endif()# //SINGULARITY_USE_EOSPAC AND SINGULARITY_USE_SPINER_WITH_HDF5
=======
  target_link_libraries(pte_2mat PRIVATE
    singularity-eos::singularity-eos)
  add_executable(get_spiner_bounds
    get_spiner_bounds.cpp)
  target_link_libraries(get_spiner_bounds PRIVATE
    singularity-eos::singularity-eos)
endif()

if(SINGULARITY_USE_EOSPAC AND SINGULARITY_USE_SPINER_WITH_HDF5)
  add_executable(get_sesame_state
    get_sesame_state.cpp)
  target_link_libraries(get_sesame_state PRIVATE
    singularity-eos::singularity-eos)
endif()
>>>>>>> f3ad8c90
<|MERGE_RESOLUTION|>--- conflicted
+++ resolved
@@ -22,7 +22,6 @@
   add_executable(map_pt_space map_pt_space.cpp)
   target_link_libraries(map_pt_space PRIVATE singularity-eos::singularity-eos)
   add_executable(pte_2mat pte_2mat.cpp)
-<<<<<<< HEAD
   target_link_libraries(pte_2mat PRIVATE singularity-eos::singularity-eos)
 endif()
 
@@ -39,25 +38,9 @@
   target_link_libraries(benchmark_spiner_cpu PRIVATE singularity-eos::singularity-eos
                                         stdc++fs)
 
-if(SINGULARITY_USE_KOKKOS)
-  add_executable(benchmark_spiner_kokkos benchmark_spiner_kokkos.cpp)
-  target_link_libraries(benchmark_spiner_kokkos
-                        PRIVATE singularity-eos::singularity-eos stdc++fs)
-endif()# //SINGULARITY_USE_KOKKOS
-endif()# //SINGULARITY_USE_EOSPAC AND SINGULARITY_USE_SPINER_WITH_HDF5
-=======
-  target_link_libraries(pte_2mat PRIVATE
-    singularity-eos::singularity-eos)
-  add_executable(get_spiner_bounds
-    get_spiner_bounds.cpp)
-  target_link_libraries(get_spiner_bounds PRIVATE
-    singularity-eos::singularity-eos)
-endif()
-
-if(SINGULARITY_USE_EOSPAC AND SINGULARITY_USE_SPINER_WITH_HDF5)
-  add_executable(get_sesame_state
-    get_sesame_state.cpp)
-  target_link_libraries(get_sesame_state PRIVATE
-    singularity-eos::singularity-eos)
-endif()
->>>>>>> f3ad8c90
+  if(SINGULARITY_USE_KOKKOS)
+    add_executable(benchmark_spiner_kokkos benchmark_spiner_kokkos.cpp)
+    target_link_libraries(benchmark_spiner_kokkos
+                          PRIVATE singularity-eos::singularity-eos stdc++fs)
+  endif()# //SINGULARITY_USE_KOKKOS
+endif()# //SINGULARITY_USE_EOSPAC AND SINGULARITY_USE_SPINER_WITH_HDF5