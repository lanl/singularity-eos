###################
# Global Settings #
###################

stages:
  - static_analysis
  - build_n_test

variables:
  GIT_SUBMODULE_STRATEGY: recursive
  SINGULARITY_EOS_GCC_VERSION: "9.3.0"
  SINGULARITY_EOS_OPENMPI_VERSION: "4.0.5"
  SINGULARITY_EOS_SPACK_SPEC: "singularity-eos@main+mpi+tests%gcc@${SINGULARITY_EOS_GCC_VERSION} ^openmpi@${SINGULARITY_EOS_OPENMPI_VERSION}"

before_script:
  - export HOME=${CI_PROJECT_DIR}
  - unset SPACK_ROOT
  - echo "Spack Version:" ${XCAP_OSS_SPACK_REF}
  - cd ${TMPDIR} && git clone https://github.com/spack/spack.git
  - cd ${TMPDIR}/spack && git checkout ${XCAP_OSS_SPACK_REF##*-} && cd ${CI_PROJECT_DIR}
  - export SPACK_ARCH=`${TMPDIR}/spack/bin/spack arch`
  - echo ${SPACK_ARCH}
  - export PLATFORM="${SPACK_ARCH%%-*}"
  - echo ${PLATFORM}
<<<<<<< HEAD
  - mkdir -p ${CI_PROJECT_DIR}/spack/etc/spack/${PLATFORM}
  - cp ${XCAP_OSS_SPACK_DIR}/etc/spack/*.yaml ${CI_PROJECT_DIR}/spack/etc/spack/
  - cp ${CI_PROJECT_DIR}/.gitlab-ci/config/spack/*.yaml ${CI_PROJECT_DIR}/spack/etc/spack/
  - sed -i "s;XCAP_OSS_SPACK_DIR_TMP;${XCAP_OSS_SPACK_DIR};g" "${CI_PROJECT_DIR}/spack/etc/spack/upstreams.yaml"
  - rm ${CI_PROJECT_DIR}/spack/etc/spack/repos.yaml ${CI_PROJECT_DIR}/spack/etc/spack/packages.yaml
  - cp ${XCAP_OSS_SPACK_DIR}/etc/spack/${PLATFORM}/*.yaml ${CI_PROJECT_DIR}/spack/etc/spack/${PLATFORM}/
  - source ${CI_PROJECT_DIR}/spack/share/spack/setup-env.sh
  - module load gcc/${SINGULARITY_EOS_GCC_VERSION} openmpi/${SINGULARITY_EOS_OPENMPI_VERSION}-gcc_${SINGULARITY_EOS_GCC_VERSION}
=======
  - mkdir -p ${TMPDIR}/spack/etc/spack/${PLATFORM}
  - cp ${XCAP_OSS_SPACK_DIR}/etc/spack/*.yaml ${TMPDIR}/spack/etc/spack/
  - cp ${CI_PROJECT_DIR}/.gitlab-ci/config/spack/*.yaml ${TMPDIR}/spack/etc/spack/
  - sed -i "s;XCAP_OSS_SPACK_DIR_TMP;${XCAP_OSS_SPACK_DIR};g" "${TMPDIR}/spack/etc/spack/upstreams.yaml"
  - rm ${TMPDIR}/spack/etc/spack/repos.yaml ${TMPDIR}/spack/etc/spack/packages.yaml
  - cp ${XCAP_OSS_SPACK_DIR}/etc/spack/${PLATFORM}/*.yaml ${TMPDIR}/spack/etc/spack/${PLATFORM}/
  - source ${TMPDIR}/spack/share/spack/setup-env.sh
>>>>>>> 02cd6eee
  - spack compiler list
  - spack repo add --scope site ${CI_PROJECT_DIR}/spack-repo
  - spack repo list

##########################
# Build Matrix Variables #
##########################

.buildtype_debug: &buildtype_debug
  BUILD_TYPE: "Debug"

.buildtype_release: &buildtype_release
  BUILD_TYPE: "Release"

.gpu: &gpu
  SINGULARITY_USE_CUDA: "true"
  SINGULARITY_EOS_SPACK_SPEC: "singularity-eos@main+mpi+tests+cuda+kokkos cuda_arch=70 +kokkos-kernels%gcc@${SINGULARITY_EOS_GCC_VERSION} ^cuda@11.4.2 ^openmpi@${SINGULARITY_EOS_OPENMPI_VERSION}"

.fort: &fort
  SINGULARITY_USE_FORTRAN: "true"

.nofort: &nofort
  SINGULARITY_USE_FORTRAN: "false"

.skylake: &skylake
    SCHEDULER_PARAMETERS: "--nodes=1 --partition=skylake-gold,skylake-platinum"

.power9: &power9
    SCHEDULER_PARAMETERS: "--nodes=1 --partition=power9"

.x86volta: &x86volta
    SCHEDULER_PARAMETERS: "--nodes=1 --partition=volta-x86 -C cpu_family:haswell"

#################
# General Setup #
#################

.job: &job_def
  tags:
    - darwin-slurm-shared
  variables:
    SCHEDULER_PARAMETERS: "--nodes=1 --partition=skylake-gold,skylake-platinum"
  only:
    refs:
      - main
      - merge_requests
  except:
    refs:

.artifacts: &artifacts_def
  artifacts:
    name: "singularity-eos-${CI_COMMIT_REF_SLUG}-${CI_JOB_NAME}-${CI_JOB_ID}"
    paths:
      - ${CI_PROJECT_DIR}/build
      - ${CI_PROJECT_DIR}/spack
      - ${CI_PROJECT_DIR}/spack_env
    when: always
    expire_in: 3 hours
  dependencies: []

#######################
# Job Script Template #
#######################

.clang-format:
  stage: static_analysis
  variables:
    GIT_SUBMODULE_STRATEGY: none
  script:
    - cd ${CI_PROJECT_DIR}
    - mkdir clang_format_env
    - spack env create --without-view -d ${TMPDIR}/clang_format_env
    - spack env activate -d ${TMPDIR}/clang_format_env
    - spack install --show-log-on-error --no-checksum --yes-to-all singularity-eos+mpi+format%gcc@${SINGULARITY_EOS_GCC_VERSION}^openmpi@${SINGULARITY_EOS_OPENMPI_VERSION}
    - source ${TMPDIR}/spack/share/spack/setup-env.sh
    - spack module tcl refresh -y
    - spack env loads -r -x singularity-eos
    - source ${TMPDIR}/clang_format_env/loads
    - clang-format -version
    - find ${CI_PROJECT_DIR} -regex '.*\.\(cpp\|hpp\)' | xargs clang-format -style=file -i && git diff --exit-code --ignore-submodules

.sphinx-doc:
  stage: static_analysis
  variables:
    GIT_SUBMODULE_STRATEGY: none
  script:
<<<<<<< HEAD
    - cd ${CI_PROJECT_DIR}
    - mkdir sphinx_doc_env
    - spack env create --without-view -d ${CI_PROJECT_DIR}/sphinx_doc_env
    - spack env activate -d ${CI_PROJECT_DIR}/sphinx_doc_env
    - spack install --show-log-on-error --no-checksum --yes-to-all singularity-eos+mpi+doc%gcc@${SINGULARITY_EOS_GCC_VERSION^openmpi@${SINGULARITY_EOS_OPENMPI_VERSION}
    - source ${CI_PROJECT_DIR}/spack/share/spack/setup-env.sh
=======
    - mkdir -p ${TMPDIR}/sphinx_doc_env
    - spack env create --without-view -d ${TMPDIR}/sphinx_doc_env
    - spack env activate -d ${TMPDIR}/sphinx_doc_env
    - spack install --show-log-on-error --no-checksum --yes-to-all singularity-eos+mpi+doc%gcc@${SINGULARITY_EOS_GCC_VERSION} ^openmpi@${SINGULARITY_EOS_OPENMPI_VERSION}
    - source ${TMPDIR}/spack/share/spack/setup-env.sh
>>>>>>> 02cd6eee
    - spack module tcl refresh -y
    - spack env loads -r -x singularity-eos
    - source ${TMPDIR}/sphinx_doc_env/loads
    - cd ${CI_PROJECT_DIR}/doc/sphinx
    - make html
    - rm -rf ${CI_PROJECT_DIR}/public
    - mv _build/html ${CI_PROJECT_DIR}/public

.test:
  stage: build_n_test
  extends:
    - .job
  script:
    - mkdir -p ${TMPDIR}/spack_env
    - spack env create --without-view -d ${TMPDIR}/spack_env
    - spack env activate -d ${TMPDIR}/spack_env
    - spack dev-build -q ${SINGULARITY_EOS_SPACK_SPEC} || ( cat spack-build-out.txt && exit 1 )
    - export SINGULARITY_EOS_CMD="spack install --show-log-on-error --no-checksum --yes-to-all ${SINGULARITY_EOS_SPACK_SPEC}"
    - ( echo "$SINGULARITY_EOS_CMD" && $SINGULARITY_EOS_CMD )
    - source ${TMPDIR}/spack/share/spack/setup-env.sh
    - spack module tcl refresh -y
    - spack env loads -r -x singularity-eos
<<<<<<< HEAD
    - export modName="${CI_PROJECT_DIR}/spack_env/loads"
    - sed -i "1s;^;module load gcc/${SINGULARITY_EOS_GCC_VERSION} openmpi/${SINGULARITY_EOS_OPENMPI_VERSION}\n;" ${modName}
=======
    - export modName="${TMPDIR}/spack_env/loads"
    - sed -i "1s;^;module load gcc/${SINGULARITY_EOS_GCC_VERSION}\n;" ${modName}
>>>>>>> 02cd6eee
    - sed -i "1s;^;#%Module\n;" ${modName}
    - module use ${TMPDIR}/spack_env
    - module load loads # module load compiler, deps, etc.
    - module list
    - mkdir -p build install
    - cd build
    - |
      cmake -DCMAKE_INSTALL_PREFIX=${CI_PROJECT_DIR}/install \
            -DSINGULARITY_USE_EOSPAC=ON \
            -DSINGULARITY_USE_HDF5=ON \
            -DSINGULARITY_BUILD_SESAME2SPINER=ON \
            -DSINGULARITY_BUILD_STELLARCOLLAPSE2SPINER=ON \
            -DSINGULARITY_BUILD_TESTS=ON \
            -DSINGULARITY_TEST_SESAME=ON \
            -DSINGULARITY_TEST_STELLAR_COLLAPSE=ON \
            -DSINGULARITY_USE_CUDA=${SINGULARITY_USE_CUDA:-OFF} \
            -DSINGULARITY_USE_KOKKOS=${SINGULARITY_USE_CUDA:-OFF} \
            -DSINGULARITY_USE_KOKKOSKERNELS=${SINGULARITY_USE_CUDA:-OFF} \
            -DSINGULARITY_USE_FORTRAN=${SINGULARITY_USE_FORTRAN:-OFF} \
            ..
    - make -j || make VERBOSE=1
    - |
      if [[ ${CI_JOB_NAME} =~ "install" ]];
      then
        make install;
      else
        ./sesame2spiner/sesame2spiner -s materials.sp5 ../sesame2spiner/examples/unit_tests/*.dat;
        ./sesame2spiner/sesame2spiner -s duplicates.sp5 ../sesame2spiner/examples/duplicate-test/*.dat;
        make CTEST_OUTPUT_ON_FAILURE=1 test;
      fi

########
# Jobs #
########

format:
  <<: *job_def
  extends: .clang-format
  allow_failure: true

pages_check:
  <<: *job_def
  extends: .sphinx-doc
  only:
    refs:
      - merge_requests
      - pipelines
  except:

pages:
  <<: *job_def
  extends: .sphinx-doc
  artifacts:
    paths:
      - public
  only:
    refs:
      - main
  except:
    refs:
      - pipelines

test_gnu_skylake:
  <<: *job_def
  extends: .test
  variables:
    <<: *skylake

test_gnu_power9:
  <<: *job_def
  extends: .test
  variables:
    <<: *power9

test_gnu_power9_gpu:
  <<: *job_def
  extends: .test
  variables:    
    <<: *power9
    <<: *gpu

test_x86_volta_gpu:
  <<: *job_def
  extends: .test
  variables:    
    <<: *x86volta
    <<: *gpu

install_gnu_skylake_fort:
  <<: *job_def
  extends: .test
  variables:
    <<: *skylake
    <<: *fort

install_gnu_skylake_nofort:
  <<: *job_def
  extends: .test
  variables:
    <<: *skylake
    <<: *nofort<|MERGE_RESOLUTION|>--- conflicted
+++ resolved
@@ -22,16 +22,6 @@
   - echo ${SPACK_ARCH}
   - export PLATFORM="${SPACK_ARCH%%-*}"
   - echo ${PLATFORM}
-<<<<<<< HEAD
-  - mkdir -p ${CI_PROJECT_DIR}/spack/etc/spack/${PLATFORM}
-  - cp ${XCAP_OSS_SPACK_DIR}/etc/spack/*.yaml ${CI_PROJECT_DIR}/spack/etc/spack/
-  - cp ${CI_PROJECT_DIR}/.gitlab-ci/config/spack/*.yaml ${CI_PROJECT_DIR}/spack/etc/spack/
-  - sed -i "s;XCAP_OSS_SPACK_DIR_TMP;${XCAP_OSS_SPACK_DIR};g" "${CI_PROJECT_DIR}/spack/etc/spack/upstreams.yaml"
-  - rm ${CI_PROJECT_DIR}/spack/etc/spack/repos.yaml ${CI_PROJECT_DIR}/spack/etc/spack/packages.yaml
-  - cp ${XCAP_OSS_SPACK_DIR}/etc/spack/${PLATFORM}/*.yaml ${CI_PROJECT_DIR}/spack/etc/spack/${PLATFORM}/
-  - source ${CI_PROJECT_DIR}/spack/share/spack/setup-env.sh
-  - module load gcc/${SINGULARITY_EOS_GCC_VERSION} openmpi/${SINGULARITY_EOS_OPENMPI_VERSION}-gcc_${SINGULARITY_EOS_GCC_VERSION}
-=======
   - mkdir -p ${TMPDIR}/spack/etc/spack/${PLATFORM}
   - cp ${XCAP_OSS_SPACK_DIR}/etc/spack/*.yaml ${TMPDIR}/spack/etc/spack/
   - cp ${CI_PROJECT_DIR}/.gitlab-ci/config/spack/*.yaml ${TMPDIR}/spack/etc/spack/
@@ -39,7 +29,6 @@
   - rm ${TMPDIR}/spack/etc/spack/repos.yaml ${TMPDIR}/spack/etc/spack/packages.yaml
   - cp ${XCAP_OSS_SPACK_DIR}/etc/spack/${PLATFORM}/*.yaml ${TMPDIR}/spack/etc/spack/${PLATFORM}/
   - source ${TMPDIR}/spack/share/spack/setup-env.sh
->>>>>>> 02cd6eee
   - spack compiler list
   - spack repo add --scope site ${CI_PROJECT_DIR}/spack-repo
   - spack repo list
@@ -126,20 +115,11 @@
   variables:
     GIT_SUBMODULE_STRATEGY: none
   script:
-<<<<<<< HEAD
-    - cd ${CI_PROJECT_DIR}
-    - mkdir sphinx_doc_env
-    - spack env create --without-view -d ${CI_PROJECT_DIR}/sphinx_doc_env
-    - spack env activate -d ${CI_PROJECT_DIR}/sphinx_doc_env
-    - spack install --show-log-on-error --no-checksum --yes-to-all singularity-eos+mpi+doc%gcc@${SINGULARITY_EOS_GCC_VERSION^openmpi@${SINGULARITY_EOS_OPENMPI_VERSION}
-    - source ${CI_PROJECT_DIR}/spack/share/spack/setup-env.sh
-=======
     - mkdir -p ${TMPDIR}/sphinx_doc_env
     - spack env create --without-view -d ${TMPDIR}/sphinx_doc_env
     - spack env activate -d ${TMPDIR}/sphinx_doc_env
     - spack install --show-log-on-error --no-checksum --yes-to-all singularity-eos+mpi+doc%gcc@${SINGULARITY_EOS_GCC_VERSION} ^openmpi@${SINGULARITY_EOS_OPENMPI_VERSION}
     - source ${TMPDIR}/spack/share/spack/setup-env.sh
->>>>>>> 02cd6eee
     - spack module tcl refresh -y
     - spack env loads -r -x singularity-eos
     - source ${TMPDIR}/sphinx_doc_env/loads
@@ -162,13 +142,8 @@
     - source ${TMPDIR}/spack/share/spack/setup-env.sh
     - spack module tcl refresh -y
     - spack env loads -r -x singularity-eos
-<<<<<<< HEAD
-    - export modName="${CI_PROJECT_DIR}/spack_env/loads"
-    - sed -i "1s;^;module load gcc/${SINGULARITY_EOS_GCC_VERSION} openmpi/${SINGULARITY_EOS_OPENMPI_VERSION}\n;" ${modName}
-=======
     - export modName="${TMPDIR}/spack_env/loads"
     - sed -i "1s;^;module load gcc/${SINGULARITY_EOS_GCC_VERSION}\n;" ${modName}
->>>>>>> 02cd6eee
     - sed -i "1s;^;#%Module\n;" ${modName}
     - module use ${TMPDIR}/spack_env
     - module load loads # module load compiler, deps, etc.
