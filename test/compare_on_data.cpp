//------------------------------------------------------------------------------
// © 2021. Triad National Security, LLC. All rights reserved.  This
// program was produced under U.S. Government contract 89233218CNA000001
// for Los Alamos National Laboratory (LANL), which is operated by Triad
// National Security, LLC for the U.S.  Department of Energy/National
// Nuclear Security Administration. All rights in the program are
// reserved by Triad National Security, LLC, and the U.S. Department of
// Energy/National Nuclear Security Administration. The Government is
// granted for itself and others acting on its behalf a nonexclusive,
// paid-up, irrevocable worldwide license in this material to reproduce,
// prepare derivative works, distribute copies to the public, perform
// publicly and display publicly, and to permit others to do so.
//------------------------------------------------------------------------------

/*
  Compare SpinerEOS to EOSPAC
  on output data text files
  Author: Jonah Miller (jonahm@lanl.gov)
 */

#ifdef SPINER_USE_HDF
#ifdef SINGULARITY_USE_EOSPAC

#include <algorithm>
#include <chrono>
#include <fstream>
#include <iostream>
#include <limits>
#include <sstream>
#include <string>
#include <vector>

#include <hdf5.h>
#include <hdf5_hl.h>

#include <eos_Interface.h> // eospac API

#include <ports-of-call/portability.hpp>
#include <ports-of-call/portable_arrays.hpp>

#include <spiner/databox.hpp>
#include <spiner/interpolation.hpp>

#include <singularity-eos/eos/eos.hpp>
#include <singularity-eos/eos/eos_builder.hpp>

#include <sesame2spiner/io_eospac.hpp>

using namespace singularity;

using duration = std::chrono::duration<long double>;
using dvec = std::vector<double>;
using ivec = std::vector<int>;
using Spiner::DataBox;
using Spiner::getOnDeviceDataBox;
using Spiner::RegularGrid1D;

#ifdef PORTABILITY_STRATEGY_KOKKOS
using RView = Kokkos::View<Real *>;
using RMirror = typename RView::HostMirror;
#endif

struct Data {
  DataBox rhos, sies, vfracs, Ts;
  bool onDevice = false;
  Data GetOnDevice() const {
    Data other;
    other.rhos = getOnDeviceDataBox(rhos);
    other.sies = getOnDeviceDataBox(sies);
    other.vfracs = getOnDeviceDataBox(vfracs);
    other.Ts = getOnDeviceDataBox(Ts);
    other.onDevice = true;
  }
  void Finalize() {
#ifdef PORTABILITY_STRATEGY_KOKKOS
    using HS = Kokkos::HostSpace;
    using DMS = Kokkos::DefaultExecutionSpace::memory_space;
    constexpr const bool execution_is_host{std::is_same<DMS, HS>::value};
    if (!execution_is_host && onDevice) {
      PORTABLE_FREE(rhos.data());
      PORTABLE_FREE(sies.data());
      PORTABLE_FREE(vfracs.data());
      PORTABLE_FREE(Ts.data());
    }
#endif
  }
};

inline auto now() { return std::chrono::high_resolution_clock::now(); }

template <typename Function>
inline auto get_duration(Function function) {
  auto start = now();
  function();
  auto stop = now();
  return std::chrono::duration_cast<duration>(stop - start).count();
}

void load_data(const std::string &filename, Data &d);
void filter_data_for_EOSPAC(const Data &d_in, std::vector<std::vector<EOS_REAL>> &rhos,
                            std::vector<std::vector<EOS_REAL>> &sies,
                            std::vector<std::vector<EOS_REAL>> &Ts);
void load_eospac_tables(const std::vector<int> &matids,
                        std::vector<EOS_INTEGER> &table_handles);
void load_eos_spiner(const std::string &filename, const std::vector<int> &matids,
                     std::vector<EOS> &eos_h, std::vector<EOS> &eos_d);
void profile_eospac(int ncycles, const std::vector<int> &chunk_sizes, const Data &data,
                    std::vector<EOS_INTEGER> &table_handles, std::vector<double> &timings,
                    std::vector<double> &throughputs, std::vector<Real> &errors);
void profile_spiner_host(int ncycles, const std::vector<int> &chunk_sizes, Data &data,
                         std::vector<EOS> &eos, std::vector<double> &timings,
                         std::vector<double> &throughputs, std::vector<Real> &errors);
void compare_eospac_to_spiner(Data &data, int m, int nside, const std::string &outname,
                              std::vector<EOS_INTEGER> &table_handle,
                              std::vector<EOS> &eos);
void make_table_sim_data(std::ostream &out, const std::string &dumpname, int ncycles,
                         const std::vector<int> &chunk_sizes,
                         const std::vector<Real> &errors_eospac,
                         const std::vector<Real> &errors_spiner,
                         const std::vector<double> &timings_eospac,
                         const std::vector<double> &timings_spiner,
                         const std::vector<double> &throughputs_eospac,
                         const std::vector<double> &throughputs_spiner);
void compare_on_sim_data(int ncycles, const std::vector<int> &chunk_sizes);

void load_data(const std::string &filename, Data &d) {

  std::vector<std::vector<Real>> matrix;

  std::ifstream file;
  std::string line;

  file.open(filename, std::ios::in);
  {
    std::getline(file, line); // first line
    while (std::getline(file, line)) {
      std::stringstream ss(line);
      std::vector<Real> row;
      Real val;
      while (ss >> val) {
        row.push_back(val);
      }
      matrix.push_back(row);
    }
  }
  file.close();

  d.Ts.resize(matrix.size());
  for (int i = 0; i < matrix.size(); i++) {
    int j = matrix[i].size() - 4;
    d.Ts(i) = matrix[i][j];
  }

  int stride = 3;
  int nmats = (matrix[0].size() - 4) / stride;
  d.rhos.resize(nmats, matrix.size());
  d.sies.resize(nmats, matrix.size());
  d.vfracs.resize(nmats, matrix.size());
  for (int i = 0; i < matrix.size(); i++) {
    for (int mat = 0; mat < nmats; mat++) {
      Real frac_mass = matrix[i][mat * stride];
      Real frac_vol = matrix[i][mat * stride + 1];
      Real frac_eng = matrix[i][mat * stride + 2];
      d.rhos(mat, i) = frac_mass / frac_vol;
      d.sies(mat, i) = frac_eng / frac_mass;
      d.vfracs(mat, i) = frac_vol;
    }
  }

  return;
}

// this one must be ragged
void filter_data_for_EOSPAC(const Data &d_in, std::vector<std::vector<EOS_REAL>> &rhos,
                            std::vector<std::vector<EOS_REAL>> &sies,
                            std::vector<std::vector<EOS_REAL>> &Ts) {
  int nmats = d_in.rhos.dim(2);
  int ncells_tot = d_in.rhos.dim(1);
  rhos.resize(nmats);
  sies.resize(nmats);
  Ts.resize(nmats);
  for (int mat = 0; mat < nmats; mat++) {
    int cell_count = 0;
    for (int i = 0; i < ncells_tot; i++) {
      cell_count += (d_in.vfracs(mat, i) > 0) ? 1 : 0;
    }
    rhos[mat].resize(cell_count);
    sies[mat].resize(cell_count);
    Ts[mat].resize(cell_count);
    int c = 0;
    for (int i = 0; i < ncells_tot; i++) {
      if (d_in.vfracs(mat, i) > 0) {
        rhos[mat][c] = densityToSesame(d_in.rhos(mat, i));
        sies[mat][c] = sieToSesame(d_in.sies(mat, i));
        Ts[mat][c] = temperatureToSesame(d_in.Ts(i));
        c++;
      }
    }
  }
}

void load_eospac_tables(const std::vector<int> &matids,
                        std::vector<EOS_INTEGER> &table_handles) {
  constexpr EOS_INTEGER NTABLES = 1;
  EOS_INTEGER tableType[] = {EOS_T_DUt};

  table_handles.resize(matids.size());
  for (int i = 0; i < matids.size(); i++) {
    eosSafeLoad(NTABLES, matids[i], tableType, &(table_handles[i]), true);
  }
}

void load_eos_spiner(const std::string &filename, const std::vector<int> &matids,
                     std::vector<EOS> &eos_h, std::vector<EOS> &eos_d) {
  eos_h.clear();
  eos_d.clear();
  EOSBuilder::EOSType type = EOSBuilder::EOSType::SpinerEOSDependsRhoT;
  EOSBuilder::params_t params;
  params["filename"] = filename;
  params["reproducibility_mode"] = false;

  for (int matid : matids) {
    if (matid > 0) { // non-analytic
      params["matid"] = matid;
      eos_h.push_back(EOSBuilder::buildEOS(type, params));
      eos_d.push_back(eos_h.back().GetOnDevice());
    }
  }
}

void profile_eospac(int ncycles, const std::vector<int> &chunk_sizes, const Data &data,
                    std::vector<EOS_INTEGER> &table_handles, std::vector<double> &timings,
                    std::vector<double> &throughputs, std::vector<Real> &errors) {

  timings.clear();
  errors.clear();
  throughputs.clear();

  int nmats = table_handles.size();
  int npoints_tot = 0;
  std::vector<std::vector<Real>> Ts_out(nmats);
  std::vector<std::vector<EOS_REAL>> Ts_true;

  for (int chunk_size : chunk_sizes) {
    std::cout << "\t\t...chunk size = " << chunk_size << std::endl;
    auto time = get_duration([&]() {
      for (int cycle = 0; cycle < ncycles; cycle++) {

        std::vector<std::vector<EOS_REAL>> rhos;
        std::vector<std::vector<EOS_REAL>> sies;
        std::vector<std::vector<Real>> dx(nmats), dy(nmats);
        filter_data_for_EOSPAC(data, rhos, sies, Ts_true);
        npoints_tot = 0;
        for (int m = 0; m < nmats; m++) {
          int npoints_mat = rhos[m].size();
          dx[m].resize(npoints_mat);
          dy[m].resize(npoints_mat);
          Ts_out[m].resize(npoints_mat);
          npoints_tot += npoints_mat;
        }

        for (int m = 0; m < nmats; m++) {
          int size = rhos[m].size();
          int stride = std::min(size, chunk_size);
          int ncalls = rhos[m].size() / stride;
          EOS_INTEGER nXYPairs = stride;
          for (int c = 0; c < ncalls; c++) {
            eosSafeInterpolate(&(table_handles[m]), nXYPairs, &(rhos[m][c * stride]),
                               &(sies[m][c * stride]), &(Ts_out[m][c * stride]),
                               &(dx[m][c * stride]), &(dy[m][c * stride]), "TofRE",
                               false);
          }
          int n_leftover = rhos[m].size() - stride * ncalls;
          if (n_leftover > 0) {
            EOS_INTEGER nXYPairs = n_leftover;
            int c = stride * ncalls;
            eosSafeInterpolate(&(table_handles[m]), nXYPairs, &(rhos[m][c]),
                               &(sies[m][c]), &(Ts_out[m][c]), &(dx[m][c]), &(dy[m][c]),
                               "TofRE", false);
          }
        }
      }
    });
    time /= (npoints_tot * ncycles);
    timings.push_back(time);

    auto throughput = 1. / time;
    throughputs.push_back(throughput);

    Real L2_error = 0;
    int npoints = 0;
    for (int m = 0; m < nmats; m++) {
      for (int i = 0; i < Ts_true[m].size(); i++) {
        Real diff = Ts_out[m][i] - Ts_true[m][i];
        Real denom = 0.5 * (Ts_out[m][i] + Ts_true[m][i]);
        L2_error += diff * diff / (denom * denom + 1e-20);
        npoints++;
      }
    }
    L2_error = std::sqrt(L2_error / npoints);
    errors.push_back(L2_error);
  }
}

void profile_spiner_host(int ncycles, const std::vector<int> &chunk_sizes, Data &data,
                         std::vector<EOS> &eos, std::vector<double> &timings,
                         std::vector<double> &throughputs, std::vector<Real> &errors) {
  timings.clear();
  errors.clear();
  throughputs.clear();

  int nmats = std::min((int)eos.size(), (int)data.rhos.dim(2));
  int ncells = data.rhos.dim(1);

  std::vector<Real> lambda_v(2);
  Real *lambda = lambda_v.data();

  DataBox Ts(nmats, ncells);

  for (int chunk_size : chunk_sizes) {
    std::cout << "\t\t...chunk size = " << chunk_size << std::endl;
    int stride = std::min(ncells, chunk_size);
    int ncalls = ncells / stride;
    auto time = get_duration([&]() {
      for (int cycle = 0; cycle < ncycles; cycle++) {
        for (int m = 0; m < nmats; m++) {
          for (int c = 0; c < ncalls; c++) {
            int istart = c * stride;
#pragma omp simd
            for (int i = 0; i < stride; i++) {
              Real rho = data.rhos(m, istart + i);
              Real sie = data.sies(m, istart + i);
              if (data.vfracs(m, istart + i) > 0) {
                Ts(m, istart + i) =
                    eos[m].TemperatureFromDensityInternalEnergy(rho, sie, lambda);
              }
            }
          }
          int n_leftover = ncells - stride * ncalls;
          if (n_leftover > 0) {
            int istart = stride * ncalls;
#pragma omp simd
            for (int i = 0; i < n_leftover; i++) {
              Real rho = data.rhos(m, istart + i);
              Real sie = data.sies(m, istart + i);
              if (data.vfracs(m, istart + i) > 0) {
                Ts(m, istart + i) =
                    eos[m].TemperatureFromDensityInternalEnergy(rho, sie, lambda);
              }
            }
          }
        }
      }
    });
    time /= (ncells * ncycles);
    timings.push_back(time);

<<<<<<< HEAD
    auto throughput = 1./time;
=======
    auto throughput = 1. / time;
>>>>>>> 886b3921
    throughputs.push_back(throughput);

    // debug
    Real L2_error = 0;
    int npoints = 0;
    for (int m = 0; m < nmats; m++) {
      for (int i = 0; i < ncells; i++) {
        // std::cout << "m,i = " << m << ", " << i << std::endl; // debug
        // std::cout << "vfrac = " << data.vfracs(m,i) << std::endl;
        if (data.vfracs(m, i) > 0) {
          Real diff = Ts(m, i) - data.Ts(i);
          Real denom = 0.5 * (Ts(m, i) + data.Ts(i));
          L2_error += diff * diff / (denom * denom + 1e-20);
          npoints++;
        }
      }
    }
    L2_error = std::sqrt(L2_error / npoints);
    errors.push_back(L2_error);
  }
}

void compare_eospac_to_spiner(Data &data, int m, int nside, const std::string &outname,
                              std::vector<EOS_INTEGER> &table_handle,
                              std::vector<EOS> &eos) {

  std::cout << "\t\t...preparing data for EOSPAC" << std::endl;
  std::vector<std::vector<EOS_REAL>> rhos, sies, scratch;

  filter_data_for_EOSPAC(data, rhos, sies, scratch);

  int ncells = rhos[m].size();
  Real rhoMin = densityFromSesame(*std::min_element(rhos[m].begin(), rhos[m].end()));
  Real rhoMax = densityFromSesame(*std::max_element(rhos[m].begin(), rhos[m].end()));
  Real sieMin = sieFromSesame(*std::min_element(sies[m].begin(), sies[m].end()));
  Real sieMax = sieFromSesame(*std::max_element(sies[m].begin(), sies[m].end()));
  std::cout << "\t\t\t...ncells = " << ncells << std::endl;
  std::cout << "\t\t\t...rho = [ " << rhoMin << ", " << rhoMax << "]" << std::endl;
  std::cout << "\t\t\t...sie = [ " << sieMin << ", " << sieMax << "]" << std::endl;

  std::vector<Real> dx(ncells);
  std::vector<Real> dy(ncells);
  std::vector<Real> Ts(ncells);

  std::cout << "\t\t...preparing histogram" << std::endl;
  DataBox EOSPAC((nside + 1), (nside - 1));
  DataBox Spiner((nside + 1), (nside - 1));
  DataBox diffs((nside + 1), (nside - 1));
  DataBox counts((nside + 1), (nside - 1));
  EOSPAC.setRange(0, sieMin, sieMax, nside - 1);
  EOSPAC.setRange(1, rhoMin, rhoMax, nside + 1);
  Spiner.copyMetadata(EOSPAC);
  diffs.copyMetadata(EOSPAC);
  counts.copyMetadata(EOSPAC);
  for (int j = 0; j < EOSPAC.dim(2); j++) {
    for (int i = 0; i < EOSPAC.dim(1); i++) {
      counts(j, i) = Spiner(j, i) = EOSPAC(j, i) = 0;
    }
  }

  std::cout << "\t\t...interpolating EOSPAC" << std::endl;
  EOS_INTEGER nXYPairs = ncells;
  eosSafeInterpolate(&(table_handle[m]), nXYPairs, rhos[m].data(), sies[m].data(),
                     Ts.data(), dx.data(), dy.data(), "TofRE", false);

  std::cout << "\t\t...interpolating spiner" << std::endl;
  std::vector<Real> lambda_v(2);
  Real *lambda = lambda_v.data();
  for (int i = 0; i < ncells; i++) {
    double rho = densityFromSesame(rhos[m][i]);
    double sie = sieFromSesame(sies[m][i]);
    int irho = EOSPAC.range(1).index(rho);
    int ie = EOSPAC.range(0).index(sie);
    Real TPAC = temperatureFromSesame(Ts[i]);
    Real TSP = eos[m].TemperatureFromDensityInternalEnergy(rho, sie, lambda);
    Real diff = TPAC - TSP;
    EOSPAC(irho, ie) += TPAC;
    Spiner(irho, ie) += TSP;
    diffs(irho, ie) += diff * diff;
    counts(irho, ie) += 1;
  }

  std::cout << "\t\t...finishing histogram" << std::endl;
  for (int j = 0; j < EOSPAC.dim(2); j++) {
    for (int i = 0; i < EOSPAC.dim(1); i++) {
      EOSPAC(j, i) /= (counts(j, i) + 1e-20);
      Spiner(j, i) /= (counts(j, i) + 1e-20);
      if (diffs(j, i) > 0) {
        diffs(j, i) = std::sqrt(diffs(j, i) / counts(j, i) + 1e-20);
      }
    }
  }

  std::cout << "\t\t...saving to file " << outname << std::endl;
  herr_t status = H5_SUCCESS;
  hid_t file = H5Fcreate(outname.c_str(), H5F_ACC_TRUNC, H5P_DEFAULT, H5P_DEFAULT);
  status += EOSPAC.saveHDF(file, "EOSPAC");
  status += Spiner.saveHDF(file, "Spiner");
  status += diffs.saveHDF(file, "diffs");
  status += H5Fclose(file);
  std::cout << "\t\t...Saved" << std::endl;
}

<<<<<<< HEAD
void make_table_sim_data(std::ostream& out,
                              const std::string& dumpname,
                              int ncycles,
                              const std::vector<int>& chunk_sizes,
                              const std::vector<Real>& errors_eospac,
                              const std::vector<Real>& errors_spiner,
                              const std::vector<double>& timings_eospac,
                              const std::vector<double>& timings_spiner,
                              const std::vector<double>& throughputs_eospac,
                              const std::vector<double>& throughputs_spiner) {
=======
void make_table_sim_data(std::ostream &out, const std::string &dumpname, int ncycles,
                         const std::vector<int> &chunk_sizes,
                         const std::vector<Real> &errors_eospac,
                         const std::vector<Real> &errors_spiner,
                         const std::vector<double> &timings_eospac,
                         const std::vector<double> &timings_spiner,
                         const std::vector<double> &throughputs_eospac,
                         const std::vector<double> &throughputs_spiner) {
>>>>>>> 886b3921
  out << "# input file = " << dumpname << "\n"
      << "# ncyles = " << ncycles << "\n"
      << "# Setup: 1 dump, 1 CPU. Compare EOSPAC to Spiner performance\n"
      << "# [0]: chunk sizes\n"
      << "# [1]: L2-norm error for EOSPAC\n"
      << "# [2]: L2-norm error for Spiner\n"
      << "# [3]: time/point EOSPAC (microseconds/zone-cycle)\n"
      << "# [4]: time/point Spiner (microseconds/zone-cycle)\n"
      << "# [5]: throughput for EOSPAC (zone-cycles/cpu-second)\n"
      << "# [6]: throughput for Spiner (zone-cycles/cpu-second)" << std::endl;
  for (int i = 0; i < chunk_sizes.size(); i++) {
    out << std::setw(20) << chunk_sizes[i] << "\t" << std::setw(20) << errors_eospac[i]
        << "\t" << std::setw(20) << errors_spiner[i] << "\t" << std::setw(20)
        << 1e6 * timings_eospac[i] << "\t" << std::setw(20) << 1e6 * timings_spiner[i]
        << "\t" << std::setw(20) << throughputs_eospac[i] << "\t" << std::setw(20)
        << throughputs_spiner[i] << std::endl;
  }
}

void compare_on_sim_data(int ncycles, const std::vector<int> &chunk_sizes) {
  std::vector<int> matids = {5030, 3337, 4272, 90003, 95501};
  std::string dumpname = "/scratch/users/jonahm/eap/sim_data_dumps/SimData-dmp000605.txt";
  std::string spiner_fname = "../utils/sesame2spiner/sim-data-materials.sp5";
  Data data_h;
  std::vector<EOS_INTEGER> table_handles;
  std::vector<EOS> eos_h, eos_d;

  std::cout << "Comparing on sim data.." << std::endl;

  std::cout << "\t...loading data" << std::endl;
  load_data(dumpname, data_h);

  std::cout << "\t...loading tables" << std::endl;
  load_eospac_tables(matids, table_handles);
  load_eos_spiner(spiner_fname, matids, eos_h, eos_d);
  Data data_d = data_h.GetOnDevice();

  std::cout << "\t...We have " << data_h.rhos.dim(2) << " materials\n"
            << "\t\t...but we only operate on " << eos_h.size() << " of them.\n"
            << "\t...We have " << data_h.rhos.dim(1) << " cells." << std::endl;

  std::cout << "\t...root finding with EOSPAC" << std::endl;
  std::vector<double> timings_eospac, throughputs_eospac;
  std::vector<Real> errors_eospac;
  profile_eospac(ncycles, chunk_sizes, data_h, table_handles, timings_eospac,
                 throughputs_eospac, errors_eospac);

  /*
  std::cout << "#chunk\terrors\ttimings\tthroughputs" << std::endl;
  for (int i = 0; i < chunk_sizes.size(); i++) {
    std::cout << std::setw(20)
              << chunk_sizes[i] << "\t"
              << errors_eospac[i] << "\t"
              << timings_eospac[i] << "\t"
              << throughputs_eospac[i]
              << std::endl;
  }
  */

  std::cout << "\t...root finding with spiner on 1 CPU" << std::endl;
  std::vector<double> timings_host, throughputs_host;
  std::vector<Real> errors_host;
  profile_spiner_host(ncycles, chunk_sizes, data_h, eos_h, timings_host, throughputs_host,
                      errors_host);

  /*
  std::cout << "#chunk\terrors\ttimings\tthroughputs" << std::endl;
  for (int i = 0; i < chunk_sizes.size(); i++) {
    std::cout << std::setw(20)
              << chunk_sizes[i] << "\t"
              << errors_host[i] << "\t"
              << timings_host[i] << "\t"
              << throughputs_host[i]
              << std::endl;
  }
  */
  make_table_sim_data(std::cout, dumpname, ncycles, chunk_sizes, errors_eospac,
                      errors_host, timings_eospac, timings_host, throughputs_eospac,
                      throughputs_host);
  std::ofstream outfile;
  outfile.open("sim_data_timings.dat", std::ios::out | std::ios::trunc);
  make_table_sim_data(outfile, dumpname, ncycles, chunk_sizes, errors_eospac, errors_host,
                      timings_eospac, timings_host, throughputs_eospac, throughputs_host);
  outfile.close();

  data_d.Finalize();
  for (int m = 0; m < eos_d.size(); m++) {
    eos_d[m].Finalize();
  }

  std::cout << "\t...comparing EOSPAC output to Spiner in histogram..." << std::endl;
  compare_eospac_to_spiner(data_h, 2, 256, "sim_data_diffs.sp5", table_handles, eos_h);
}

int main() {

  // compare_on_sim_data(100, {1, 8, 64, 512, 4096, 32768, 262144, 75449});
  compare_on_sim_data(20, {1, 8, 64, 512, 4096, 32768, 262144, 755449});
  // compare_on_sim_data(1, {4096});

  return 0;
}

#endif // EOSPAC
#endif // SPINER_USE_HDF<|MERGE_RESOLUTION|>--- conflicted
+++ resolved
@@ -355,11 +355,7 @@
     time /= (ncells * ncycles);
     timings.push_back(time);
 
-<<<<<<< HEAD
-    auto throughput = 1./time;
-=======
     auto throughput = 1. / time;
->>>>>>> 886b3921
     throughputs.push_back(throughput);
 
     // debug
@@ -463,18 +459,6 @@
   std::cout << "\t\t...Saved" << std::endl;
 }
 
-<<<<<<< HEAD
-void make_table_sim_data(std::ostream& out,
-                              const std::string& dumpname,
-                              int ncycles,
-                              const std::vector<int>& chunk_sizes,
-                              const std::vector<Real>& errors_eospac,
-                              const std::vector<Real>& errors_spiner,
-                              const std::vector<double>& timings_eospac,
-                              const std::vector<double>& timings_spiner,
-                              const std::vector<double>& throughputs_eospac,
-                              const std::vector<double>& throughputs_spiner) {
-=======
 void make_table_sim_data(std::ostream &out, const std::string &dumpname, int ncycles,
                          const std::vector<int> &chunk_sizes,
                          const std::vector<Real> &errors_eospac,
@@ -483,7 +467,6 @@
                          const std::vector<double> &timings_spiner,
                          const std::vector<double> &throughputs_eospac,
                          const std::vector<double> &throughputs_spiner) {
->>>>>>> 886b3921
   out << "# input file = " << dumpname << "\n"
       << "# ncyles = " << ncycles << "\n"
       << "# Setup: 1 dump, 1 CPU. Compare EOSPAC to Spiner performance\n"
