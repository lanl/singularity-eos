--- conflicted
+++ resolved
@@ -60,15 +60,8 @@
 using variadic_utils::transform_variadic_list;
 
 static constexpr const auto full_eos_list = tl<IdealGas>{};
-<<<<<<< HEAD
-static constexpr const auto relativistic_eos_list = tl<IdealGas>{};
-static constexpr const auto unit_system_eos_list = tl<IdealGas>{};
-static constexpr const auto unit_system =
-    transform_variadic_list(unit_system_eos_list, al<UnitSystem>{});
-=======
 // modifiers that get applied to all eos's
 static constexpr const auto apply_to_all = al<ScaledEOS, ShiftedEOS>{};
->>>>>>> 759f493f
 // variadic list of eos's with shifted or scaled modifiers
 static constexpr const auto shifted =
     transform_variadic_list(full_eos_list, al<ShiftedEOS>{});
