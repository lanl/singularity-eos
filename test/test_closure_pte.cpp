--- conflicted
+++ resolved
@@ -188,8 +188,6 @@
     constexpr Real Cv = 0.001072 * MJ_per_kg; // erg / g / K
     constexpr Real Q = 4.115 * MJ_per_kg;
     EOS davis_p_eos = DavisProducts(a, b, k, n, vc, pc, Cv).Modify<ShiftedEOS>(-Q);
-    // PTE parameters
-    auto default_PTE_params = MixParams{};
 
     const MixParams params;
     GIVEN("A difficult three-material state") {
@@ -214,11 +212,7 @@
           const Real u_scale = std::abs(u_bulk);
           const Real u_bulk_scale = ratio(u_bulk, u_scale);
           const Real residual = std::abs(u_bulk_scale - ratio(u_bulk_out, u_scale));
-<<<<<<< HEAD
-          CHECK(residual < params.pte_rel_tolerance_e);
-=======
           CHECK(residual < default_PTE_params.pte_rel_tolerance_e);
->>>>>>> 185c70c7
         }
         // Free EOS copies on device
         PORTABLE_FREE(v_EOS);
@@ -248,11 +242,7 @@
         //   const Real u_scale = std::abs(u_bulk);
         //   const Real u_bulk_scale = ratio(u_bulk, u_scale);
         //   const Real residual = std::abs(u_bulk_scale - ratio(u_bulk_out, u_scale));
-<<<<<<< HEAD
         //   CHECK(residual < params.pte_rel_tolerance_e);
-=======
-        //   CHECK(residual < default_PTE_params.pte_rel_tolerance_e);
->>>>>>> 185c70c7
         // }
         // Free EOS copies on device
         PORTABLE_FREE(v_EOS);
