# ------------------------------------------------------------------------------
# © 2021-2024. Triad National Security, LLC. All rights reserved.  This program
# was produced under U.S. Government contract 89233218CNA000001 for Los Alamos
# National Laboratory (LANL), which is operated by Triad National Security, LLC
# for the U.S.  Department of Energy/National Nuclear Security Administration.
# All rights in the program are reserved by Triad National Security, LLC, and
# the U.S. Department of Energy/National Nuclear Security Administration. The
# Government is granted for itself and others acting on its behalf a
# nonexclusive, paid-up, irrevocable worldwide license in this material to
# reproduce, prepare derivative works, distribute copies to the public, perform
# publicly and display publicly, and to permit others to do so.
# ------------------------------------------------------------------------------

add_executable(
  eos_analytic_unit_tests
  catch2_define.cpp
  eos_unit_test_helpers.hpp
  test_eos_ideal.cpp
  test_eos_gruneisen.cpp
  test_eos_sap_polynomial.cpp
  test_eos_noble_abel.cpp
  test_eos_stiff.cpp
<<<<<<< HEAD
  test_eos_carnahan_starling.cpp
=======
  test_eos_vinet.cpp
  test_eos_mgusup.cpp
  test_eos_powermg.cpp
>>>>>>> 1ea18040
  )

add_executable(
  eos_infrastructure_tests
  catch2_define.cpp
  eos_unit_test_helpers.hpp
  test_eos_modifiers.cpp
  test_eos_vector.cpp
  test_math_utils.cpp
  test_variadic_utils.cpp
  )

add_executable(
  eos_tabulated_unit_tests
  catch2_define.cpp
  eos_unit_test_helpers.hpp
  test_eos_helmholtz.cpp
  test_eos_tabulated.cpp
  test_eos_stellar_collapse.cpp
  )

get_property(plugin_tests GLOBAL PROPERTY PLUGIN_TESTS)
if (plugin_tests)
  add_executable(
    eos_plugin_tests
    catch2_define.cpp
    eos_unit_test_helpers.hpp
    ${plugin_tests}
    )
endif()

if(SINGULARITY_TEST_HELMHOLTZ)
    configure_file(${PROJECT_SOURCE_DIR}/data/helmholtz/helm_table.dat ${CMAKE_BINARY_DIR}/data/helmholtz/helm_table.dat COPYONLY)
  target_compile_definitions(eos_tabulated_unit_tests PRIVATE SINGULARITY_TEST_HELMHOLTZ SINGULARITY_USE_HELMHOLTZ)
endif()

if(SINGULARITY_TEST_SESAME)
  target_compile_definitions(eos_tabulated_unit_tests PRIVATE SINGULARITY_TEST_SESAME)
endif()
if(SINGULARITY_TEST_STELLAR_COLLAPSE)
  target_compile_definitions(eos_tabulated_unit_tests
                             PRIVATE SINGULARITY_TEST_STELLAR_COLLAPSE)
endif()

target_link_libraries(eos_analytic_unit_tests PRIVATE Catch2::Catch2
  singularity-eos::singularity-eos)
target_link_libraries(eos_infrastructure_tests PRIVATE Catch2::Catch2
  singularity-eos::singularity-eos)
target_link_libraries(eos_tabulated_unit_tests PRIVATE Catch2::Catch2
  singularity-eos::singularity-eos)
if (plugin_tests)
  target_link_libraries(eos_plugin_tests PRIVATE Catch2::Catch2
    singularity-eos::singularity-eos)
endif()
include(Catch)
catch_discover_tests(eos_analytic_unit_tests PROPERTIES TIMEOUT 60)
catch_discover_tests(eos_infrastructure_tests PROPERTIES TIMEOUT 60)
catch_discover_tests(eos_tabulated_unit_tests PROPERTIES TIMEOUT 60)
if (plugin_tests)
  catch_discover_tests(eos_plugin_tests PROPERTIES TIMEOUT 60)
endif()

if(SINGULARITY_USE_EOSPAC AND SINGULARITY_TEST_SESAME)
  add_executable(compare_to_eospac compare_to_eospac.cpp)
  target_link_libraries(compare_to_eospac
                        PRIVATE Catch2::Catch2 singularity-eos::singularity-eos)
endif()

if(SINGULARITY_BUILD_CLOSURE)
  if(SINGULARITY_USE_SPINER)
    add_executable(test_pte test_pte.cpp)
    target_link_libraries(test_pte PRIVATE Catch2::Catch2
                                         singularity-eos::singularity-eos)
    target_include_directories(test_pte PRIVATE ${CMAKE_CURRENT_SOURCE_DIR})
    add_test(pte test_pte)
  endif()
  if(SINGULARITY_USE_KOKKOS AND SINGULARITY_USE_FORTRAN)
    add_executable(test_get_sg_eos test_get_sg_eos.cpp)
    target_link_libraries(test_get_sg_eos PRIVATE Catch2::Catch2
                                         singularity-eos::singularity-eos)
    target_include_directories(test_get_sg_eos PRIVATE ${CMAKE_CURRENT_SOURCE_DIR})
    add_test(get_sg_eos test_get_sg_eos)
  endif()
endif()

if(SINGULARITY_TEST_STELLAR_COLLAPSE)
  set(SINGULARITY_GOLDFILE_URL
      "https://github.com/lanl/singularity-eos/releases/download/${SINGULARITY_GOLDFILES_VERSION}/goldfiles.tar.gz"
      CACHE STRING "URL to goldfiles.tar.gz"
  )
  mark_as_advanced(SINGULARITY_GOLDFILE_URL)
  message(
    STATUS
      "Attempting to download gold files for regression tests. "
      "File is located at ${SINGULARITY_GOLDFILE_URL} "
      "If you do not want to use the gold file, you can set -DSINGULARITY_TEST_STELLAR_COLLAPSE=OFF."
  )
  include(FetchContent)
  FetchContent_Declare(
    goldfiles
    URL ${SINGULARITY_GOLDFILE_URL}
    URL_HASH SHA256=${SINGULARITY_GOLDFILE_HASH}
    SOURCE_DIR goldfiles)
  FetchContent_MakeAvailable(goldfiles)

  add_executable(profile_stellar_collapse profile_stellar_collapse.cpp)
  target_link_libraries(profile_stellar_collapse
                        singularity-eos::singularity-eos)
endif()

if(SINGULARITY_BUILD_PYTHON AND SINGULARITY_TEST_PYTHON)
  find_package(
    Python
    COMPONENTS Interpreter Development
    REQUIRED)
  set(PYTHON_TEST_ENVIRONMENT
      PYTHONPATH=${CMAKE_BINARY_DIR}/python:$ENV{PYTHONPATH})

  add_test(NAME PythonBindings
           COMMAND ${Python_EXECUTABLE}
                   ${CMAKE_CURRENT_SOURCE_DIR}/python_bindings.py -v)
  set_tests_properties(PythonBindings PROPERTIES ENVIRONMENT
                                                 "${PYTHON_TEST_ENVIRONMENT}")
endif()

if(SINGULARITY_USE_SPINER)
  add_executable(profile_eos profile_eos.cpp)
  target_link_libraries(profile_eos singularity-eos::singularity-eos)
endif()

if(SINGULARITY_USE_FORTRAN)
  add_executable(ftn_interface test_f_iface.f90)
  target_link_libraries(ftn_interface singularity-eos::singularity-eos)
  set_target_properties(ftn_interface PROPERTIES LINKER_LANGUAGE Fortran)
  add_test(test_fortran_interface ftn_interface)
endif()

if(SINGULARITY_USE_EOSPAC
   AND SINGULARITY_TEST_SESAME
   AND NOT SINGULARITY_USE_CUDA)
  set(METHODS_TO_TEST
      TemperatureFromDensityInternalEnergy
      PressureFromDensityTemperature
      InternalEnergyFromDensityTemperature
      PressureFromDensityInternalEnergy
      SpecificHeatFromDensityTemperature
      SpecificHeatFromDensityInternalEnergy
      BulkModulusFromDensityTemperature
      BulkModulusFromDensityInternalEnergy
      GruneisenParamFromDensityTemperature
      GruneisenParamFromDensityInternalEnergy)

  foreach(MUT IN LISTS METHODS_TO_TEST)
    add_executable(profile_eospac_${MUT} profile_eospac.cpp)
    target_compile_definitions(profile_eospac_${MUT}
                               PUBLIC METHOD_UNDER_TEST=${MUT})
    target_link_libraries(profile_eospac_${MUT}
                          singularity-eos::singularity-eos)

    add_test(NAME Profile_EOSPAC_${MUT} COMMAND profile_eospac_${MUT} 100 16)
  endforeach()
endif()<|MERGE_RESOLUTION|>--- conflicted
+++ resolved
@@ -20,13 +20,10 @@
   test_eos_sap_polynomial.cpp
   test_eos_noble_abel.cpp
   test_eos_stiff.cpp
-<<<<<<< HEAD
   test_eos_carnahan_starling.cpp
-=======
   test_eos_vinet.cpp
   test_eos_mgusup.cpp
   test_eos_powermg.cpp
->>>>>>> 1ea18040
   )
 
 add_executable(
