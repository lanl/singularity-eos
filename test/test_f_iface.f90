--- conflicted
+++ resolved
@@ -1,9 +1,5 @@
 !------------------------------------------------------------------------------
-<<<<<<< HEAD
-! © 2021. Triad National Security, LLC. All rights reserved.  This
-=======
 ! © 2021-2023. Triad National Security, LLC. All rights reserved.  This
->>>>>>> e6f4c6d9
 ! program was produced under U.S. Government contract 89233218CNA000001
 ! for Los Alamos National Laboratory (LANL), which is operated by Triad
 ! National Security, LLC for the U.S.  Department of Energy/National
