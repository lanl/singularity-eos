--- conflicted
+++ resolved
@@ -565,19 +565,11 @@
 SCENARIO("Gruneisen EOS", "[VectorEOS][GruneisenEOS]") {
   GIVEN("Parameters for a Gruneisen EOS") {
     // Unit conversions
-<<<<<<< HEAD
-    constexpr Real mm = 10.;
-    constexpr Real us = 1e-06;
-    constexpr Real Mbcc_per_g = 1e12;
-    // Gruneisen parameters for copper
-    constexpr Real C0 = 0.394 * mm / us;
-=======
     constexpr Real cm = 1.;
     constexpr Real us = 1e-06;
     constexpr Real Mbcc_per_g = 1e12;
     // Gruneisen parameters for copper
     constexpr Real C0 = 0.394 * cm / us;
->>>>>>> 81891b7e
     constexpr Real S1 = 1.489;
     constexpr Real S2 = 0.;
     constexpr Real S3 = 0.;
@@ -628,17 +620,6 @@
 
       // Gold standard values for a subset of lookups
       constexpr std::array<Real, num> pressure_true{
-<<<<<<< HEAD
-          -1.442078800000000e+13, 1.103964838912181e+12, 9.414588969513447e+12,
-          P0 - C0 * C0 * rho0};
-      constexpr std::array<Real, num> bulkmodulus_true{
-          9.507496824000003e+13, 1.440573092814230e+14, 1.844847821528217e+14,
-          Gamma0 * (P0 - C0 * C0 * rho0)};
-      constexpr std::array<Real, num> temperature_true{
-          5.590966057441253e+02, 4.285483028720627e+02, 3.241096605744125e+02, T0};
-      constexpr std::array<Real, num> gruneisen_true{Gamma0, 2.007944444444444e+00,
-                                                     1.927000000000000e+00, Gamma0};
-=======
           -1.282094800000000e+11, 1.998504088912181e+10, 9.595823319513451e+10,
           P0 - C0 * C0 * rho0};
       constexpr std::array<Real, num> bulkmodulus_true{
@@ -648,7 +629,6 @@
           5.590966057441253e+02, 4.285483028720627e+02, 3.241096605744125e+02, T0};
       constexpr std::array<Real, num> gruneisen_true{
           Gamma0, 2.007944444444444e+00, 1.927000000000000e+00, Gamma0};
->>>>>>> 81891b7e
 
 #ifdef PORTABILITY_STRATEGY_KOKKOS
       // Create device views for outputs and mirror those views on the host
@@ -726,8 +706,6 @@
   }
 }
 
-<<<<<<< HEAD
-=======
 SCENARIO("Aluminum Gruneisen EOS Sound Speed Comparison", "[GruneisenEOS]") {
   GIVEN("Parameters for a Gruneisen EOS") {
     // Unit conversions
@@ -799,7 +777,6 @@
   }
 }
 
->>>>>>> 81891b7e
 #ifdef SPINER_USE_HDF
 #ifdef SINGULARITY_TEST_SESAME
 #ifdef SINGULARITY_USE_EOSPAC
