//------------------------------------------------------------------------------
// © 2021-2022. Triad National Security, LLC. All rights reserved.  This
// program was produced under U.S. Government contract 89233218CNA000001
// for Los Alamos National Laboratory (LANL), which is operated by Triad
// National Security, LLC for the U.S.  Department of Energy/National
// Nuclear Security Administration. All rights in the program are
// reserved by Triad National Security, LLC, and the U.S. Department of
// Energy/National Nuclear Security Administration. The Government is
// granted for itself and others acting on its behalf a nonexclusive,
// paid-up, irrevocable worldwide license in this material to reproduce,
// prepare derivative works, distribute copies to the public, perform
// publicly and display publicly, and to permit others to do so.
//------------------------------------------------------------------------------

#ifndef _SINGULARITY_EOS_CLOSURE_MIXED_CELL_MODELS_
#define _SINGULARITY_EOS_CLOSURE_MIXED_CELL_MODELS_

#include <ports-of-call/portability.hpp>
#include <singularity-eos/eos/eos.hpp>

#include <cmath>

#ifdef SINGULARITY_USE_KOKKOSKERNELS
#include <KokkosBatched_ApplyQ_Decl.hpp>
#include <KokkosBatched_QR_Decl.hpp>
#include <KokkosBatched_Trsv_Decl.hpp>
#else
#include <Eigen/Dense>
#endif // SINGULARITY_USE_KOKKOSKERNELS

namespace singularity {

// ======================================================================
// Implementation details below
// ======================================================================

// TODO(JCD): some of these should be exposed to consumers to allow changes to defaults
namespace mix_params {
constexpr Real derivative_eps = 3.0e-6;
constexpr Real pte_rel_tolerance_p = 1.e-6;
constexpr Real pte_rel_tolerance_e = 1.e-6;
constexpr Real pte_rel_tolerance_t = 1.e-4;
constexpr Real pte_abs_tolerance_p = 0.0;
constexpr Real pte_abs_tolerance_e = 1.e-4;
constexpr Real pte_abs_tolerance_t = 0.0;
constexpr Real pte_residual_tolerance = 1.e-8;
constexpr int pte_max_iter_per_mat = 16;
constexpr Real line_search_alpha = 1.e-2;
constexpr int line_search_max_iter = 6;
constexpr Real line_search_fac = 0.5;
constexpr Real vfrac_safety_fac = 0.95;
} // namespace mix_params

namespace mix_impl {
template <typename T,
          typename = typename std::enable_if<std::is_floating_point<T>::value>::type>
constexpr bool isfinite(const T &a) {
  return (a == a) && ((a == 0) || (a != 2 * a));
}

constexpr Real square(const Real x) { return x * x; }

PORTABLE_INLINE_FUNCTION
bool check_nans(Real const *const a, const int n, const bool verbose = false) {
  bool retval = true;
  for (int i = 0; i < n; ++i)
    if (!isfinite(a[i])) {
      retval = false;
#ifndef KOKKOS_ENABLE_CUDA
      if (verbose) {
        printf("bad val in element %i/%i\n", i, n);
      }
#endif // KOKKOS_ENABLE_CUDA
    }
  return retval;
}

PORTABLE_INLINE_FUNCTION
bool solve_Ax_b_wscr(const int n, Real *a, Real *b, Real *scr) {
#ifdef SINGULARITY_USE_KOKKOSKERNELS
#ifndef PORTABILITY_STRATEGY_KOKKOS
#error "Kokkos Kernels requires Kokkos."
#endif
  // aliases for kokkos views
  using Unmgd = Kokkos::MemoryTraits<Kokkos::Unmanaged>;
  using Lrgt = Kokkos::LayoutRight;
  using vec_t = Kokkos::View<Real *, Unmgd>;
  // aliases for QR solve template params
  using QR_alg = KokkosBatched::Algo::QR::Unblocked;
  using Lft = KokkosBatched::Side::Left;
  using Trs = KokkosBatched::Trans::Transpose;
  using nTrs = KokkosBatched::Trans::NoTranspose;
  using ApQ_alg = KokkosBatched::Algo::ApplyQ::Unblocked;
  using UP = KokkosBatched::Uplo::Upper;
  using NonU = KokkosBatched::Diag::NonUnit;
  using Tr_alg = KokkosBatched::Algo::Trsv::Unblocked;
  // aliases for solver structs ('invoke' member of the struct is the
  // actual function call)
  using QR_factor = KokkosBatched::SerialQR<QR_alg>;
  using ApplyQ_transpose = KokkosBatched::SerialApplyQ<Lft, Trs, ApQ_alg>;
  using InvertR = KokkosBatched::SerialTrsv<UP, nTrs, NonU, Tr_alg>;
  // view of matrix
  Kokkos::View<Real **, Lrgt, Unmgd> A(a, n, n);
  // view of RHS
  vec_t B(b, n);
  // view of reflectors
  vec_t t(scr, n);
  // view of workspace
  vec_t w(scr + n, n);
  // QR factor A, A x = B -> Q R x = B
  // store result in A and t
  QR_factor::invoke(A, t, w);
  // Apply Q^T from the left to both sides
  // Q^T Q R x = Q^T B -> R x = Q^T B
  // store result of Q^T B in B
  ApplyQ_transpose::invoke(A, t, B, w);
  // Apply R^-1 from the left to both sides
  // R^-1 R x = R^-1 Q^T B -> x = R^-1 Q^T B
  // store solution vector x in B
  InvertR::invoke(1.0, A, B);
#else
#ifdef PORTABILITY_STRATEGY_KOKKOS
#warning "Eigen should not be used with Kokkos."
#endif
  // Eigen VERSION
  Eigen::Map<Eigen::Matrix<Real, Eigen::Dynamic, Eigen::Dynamic, Eigen::RowMajor>> A(a, n,
                                                                                     n);
  Eigen::Map<Eigen::VectorXd> B(b, n);
  Eigen::Map<Eigen::VectorXd> X(scr, n);
  X = A.lu().solve(B);
  B = X;
#endif // SINGULARITY_USE_KOKKOSKERNELS
  bool retval = check_nans(b, n);
  return retval;
}

struct NullPtrIndexer {
  PORTABLE_INLINE_FUNCTION Real *operator[](const int i) { return nullptr; }
};

class CacheAccessor {
 public:
  CacheAccessor() = default;
  PORTABLE_INLINE_FUNCTION
  explicit CacheAccessor(Real *scr) : cache_(scr) {}
  PORTABLE_FORCEINLINE_FUNCTION
  Real *operator[](const int m) const { return cache_ + m * MAX_NUM_LAMBDAS; }

 private:
  Real *cache_;
};

template <typename EOSIndexer, typename RealIndexer>
class PTESolverBase {
 public:
  PTESolverBase() = delete;
  PORTABLE_INLINE_FUNCTION int Nmat() const { return nmat; }
  PORTABLE_INLINE_FUNCTION int &Niter() { return niter; }
  // Fixup is meant to be a hook for derived classes to provide arbitrary manipulations
  // after each iteration of the Newton solver.  This version just renormalizes the
  // volume fractions, which is useful to deal with roundoff error.
  PORTABLE_INLINE_FUNCTION
  virtual void Fixup() const {
    Real vsum = 0;
    for (int m = 0; m < nmat; ++m)
      vsum += vfrac[m];
    for (int m = 0; m < nmat; ++m)
      vfrac[m] *= vfrac_total / vsum;
  }
  // Finalize restores the temperatures, energies, and pressures to unscaled values from
  // the internally scaled quantities used by the solvers
  PORTABLE_INLINE_FUNCTION
  void Finalize() {
    for (int m = 0; m < nmat; m++) {
      temp[m] *= Tnorm;
      u[m] *= u_total;
      press[m] *= u_total;
    }
  }
  // Solve the linear system for the update dx
  PORTABLE_INLINE_FUNCTION
  bool Solve() const {
    for (int m = 0; m < neq; m++)
      dx[m] = residual[m];
    return solve_Ax_b_wscr(neq, jacobian, dx, sol_scratch);
  }

  PORTABLE_INLINE_FUNCTION
  void PrintSpec() const {
    printf("utot: %e Tnorm: %e\n", u_total, Tnorm);
    for (int m = 0; m < nmat; ++m) {
      printf("r: %e vf: %e T: %e s: %e p: %e\n", rho[m],
	     vfrac[m], temp[m]*Tnorm, sie[m]*u_total, press[m]*u_total);
    }
    return;
  }

 protected:
  PORTABLE_INLINE_FUNCTION
  PTESolverBase(int nmats, int neqs, const EOSIndexer &eos_, const Real vfrac_tot,
                const Real sie_tot, const RealIndexer &rho_, const RealIndexer &vfrac_,
                const RealIndexer &sie_, const RealIndexer &temp_,
                const RealIndexer &press_, Real *&scratch)
      : nmat(nmats), neq(neqs), niter(0), eos(eos_), vfrac_total(vfrac_tot),
        sie_total(sie_tot), rho(rho_), vfrac(vfrac_), sie(sie_), temp(temp_),
        press(press_) {
    jacobian = AssignIncrement(scratch, neq * neq);
    dx = AssignIncrement(scratch, neq);
    sol_scratch = AssignIncrement(scratch, 2 * neq);
    residual = AssignIncrement(scratch, neq);
    u = AssignIncrement(scratch, nmat);
    rhobar = AssignIncrement(scratch, nmat);
    Cache = CacheAccessor(AssignIncrement(scratch, nmat * MAX_NUM_LAMBDAS));
  }

  PORTABLE_FORCEINLINE_FUNCTION
  void InitRhoBarandRho() {
    // rhobar is a fixed quantity: the average density of
    // material m averaged over the full PTE volume
    rho_total = 0.0;
    for (int m = 0; m < nmat; ++m) {
      rhobar[m] = rho[m] * vfrac[m];
      rho_total += rhobar[m];
    }
  }

  PORTABLE_FORCEINLINE_FUNCTION
  Real GetTguess() {
    Real Tguess = 300.0;
    for (int m = 0; m < nmat; ++m)
      Tguess = std::max(Tguess, temp[m]);
    // check for sanity.  basically checks that the input temperatures weren't garbage
    assert(Tguess < 1.0e15);
    // iteratively increase temperature guess until all rho's are above rho_at_pmin
    const Real Tfactor = 10.0;
    bool rho_fail;
    for (int i = 0; i < 3; i++) {
      Real vsum = 0.0;
      // set volume fractions
      for (int m = 0; m < nmat; ++m) {
        const Real rho_min = eos[m].RhoPmin(Tguess);
        const Real vmax = std::min(0.9 * rhobar[m] / rho_min, 1.0);
        vfrac[m] = (vfrac[m] > 0.0 ? std::min(vmax, vfrac[m]) : vmax);
        vsum += vfrac[m];
      }
      // Normalize vfrac
      for (int m = 0; m < nmat; ++m) {
        vfrac[m] *= vfrac_total / vsum;
      }
      // check to make sure the normalization didn't put us below rho_at_pmin
      rho_fail = false;
      for (int m = 0; m < nmat; ++m) {
        const Real rho_min = eos[m].RhoPmin(Tguess);
        rho[m] = rhobar[m] / vfrac[m];
        if (rho[m] < rho_min) {
          rho_fail = true;
          Tguess *= Tfactor;
          break;
        }
      }
      if (!rho_fail) break;
    }

    if (rho_fail) {
      printf("rho < rho_min in PTE initialization!  Solver may not converge.");
    }
    return Tguess;
  }

  // Initialize the volume fractions, avg densities, temperatures, energies, and
  // pressures of the materials.  Compute the total density and internal energy.
  // Scale the energy densities u = rho sie and pressures with the total internal energy
  // density.  This makes Sum(u(mat)) = 1.  Also scale the temperature with the initial
  // guess, so all the initial, scaled material temperatures are = 1.
  PORTABLE_INLINE_FUNCTION
  void InitBase() {

    // intialize rhobar array and final density
    InitRhoBarandRho();
    u_total = rho_total * sie_total;

    // guess some non-zero temperature to start
    const Real Tguess = GetTguess();
    // set the temperature normalization
    Tnorm = Tguess;

    for (int m = 0; m < nmat; m++) {
      // scaled initial guess for temperature is just 1
      temp[m] = 1.0;
      sie[m] = eos[m].InternalEnergyFromDensityTemperature(rho[m], Tguess, Cache[m]);
      // note the scaling of pressure
      if (eos[m].PreferredInput() ==
          (thermalqs::density | thermalqs::specific_internal_energy)) {
        press[m] =
            eos[m].PressureFromDensityInternalEnergy(rho[m], sie[m], Cache[m]) / u_total;
      } else if (eos[m].PreferredInput() ==
                 (thermalqs::density | thermalqs::temperature)) {
        press[m] =
            eos[m].PressureFromDensityTemperature(rho[m], Tguess, Cache[m]) / u_total;
      }
    }

    // note the scaling of the material internal energy densities
    for (int m = 0; m < nmat; ++m)
      u[m] = sie[m] * rhobar[m] / u_total;
  }

  PORTABLE_INLINE_FUNCTION
  Real ResidualNorm() const {
    Real norm = 0.0;
    for (int m = 0; m < neq; m++)
      norm += residual[m] * residual[m];
    return 0.5 * norm;
  }

  PORTABLE_FORCEINLINE_FUNCTION
  int MatIndex(const int &i, const int &j) const { return i * neq + j; }

  // Compute the equilibrium pressure and temperature assuming an ideal EOS for each
  // material.  Set Pideal and Tideal to the ***scaled*** solution.
  PORTABLE_INLINE_FUNCTION
  void GetIdealPTE(Real &Pideal, Real &Tideal) const {
    Real rhoBsum = 0.0;
    Real Asum = 0.0;
    for (int m = 0; m < nmat; m++) {
      Asum += vfrac[m] * press[m] / temp[m];
      rhoBsum += rho[m] * vfrac[m] * sie[m] / temp[m];
    }
    Asum *= u_total / Tnorm;
    rhoBsum /= Tnorm;
    Tideal = u_total / rhoBsum / Tnorm;
    Pideal = Tnorm * Tideal * Asum / vfrac_total / u_total;
  }

  // Compute the ideal EOS PTE solution and replace the initial guess if it has a lower
  // residual.
  template <typename T>
  PORTABLE_INLINE_FUNCTION void TryIdealPTE(T *solver) {
    Real Pideal, Tideal;
    GetIdealPTE(Pideal, Tideal);

    // temporarily hijack some of the scratch space
    Real *etemp = jacobian;
    Real *ptemp = jacobian + nmat;
    Real *vtemp = jacobian + 2 * nmat;
    Real *rtemp = jacobian + 3 * nmat;
    Real *res = jacobian + 4 * nmat;
    // copy out the initial guess
    for (int m = 0; m < nmat; ++m) {
      etemp[m] = u[m];
      ptemp[m] = press[m];
      vtemp[m] = vfrac[m];
      rtemp[m] = rho[m];
    }
    Real res_norm_old = 0.0;
    for (int m = 0; m < neq; ++m) {
      res[m] = residual[m];
      res_norm_old += res[m] * res[m];
    }
    // check if the volume fractions are reasonable
    const Real alpha = Pideal / Tideal;
    for (int m = 0; m < nmat; ++m) {
      vfrac[m] *= press[m] / (temp[m] * alpha);
      if (rhobar[m] / vfrac[m] < eos[m].RhoPmin(Tnorm * Tideal)) {
        // abort because this is putting this material into a bad state
        for (int n = m; n >= 0; n--)
          vfrac[n] = vtemp[n];
        return;
      }
    }
    // fill in the rest of the state
    for (int m = 0; m < nmat; ++m) {
      rho[m] = rhobar[m] / vfrac[m];
      const Real sie_m =
          eos[m].InternalEnergyFromDensityTemperature(rho[m], Tnorm * Tideal, Cache[m]);
      u[m] = rhobar[m] * sie_m / u_total;
      if (eos[m].PreferredInput() ==
          (thermalqs::density | thermalqs::specific_internal_energy)) {
        press[m] =
            eos[m].PressureFromDensityInternalEnergy(rho[m], sie_m, Cache[m]) / u_total;
      } else if (eos[m].PreferredInput() ==
                 (thermalqs::density | thermalqs::temperature)) {
        press[m] =
            eos[m].PressureFromDensityTemperature(rho[m], Tnorm * Tideal, Cache[m]) /
            u_total;
      }
    }
    // fill in the residual
    solver->Residual();
    Real res_norm_new = 0.0;
    for (int m = 0; m < neq; m++)
      res_norm_new += residual[m] * residual[m];

    if (res_norm_new > res_norm_old) {
      // this didn't work out so reset everything
      for (int m = 0; m < nmat; ++m) {
        vfrac[m] = vtemp[m];
        rho[m] = rtemp[m];
        u[m] = etemp[m];
        press[m] = ptemp[m];
      }
      for (int m = 0; m < neq; ++m) {
        residual[m] = res[m];
      }
    } else {
      // did work, fill in temp and energy density
      for (int m = 0; m < nmat; ++m) {
        temp[m] = Tideal;
        sie[m] = u_total * u[m] / rhobar[m];
      }
    }
  }

  PORTABLE_INLINE_FUNCTION
  Real *AssignIncrement(Real *&scratch, const int size) const {
    Real *p = scratch;
    scratch += size;
    return p;
  }

  const int nmat, neq;
  int niter;
  const Real vfrac_total, sie_total;
  const EOSIndexer &eos;
  const RealIndexer &rho;
  const RealIndexer &vfrac;
  const RealIndexer &sie;
  const RealIndexer &temp;
  const RealIndexer &press;
  Real *jacobian, *dx, *sol_scratch, *residual, *u, *rhobar;
  CacheAccessor Cache;
  Real rho_total, u_total, Tnorm;
};

} // namespace mix_impl

inline int PTESolverRhoTRequiredScratch(const int nmat) {
  int neq = nmat + 1;
  return neq * neq                 // jacobian
         + 4 * neq                 // dx, residual, and sol_scratch
         + 6 * nmat                // all the nmat sized arrays
         + MAX_NUM_LAMBDAS * nmat; // the cache
}
inline size_t PTESolverRhoTRequiredScratchInBytes(const int nmat) {
  return PTESolverRhoTRequiredScratch(nmat) * sizeof(Real);
}

template <typename EOSIndexer, typename RealIndexer, typename LambdaIndexer>
class PTESolverRhoT : public mix_impl::PTESolverBase<EOSIndexer, RealIndexer> {
  using mix_impl::PTESolverBase<EOSIndexer, RealIndexer>::InitBase;
  using mix_impl::PTESolverBase<EOSIndexer, RealIndexer>::AssignIncrement;
  using mix_impl::PTESolverBase<EOSIndexer, RealIndexer>::nmat;
  using mix_impl::PTESolverBase<EOSIndexer, RealIndexer>::neq;
  using mix_impl::PTESolverBase<EOSIndexer, RealIndexer>::ResidualNorm;
  using mix_impl::PTESolverBase<EOSIndexer, RealIndexer>::vfrac_total;
  using mix_impl::PTESolverBase<EOSIndexer, RealIndexer>::sie_total;
  using mix_impl::PTESolverBase<EOSIndexer, RealIndexer>::eos;
  using mix_impl::PTESolverBase<EOSIndexer, RealIndexer>::rho;
  using mix_impl::PTESolverBase<EOSIndexer, RealIndexer>::vfrac;
  using mix_impl::PTESolverBase<EOSIndexer, RealIndexer>::sie;
  using mix_impl::PTESolverBase<EOSIndexer, RealIndexer>::temp;
  using mix_impl::PTESolverBase<EOSIndexer, RealIndexer>::press;
  using mix_impl::PTESolverBase<EOSIndexer, RealIndexer>::rho_total;
  using mix_impl::PTESolverBase<EOSIndexer, RealIndexer>::u_total;
  using mix_impl::PTESolverBase<EOSIndexer, RealIndexer>::MatIndex;
  using mix_impl::PTESolverBase<EOSIndexer, RealIndexer>::TryIdealPTE;
  using mix_impl::PTESolverBase<EOSIndexer, RealIndexer>::jacobian;
  using mix_impl::PTESolverBase<EOSIndexer, RealIndexer>::residual;
  using mix_impl::PTESolverBase<EOSIndexer, RealIndexer>::dx;
  using mix_impl::PTESolverBase<EOSIndexer, RealIndexer>::u;
  using mix_impl::PTESolverBase<EOSIndexer, RealIndexer>::rhobar;
  using mix_impl::PTESolverBase<EOSIndexer, RealIndexer>::Cache;
  using mix_impl::PTESolverBase<EOSIndexer, RealIndexer>::Tnorm;

 public:
  // template the ctor to get type deduction/universal references prior to c++17
  template <typename EOS_t, typename Real_t, typename Lambda_t>
  PORTABLE_INLINE_FUNCTION
  PTESolverRhoT(const int nmat, EOS_t &&eos, const Real vfrac_tot, const Real sie_tot,
                Real_t &&rho, Real_t &&vfrac, Real_t &&sie, Real_t &&temp, Real_t &&press,
                Lambda_t &&lambda, Real *scratch)
      : mix_impl::PTESolverBase<EOSIndexer, RealIndexer>(nmat, nmat + 1, eos, vfrac_tot,
							 sie_tot, rho, vfrac, sie, temp,
							 press, scratch) {
    dpdv = AssignIncrement(scratch, nmat);
    dedv = AssignIncrement(scratch, nmat);
    dpdT = AssignIncrement(scratch, nmat);
    vtemp = AssignIncrement(scratch, nmat);
    // TODO(JCD): use whatever lambdas are passed in
    /*for (int m = 0; m < nmat; m++) {
      if (lambda[m] != nullptr) Cache[m] = lambda[m];
    }*/
  }

  PORTABLE_INLINE_FUNCTION
  Real Init() {
    InitBase();
    Residual();
    TryIdealPTE(this);
    // Set the current guess for the equilibrium temperature.  Note that this is already
    // scaled.
    Tequil = temp[0];
    return ResidualNorm();
  }

  PORTABLE_INLINE_FUNCTION
  void Residual() const {
    Real vsum = 0.0;
    Real esum = 0.0;
    for (int m = 0; m < nmat; ++m) {
      vsum += vfrac[m];
      esum += u[m];
    }
    residual[0] = vfrac_total - vsum;
    // the 1 here is the scaled total internal energy density
    residual[1] = 1.0 - esum;
    for (int m = 0; m < nmat - 1; ++m) {
      residual[2 + m] = press[m + 1] - press[m];
    }
  }

  PORTABLE_INLINE_FUNCTION
  bool CheckPTE() const {
    using namespace mix_params;
    Real mean_p = vfrac[0] * press[0];
    Real error_p = 0.0;
    for (int m = 1; m < nmat; ++m) {
      mean_p += vfrac[m] * press[m];
      error_p += residual[m + 1] * residual[m + 1];
    }
    error_p = std::sqrt(error_p);
    Real error_u = std::abs(residual[1]);
    // Check for convergence
    bool converged_p = (error_p < pte_rel_tolerance_p * std::abs(mean_p) ||
                        error_p < pte_abs_tolerance_p);
    bool converged_u = (error_u < pte_rel_tolerance_e || error_u < pte_abs_tolerance_e);
    return converged_p && converged_u;
  }

  PORTABLE_INLINE_FUNCTION
  void Jacobian() const {
    using namespace mix_params;
    Real dedT_sum = 0.0;
    for (int m = 0; m < nmat; m++) {
      //////////////////////////////
      // perturb volume fractions
      //////////////////////////////
      Real dv = (vfrac[m] < 0.5 ? 1.0 : -1.0) * vfrac[m] * derivative_eps;
      const Real vf_pert = vfrac[m] + dv;
      const Real rho_pert = rhobar[m] / vf_pert;

      Real p_pert{};
      Real e_pert =
          eos[m].InternalEnergyFromDensityTemperature(rho_pert, Tnorm * Tequil, Cache[m]);
      if (eos[m].PreferredInput() ==
          (thermalqs::density | thermalqs::specific_internal_energy)) {
        p_pert = eos[m].PressureFromDensityInternalEnergy(rho_pert, e_pert, Cache[m]) /
                 u_total;
      } else if (eos[m].PreferredInput() ==
                 (thermalqs::density | thermalqs::temperature)) {
        p_pert =
            eos[m].PressureFromDensityTemperature(rho_pert, Tnorm * Tequil, Cache[m]) /
            u_total;
      }
      dpdv[m] = (p_pert - press[m]) / dv;
      dedv[m] = (rhobar[m] * e_pert / u_total - u[m]) / dv;
      //////////////////////////////
      // perturb temperature
      //////////////////////////////
      Real dT = Tequil * derivative_eps;
      e_pert = eos[m].InternalEnergyFromDensityTemperature(rho[m], Tnorm * (Tequil + dT),
                                                           Cache[m]);
      if (eos[m].PreferredInput() ==
          (thermalqs::density | thermalqs::specific_internal_energy)) {
        p_pert =
            eos[m].PressureFromDensityInternalEnergy(rho[m], e_pert, Cache[m]) / u_total;
      } else if (eos[m].PreferredInput() ==
                 (thermalqs::density | thermalqs::temperature)) {
        p_pert = eos[m].PressureFromDensityTemperature(rho[m], Tnorm * (Tequil + dT),
                                                       Cache[m]) /
                 u_total;
      }
      dpdT[m] = (p_pert - press[m]) / dT;
      dedT_sum += (rhobar[m] * e_pert / u_total - u[m]) / dT;
    }

    // Fill in the Jacobian
    for (int i = 0; i < neq * neq; ++i)
      jacobian[i] = 0.0;
    for (int m = 0; m < nmat; ++m) {
      jacobian[m] = 1.0;
      jacobian[neq + m] = dedv[m];
    }
    jacobian[neq + nmat] = dedT_sum;
    for (int m = 0; m < nmat - 1; m++) {
      const int ind = MatIndex(2 + m, m);
      jacobian[ind] = dpdv[m];
      jacobian[ind + 1] = -dpdv[m + 1];
      jacobian[MatIndex(2 + m, nmat)] = dpdT[m] - dpdT[m + 1];
    }
  }

  PORTABLE_INLINE_FUNCTION
  Real ScaleDx() const {
    using namespace mix_params;
    Real scale = 1.0;
    // control how big of a step toward vfrac = 0 is allowed
    for (int m = 0; m < nmat; ++m) {
      if (scale * dx[m] < -vfrac_safety_fac * vfrac[m]) {
        scale = -vfrac_safety_fac * vfrac[m] / dx[m];
      }
    }
    const Real Tnew = Tequil + scale * dx[nmat];
    // control how big of a step toward rho = rho(Pmin) is allowed
    for (int m = 0; m < nmat; m++) {
      const Real rho_min =
          std::max(eos[m].RhoPmin(Tnorm * Tequil), eos[m].RhoPmin(Tnorm * Tnew));
      const Real alpha_max = rhobar[m] / rho_min;
      if (scale * dx[m] > 0.5 * (alpha_max - vfrac[m])) {
        scale = 0.5 * (alpha_max - vfrac[m]) / dx[m];
      }
    }
    // control how big of a step toward T = 0 is allowed
    if (scale * dx[nmat] < -0.95 * Tequil) {
      scale = -0.95 * Tequil / dx[nmat];
    }
    // Now apply the overall scaling
    for (int i = 0; i < neq; ++i)
      dx[i] *= scale;
    return scale;
  }

  // Update the solution and return new residual.  Possibly called repeatedly with
  // different scale factors as part of a line search
  PORTABLE_INLINE_FUNCTION
  Real TestUpdate(const Real scale) {
    if (scale == 1.0) {
      Ttemp = Tequil;
      for (int m = 0; m < nmat; ++m)
        vtemp[m] = vfrac[m];
    }
    Tequil = Ttemp + scale * dx[nmat];
    for (int m = 0; m < nmat; ++m) {
      vfrac[m] = vtemp[m] + scale * dx[m];
      rho[m] = rhobar[m] / vfrac[m];
      u[m] = rhobar[m] * eos[m].InternalEnergyFromDensityTemperature(
                             rho[m], Tnorm * Tequil, Cache[m]);
      sie[m] = u[m] / rhobar[m];
      u[m] /= u_total;
      temp[m] = Tequil;
      if (eos[m].PreferredInput() ==
          (thermalqs::density | thermalqs::specific_internal_energy)) {
        press[m] =
            eos[m].PressureFromDensityInternalEnergy(rho[m], sie[m], Cache[m]) / u_total;
      } else if (eos[m].PreferredInput() ==
                 (thermalqs::density | thermalqs::temperature)) {
        press[m] =
            eos[m].PressureFromDensityTemperature(rho[m], Tnorm * Tequil, Cache[m]) /
            u_total;
      }
    }
    Residual();
    return ResidualNorm();
  }

 private:
  Real *dpdv, *dedv, *dpdT, *vtemp;
  Real Tequil, Ttemp;
};

// fixed temperature solver
inline int PTESolverFixedTRequiredScratch(const int nmat) {
  int neq = nmat;
  return neq * neq                 // jacobian
         + 4 * neq                 // dx, residual, and sol_scratch
         + 2 * nmat                // rhobar and u in base
         + 2 * nmat                // nmat sized arrays in fixed T solver
         + MAX_NUM_LAMBDAS * nmat; // the cache
}
inline size_t PTESolverFixedTRequiredScratchInBytes(const int nmat) {
  return PTESolverFixedTRequiredScratch(nmat) * sizeof(Real);
}

template <typename EOSIndexer, typename RealIndexer, typename LambdaIndexer>
class PTESolverFixedT : public mix_impl::PTESolverBase<EOSIndexer, RealIndexer> {
  using mix_impl::PTESolverBase<EOSIndexer, RealIndexer>::AssignIncrement;
  using mix_impl::PTESolverBase<EOSIndexer, RealIndexer>::nmat;
  using mix_impl::PTESolverBase<EOSIndexer, RealIndexer>::neq;
  using mix_impl::PTESolverBase<EOSIndexer, RealIndexer>::ResidualNorm;
  using mix_impl::PTESolverBase<EOSIndexer, RealIndexer>::vfrac_total;
  using mix_impl::PTESolverBase<EOSIndexer, RealIndexer>::eos;
  using mix_impl::PTESolverBase<EOSIndexer, RealIndexer>::rho;
  using mix_impl::PTESolverBase<EOSIndexer, RealIndexer>::vfrac;
  using mix_impl::PTESolverBase<EOSIndexer, RealIndexer>::sie;
  using mix_impl::PTESolverBase<EOSIndexer, RealIndexer>::temp;
  using mix_impl::PTESolverBase<EOSIndexer, RealIndexer>::press;
  using mix_impl::PTESolverBase<EOSIndexer, RealIndexer>::rho_total;
  using mix_impl::PTESolverBase<EOSIndexer, RealIndexer>::u_total;
  using mix_impl::PTESolverBase<EOSIndexer, RealIndexer>::MatIndex;
  using mix_impl::PTESolverBase<EOSIndexer, RealIndexer>::jacobian;
  using mix_impl::PTESolverBase<EOSIndexer, RealIndexer>::residual;
  using mix_impl::PTESolverBase<EOSIndexer, RealIndexer>::dx;
  using mix_impl::PTESolverBase<EOSIndexer, RealIndexer>::u;
  using mix_impl::PTESolverBase<EOSIndexer, RealIndexer>::rhobar;
  using mix_impl::PTESolverBase<EOSIndexer, RealIndexer>::Cache;
  using mix_impl::PTESolverBase<EOSIndexer, RealIndexer>::Tnorm;

 public:
  // template the ctor to get type deduction/universal references prior to c++17
  // allow the type of the temperature array to be different, potentially a const Real*
  template <typename EOS_t, typename Real_t, typename CReal_t, typename Lambda_t>
  PORTABLE_INLINE_FUNCTION
  PTESolverFixedT(const int nmat, EOS_t &&eos, const Real vfrac_tot, const Real T_true,
                  Real_t &&rho, Real_t &&vfrac, Real_t &&sie, CReal_t &&temp,
                  Real_t &&press, Lambda_t &&lambda, Real *scratch)
      : mix_impl::PTESolverBase<EOSIndexer, RealIndexer>(
            nmat, nmat, eos, vfrac_tot, 1.0, rho, vfrac, sie, temp, press, scratch) {
    dpdv = AssignIncrement(scratch, nmat);
    vtemp = AssignIncrement(scratch, nmat);
    Tequil = T_true;
    Ttemp = T_true;
    Tnorm = 1.0;
    // TODO(JCD): use whatever lambdas are passed in
    /*for (int m = 0; m < nmat; m++) {
      if (lambda[m] != nullptr) Cache[m] = lambda[m];
    }*/
  }

  PORTABLE_INLINE_FUNCTION
  Real Init() {
    // InitBase();
    // fake init base
    // rhobar is a fixed quantity: the average density of
    // material m averaged over the full PTE volume
    Tnorm = 1.0;
    this->InitRhoBarandRho();
    // utotal is fake but should act as a reasonable scale factor
    u_total = 0.0;
    for (int m = 0; m < nmat; m++) {
      // scaled initial guess for temperature is just 1
      // temp[m] = 1.0;
      sie[m] = eos[m].InternalEnergyFromDensityTemperature(rho[m], Tequil, Cache[m]);
      u_total += sie[m] * rho[m];
      // note the scaling of pressure
      press[m] = eos[m].PressureFromDensityTemperature(rho[m], Tequil, Cache[m]);
    }
    for (int m = 0; m < nmat; ++m) {
      press[m] /= u_total;
      u[m] = sie[m] * rhobar[m] / u_total;
    }
    Residual();
    return ResidualNorm();
  }

  PORTABLE_INLINE_FUNCTION
  void Residual() const {
    Real vsum = 0.0;
    for (int m = 0; m < nmat; ++m) {
      vsum += vfrac[m];
    }
    // the 1 here is the correct value for
    // sum of the volume fractions
    residual[0] = 1.0 - vsum;
    for (int m = 0; m < nmat - 1; ++m) {
      residual[1 + m] = press[m] - press[m + 1];
    }
  }

  PORTABLE_INLINE_FUNCTION
  bool CheckPTE() const {
    using namespace mix_params;
    Real mean_p = vfrac[0] * press[0];
    Real error_p = 0;
    for (int m = 1; m < nmat; ++m) {
      mean_p += vfrac[m] * press[m];
      error_p += residual[m + 1] * residual[m + 1];
    }
    error_p = std::sqrt(error_p);
    Real error_v = std::abs(residual[0]);
    // Check for convergence
    bool converged_p = (error_p < pte_rel_tolerance_p * std::abs(mean_p) ||
                        error_p < pte_abs_tolerance_p);
    bool converged_v = (error_v < pte_rel_tolerance_e || error_v < pte_abs_tolerance_e);
    return converged_p && converged_v;
  }

  PORTABLE_INLINE_FUNCTION
  void Jacobian() const {
    using namespace mix_params;
    for (int m = 0; m < nmat; m++) {
      //////////////////////////////
      // perturb volume fractions
      //////////////////////////////
      Real dv = (vfrac[m] < 0.5 ? 1.0 : -1.0) * vfrac[m] * derivative_eps;
      const Real vf_pert = vfrac[m] + dv;
      const Real rho_pert = rhobar[m] / vf_pert;

      Real p_pert =
          eos[m].PressureFromDensityTemperature(rho_pert, Tequil, Cache[m]) / u_total;
      dpdv[m] = (p_pert - press[m]) / dv;
    }

    // Fill in the Jacobian
    for (int i = 0; i < neq * neq; ++i)
      jacobian[i] = 0.0;
    for (int m = 0; m < nmat; ++m) {
      jacobian[m] = 1.0;
    }
    for (int m = 0; m < nmat - 1; m++) {
      jacobian[MatIndex(m + 1, m)] = -dpdv[m];
      jacobian[MatIndex(m + 1, m + 1)] = dpdv[m + 1];
    }
  }

  PORTABLE_INLINE_FUNCTION
  Real ScaleDx() const {
    using namespace mix_params;
    Real scale = 1.0;
    // control how big of a step toward vfrac = 0 is allowed
    for (int m = 0; m < nmat; ++m) {
      if (scale * dx[m] < -vfrac_safety_fac * vfrac[m]) {
        scale = -vfrac_safety_fac * vfrac[m] / dx[m];
      }
    }
    // control how big of a step toward rho = rho(Pmin) is allowed
    for (int m = 0; m < nmat; m++) {
      const Real rho_min = eos[m].RhoPmin(Tequil);
      const Real alpha_max = rhobar[m] / rho_min;
      if (scale * dx[m] > 0.5 * (alpha_max - vfrac[m])) {
        scale = 0.5 * (alpha_max - vfrac[m]) / dx[m];
      }
    }
    // Now apply the overall scaling
    for (int i = 0; i < neq; ++i)
      dx[i] *= scale;
    return scale;
  }

  // Update the solution and return new residual.  Possibly called repeatedly with
  // different scale factors as part of a line search
  PORTABLE_INLINE_FUNCTION
  Real TestUpdate(const Real scale) {
    if (scale == 1.0) {
      // Ttemp = Tequil;
      for (int m = 0; m < nmat; ++m)
        vtemp[m] = vfrac[m];
    }
    for (int m = 0; m < nmat; ++m) {
      vfrac[m] = vtemp[m] + scale * dx[m];
      rho[m] = rhobar[m] / vfrac[m];
      u[m] = rhobar[m] *
             eos[m].InternalEnergyFromDensityTemperature(rho[m], Tequil, Cache[m]);
      sie[m] = u[m] / rhobar[m];
      u[m] /= u_total;
      // temp[m] = Tequil;
      press[m] =
          eos[m].PressureFromDensityTemperature(rho[m], Tequil, Cache[m]) / u_total;
    }
    Residual();
    return ResidualNorm();
  }

 private:
  Real *dpdv, *vtemp;
  Real Tequil, Ttemp;
};

// fixed P solver
inline int PTESolverFixedPRequiredScratch(const int nmat) {
  int neq = nmat + 1;
  return neq * neq                 // jacobian
         + 4 * neq                 // dx, residual, and sol_scratch
         + 2 * nmat                // all the nmat sized arrays in base
         + 3 * nmat                // all the nmat sized arrays in fixedP
         + MAX_NUM_LAMBDAS * nmat; // the cache
}
inline size_t PTESolverFixedPRequiredScratchInBytes(const int nmat) {
  return PTESolverFixedPRequiredScratch(nmat) * sizeof(Real);
}

template <typename EOSIndexer, typename RealIndexer, typename LambdaIndexer>
class PTESolverFixedP : public mix_impl::PTESolverBase<EOSIndexer, RealIndexer> {
  using mix_impl::PTESolverBase<EOSIndexer, RealIndexer>::InitBase;
  using mix_impl::PTESolverBase<EOSIndexer, RealIndexer>::AssignIncrement;
  using mix_impl::PTESolverBase<EOSIndexer, RealIndexer>::nmat;
  using mix_impl::PTESolverBase<EOSIndexer, RealIndexer>::neq;
  using mix_impl::PTESolverBase<EOSIndexer, RealIndexer>::ResidualNorm;
  using mix_impl::PTESolverBase<EOSIndexer, RealIndexer>::vfrac_total;
  using mix_impl::PTESolverBase<EOSIndexer, RealIndexer>::sie_total;
  using mix_impl::PTESolverBase<EOSIndexer, RealIndexer>::eos;
  using mix_impl::PTESolverBase<EOSIndexer, RealIndexer>::rho;
  using mix_impl::PTESolverBase<EOSIndexer, RealIndexer>::vfrac;
  using mix_impl::PTESolverBase<EOSIndexer, RealIndexer>::sie;
  using mix_impl::PTESolverBase<EOSIndexer, RealIndexer>::temp;
  using mix_impl::PTESolverBase<EOSIndexer, RealIndexer>::press;
  using mix_impl::PTESolverBase<EOSIndexer, RealIndexer>::rho_total;
  using mix_impl::PTESolverBase<EOSIndexer, RealIndexer>::u_total;
  using mix_impl::PTESolverBase<EOSIndexer, RealIndexer>::MatIndex;
  using mix_impl::PTESolverBase<EOSIndexer, RealIndexer>::TryIdealPTE;
  using mix_impl::PTESolverBase<EOSIndexer, RealIndexer>::jacobian;
  using mix_impl::PTESolverBase<EOSIndexer, RealIndexer>::residual;
  using mix_impl::PTESolverBase<EOSIndexer, RealIndexer>::dx;
  using mix_impl::PTESolverBase<EOSIndexer, RealIndexer>::u;
  using mix_impl::PTESolverBase<EOSIndexer, RealIndexer>::rhobar;
  using mix_impl::PTESolverBase<EOSIndexer, RealIndexer>::Cache;
  using mix_impl::PTESolverBase<EOSIndexer, RealIndexer>::Tnorm;

 public:
  // template the ctor to get type deduction/universal references prior to c++17
  template <typename EOS_t, typename Real_t, typename CReal_t, typename Lambda_t>
  PORTABLE_INLINE_FUNCTION
  PTESolverFixedP(const int nmat, EOS_t &&eos, const Real vfrac_tot, const Real P,
                  Real_t &&rho, Real_t &&vfrac, Real_t &&sie, Real_t &&temp,
                  CReal_t &&press, Lambda_t &&lambda, Real *scratch)
      : mix_impl::PTESolverBase<EOSIndexer, RealIndexer>(
            nmat, nmat + 1, eos, vfrac_tot, 1.0, rho, vfrac, sie, temp, press, scratch) {
    dpdv = AssignIncrement(scratch, nmat);
    dpdT = AssignIncrement(scratch, nmat);
    vtemp = AssignIncrement(scratch, nmat);
    Pequil = P;
    // TODO(JCD): use whatever lambdas are passed in
    /*for (int m = 0; m < nmat; m++) {
      if (lambda[m] != nullptr) Cache[m] = lambda[m];
    }*/
  }

  PORTABLE_INLINE_FUNCTION
  Real Init() {
    // InitBase();
    // fake init base
    // rhobar is a fixed quantity: the average density of
    // material m averaged over the full PTE volume
    this->InitRhoBarandRho();

    // guess some non-zero temperature to start
    const Real Tguess = this->GetTguess();
    // set the temperature normalization
    Tnorm = Tguess;
    // calculate u normalization as internal energy guess
    u_total = 0.0;
    for (int m = 0; m < nmat; m++) {
      // scaled initial guess for temperature is just 1
      temp[m] = 1.0;
      sie[m] = eos[m].InternalEnergyFromDensityTemperature(rho[m], Tguess, Cache[m]);
      u_total += sie[m] * rho[m];
    }

    // note the scaling of the material internal energy densities
    for (int m = 0; m < nmat; ++m) {
      u[m] = sie[m] * rhobar[m] / u_total;
      press[m] =
          eos[m].PressureFromDensityTemperature(rho[m], Tguess, Cache[m]) / u_total;
    }
    Residual();
    // Set the current guess for the equilibrium temperature.  Note that this is already
    // scaled.
    Tequil = temp[0];
    Ttemp = Tequil;
    return ResidualNorm();
  }

  PORTABLE_INLINE_FUNCTION
  void Residual() const {
    Real vsum = 0.0;
    for (int m = 0; m < nmat; ++m) {
      vsum += vfrac[m];
      residual[m] = Pequil / u_total - press[m];
    }
    residual[nmat] = vfrac_total - vsum;
  }

  PORTABLE_INLINE_FUNCTION
  bool CheckPTE() const {
    using namespace mix_params;
    Real error_p = 0;
    for (int m = 0; m < nmat; ++m) {
      error_p += residual[m] * residual[m];
    }
    error_p = std::sqrt(error_p);
    error_p *= u_total;
    Real error_v = std::abs(residual[neq - 1]);
    // Check for convergence
    bool converged_p = (error_p < pte_rel_tolerance_p || error_p < pte_abs_tolerance_p);
    bool converged_v = (error_v < pte_rel_tolerance_e || error_v < pte_abs_tolerance_e);
    return converged_p && converged_v;
  }

  PORTABLE_INLINE_FUNCTION
  void Jacobian() const {
    using namespace mix_params;
    for (int m = 0; m < nmat; m++) {
      //////////////////////////////
      // perturb volume fractions
      //////////////////////////////
      Real dv = (vfrac[m] < 0.5 ? 1.0 : -1.0) * vfrac[m] * derivative_eps;
      const Real vf_pert = vfrac[m] + dv;
      const Real rho_pert = rhobar[m] / vf_pert;

      Real p_pert{};
      Real e_pert{};
      if (eos[m].PreferredInput() ==
          (thermalqs::density | thermalqs::specific_internal_energy)) {
        e_pert = eos[m].InternalEnergyFromDensityTemperature(rho_pert, Tnorm * Tequil,
                                                             Cache[m]);
        p_pert = eos[m].PressureFromDensityInternalEnergy(rho_pert, e_pert, Cache[m]) /
                 u_total;
      } else if (eos[m].PreferredInput() ==
                 (thermalqs::density | thermalqs::temperature)) {
        p_pert =
            eos[m].PressureFromDensityTemperature(rho_pert, Tnorm * Tequil, Cache[m]) /
            u_total;
      }
      dpdv[m] = (p_pert - press[m]) / dv;
      //////////////////////////////
      // perturb temperature
      //////////////////////////////
      Real dT = Tequil * derivative_eps;

      if (eos[m].PreferredInput() ==
          (thermalqs::density | thermalqs::specific_internal_energy)) {
        e_pert = eos[m].InternalEnergyFromDensityTemperature(
            rho[m], Tnorm * (Tequil + dT), Cache[m]);
        p_pert =
            eos[m].PressureFromDensityInternalEnergy(rho[m], e_pert, Cache[m]) / u_total;
      } else if (eos[m].PreferredInput() ==
                 (thermalqs::density | thermalqs::temperature)) {
        p_pert = eos[m].PressureFromDensityTemperature(rho[m], Tnorm * (Tequil + dT),
                                                       Cache[m]) /
                 u_total;
      }
      dpdT[m] = (p_pert - press[m]) / dT;
    }

    // Fill in the Jacobian
    for (int i = 0; i < neq * neq; ++i)
      jacobian[i] = 0.0;
    for (int m = 0; m < nmat; m++) {
      jacobian[MatIndex(m, m)] = dpdv[m];
      jacobian[MatIndex(m, nmat)] = dpdT[m];
    }
    for (int m = 0; m < neq - 1; ++m) {
      jacobian[MatIndex(neq - 1, m)] = 1.0;
    }
  }

  PORTABLE_INLINE_FUNCTION
  Real ScaleDx() const {
    using namespace mix_params;
    Real scale = 1.0;
    // control how big of a step toward vfrac = 0 is allowed
    for (int m = 0; m < nmat; ++m) {
      if (scale * dx[m] < -vfrac_safety_fac * vfrac[m]) {
        scale = -vfrac_safety_fac * vfrac[m] / dx[m];
      }
    }
    const Real Tnew = Tequil + scale * dx[nmat];
    // control how big of a step toward rho = rho(Pmin) is allowed
    for (int m = 0; m < nmat; m++) {
      const Real rho_min =
          std::max(eos[m].RhoPmin(Tnorm * Tequil), eos[m].RhoPmin(Tnorm * Tnew));
      const Real alpha_max = rhobar[m] / rho_min;
      if (scale * dx[m] > 0.5 * (alpha_max - vfrac[m])) {
        scale = 0.5 * (alpha_max - vfrac[m]) / dx[m];
      }
    }
    // control how big of a step toward T = 0 is allowed
    if (scale * dx[nmat] < -0.95 * Tequil) {
      scale = -0.95 * Tequil / dx[nmat];
    }
    // Now apply the overall scaling
    for (int i = 0; i < neq; ++i)
      dx[i] *= scale;
    return scale;
  }

  // Update the solution and return new residual.  Possibly called repeatedly with
  // different scale factors as part of a line search
  PORTABLE_INLINE_FUNCTION
  Real TestUpdate(const Real scale) {
    if (scale == 1.0) {
      Ttemp = Tequil;
      for (int m = 0; m < nmat; ++m)
        vtemp[m] = vfrac[m];
    }
    Tequil = Ttemp + scale * dx[nmat];
    for (int m = 0; m < nmat; ++m) {
      vfrac[m] = vtemp[m] + scale * dx[m];
      rho[m] = rhobar[m] / vfrac[m];
      u[m] = rhobar[m] * eos[m].InternalEnergyFromDensityTemperature(
                             rho[m], Tnorm * Tequil, Cache[m]);
      press[m] = eos[m].PressureFromDensityTemperature(rho[m], Tnorm * Tequil, Cache[m]) /
                 u_total;
      sie[m] = u[m] / rhobar[m];
      u[m] /= u_total;
      temp[m] = Tequil;
    }
    Residual();
    return ResidualNorm();
  }

 private:
  Real *dpdv, *dpdT, *vtemp;
  Real Tequil, Ttemp, Pequil;
};

inline int PTESolverRhoURequiredScratch(const int nmat) {
  int neq = 2 * nmat;
  return neq * neq                 // jacobian
         + 4 * neq                 // dx, residual, and sol_scratch
         + 8 * nmat                // all the nmat sized arrays
         + MAX_NUM_LAMBDAS * nmat; // the cache
}
inline size_t PTESolverRhoURequiredScratchInBytes(const int nmat) {
  return PTESolverRhoURequiredScratch(nmat) * sizeof(Real);
}

template <typename EOSIndexer, typename RealIndexer, typename LambdaIndexer>
class PTESolverRhoU : public mix_impl::PTESolverBase<EOSIndexer, RealIndexer> {
  using mix_impl::PTESolverBase<EOSIndexer, RealIndexer>::InitBase;
  using mix_impl::PTESolverBase<EOSIndexer, RealIndexer>::AssignIncrement;
  using mix_impl::PTESolverBase<EOSIndexer, RealIndexer>::nmat;
  using mix_impl::PTESolverBase<EOSIndexer, RealIndexer>::neq;
  using mix_impl::PTESolverBase<EOSIndexer, RealIndexer>::ResidualNorm;
  using mix_impl::PTESolverBase<EOSIndexer, RealIndexer>::vfrac_total;
  using mix_impl::PTESolverBase<EOSIndexer, RealIndexer>::sie_total;
  using mix_impl::PTESolverBase<EOSIndexer, RealIndexer>::eos;
  using mix_impl::PTESolverBase<EOSIndexer, RealIndexer>::rho;
  using mix_impl::PTESolverBase<EOSIndexer, RealIndexer>::vfrac;
  using mix_impl::PTESolverBase<EOSIndexer, RealIndexer>::sie;
  using mix_impl::PTESolverBase<EOSIndexer, RealIndexer>::temp;
  using mix_impl::PTESolverBase<EOSIndexer, RealIndexer>::press;
  using mix_impl::PTESolverBase<EOSIndexer, RealIndexer>::rho_total;
  using mix_impl::PTESolverBase<EOSIndexer, RealIndexer>::u_total;
  using mix_impl::PTESolverBase<EOSIndexer, RealIndexer>::TryIdealPTE;
  using mix_impl::PTESolverBase<EOSIndexer, RealIndexer>::MatIndex;
  using mix_impl::PTESolverBase<EOSIndexer, RealIndexer>::jacobian;
  using mix_impl::PTESolverBase<EOSIndexer, RealIndexer>::residual;
  using mix_impl::PTESolverBase<EOSIndexer, RealIndexer>::dx;
  using mix_impl::PTESolverBase<EOSIndexer, RealIndexer>::u;
  using mix_impl::PTESolverBase<EOSIndexer, RealIndexer>::rhobar;
  using mix_impl::PTESolverBase<EOSIndexer, RealIndexer>::Cache;
  using mix_impl::PTESolverBase<EOSIndexer, RealIndexer>::Tnorm;
  using mix_impl::PTESolverBase<EOSIndexer, RealIndexer>::PrintSpec;

 public:
  // template the ctor to get type deduction/universal references prior to c++17
  template <typename EOS_t, typename Real_t, typename Lambda_t>
  PORTABLE_INLINE_FUNCTION
  PTESolverRhoU(const int nmat, const EOS_t &&eos, const Real vfrac_tot,
                const Real sie_tot, Real_t &&rho, Real_t &&vfrac, Real_t &&sie,
                Real_t &&temp, Real_t &&press, Lambda_t &&lambda, Real *scratch)
      : mix_impl::PTESolverBase<EOSIndexer, RealIndexer>(nmat, 2 * nmat, eos, vfrac_tot,
                                                         sie_tot, rho, vfrac, sie, temp,
                                                         press, scratch) {
    dpdv = AssignIncrement(scratch, nmat);
    dtdv = AssignIncrement(scratch, nmat);
    dpde = AssignIncrement(scratch, nmat);
    dtde = AssignIncrement(scratch, nmat);
    vtemp = AssignIncrement(scratch, nmat);
    utemp = AssignIncrement(scratch, nmat);
    // TODO(JCD): use whatever lambdas are passed in
    /*for (int m = 0; m < nmat; m++) {
      if (lambda[m] != nullptr) Cache[m] = lambda[m];
    }*/
  }

  PORTABLE_INLINE_FUNCTION
  Real Init() {
    InitBase();
    Residual();
    TryIdealPTE(this);
    return ResidualNorm();
  }

  PORTABLE_INLINE_FUNCTION
  void Residual() const {
    Real vsum = 0.0;
    Real esum = 0.0;
    for (int m = 0; m < nmat; ++m) {
      vsum += vfrac[m];
      esum += u[m];
    }
    residual[0] = vfrac_total - vsum;
    // the 1 here is the scaled total internal energy density
    residual[1] = 1.0 - esum;
    for (int m = 0; m < nmat - 1; ++m) {
      residual[2 + m] = press[m + 1] - press[m];
    }
    for (int m = nmat + 1; m < neq; m++) {
      residual[m] = temp[m - nmat] - temp[m - nmat - 1];
    }
  }

  PORTABLE_INLINE_FUNCTION
  bool CheckPTE() const {
    using namespace mix_params;
    Real mean_p = vfrac[0] * press[0];
    Real mean_t = rhobar[0] * temp[0];
    Real error_p = 0.0;
    Real error_t = 0.0;
    for (int m = 1; m < nmat; ++m) {
      mean_p += vfrac[m] * press[m];
      mean_t += rhobar[m] * temp[m];
      error_p += residual[m + 1] * residual[m + 1];
      error_t += residual[m + nmat] * residual[m + nmat];
    }
    mean_t /= rho_total;
    error_p = std::sqrt(error_p);
    error_t = std::sqrt(error_t);
    // Check for convergence
    bool converged_p = (error_p < pte_rel_tolerance_p * std::abs(mean_p) ||
                        error_p < pte_abs_tolerance_p);
    bool converged_t =
        (error_t < pte_rel_tolerance_t * mean_t || error_t < pte_abs_tolerance_t);
    return (converged_p && converged_t);
  }

  PORTABLE_INLINE_FUNCTION
  void Jacobian() const {
    using namespace mix_params;
    for (int m = 0; m < nmat; m++) {
      //////////////////////////////
      // perturb volume fractions
      //////////////////////////////
      Real dv = (vfrac[m] < 0.5 ? 1.0 : -1.0) * vfrac[m] * derivative_eps;
      const Real vf_pert = vfrac[m] + dv;
      const Real rho_pert = rhobar[m] / vf_pert;

      Real p_pert;
      Real t_pert =
          eos[m].TemperatureFromDensityInternalEnergy(rho_pert, sie[m], Cache[m]) / Tnorm;
      if (eos[m].PreferredInput() ==
          (thermalqs::density | thermalqs::specific_internal_energy)) {
        p_pert = eos[m].PressureFromDensityInternalEnergy(rho_pert, sie[m], Cache[m]) /
                 u_total;
      } else if (eos[m].PreferredInput() ==
                 (thermalqs::density | thermalqs::temperature)) {
        p_pert =
            eos[m].PressureFromDensityTemperature(rho_pert, Tnorm * t_pert, Cache[m]) /
            u_total;
      }
      dpdv[m] = (p_pert - press[m]) / dv;
      dtdv[m] = (t_pert - temp[m]) / dv;
      //////////////////////////////
      // perturb energies
      //////////////////////////////
      const Real de = std::abs(u[m]) * derivative_eps;
      Real e_pert = (u[m] + de) / rhobar[m];

      t_pert = eos[m].TemperatureFromDensityInternalEnergy(rho[m], u_total * e_pert,
                                                           Cache[m]) /
               Tnorm;
      if (eos[m].PreferredInput() ==
          (thermalqs::density | thermalqs::specific_internal_energy)) {
        p_pert =
            eos[m].PressureFromDensityInternalEnergy(rho[m], u_total * e_pert, Cache[m]) /
            u_total;
      } else if (eos[m].PreferredInput() ==
                 (thermalqs::density | thermalqs::temperature)) {
        p_pert = eos[m].PressureFromDensityTemperature(rho[m], Tnorm * t_pert, Cache[m]) /
                 u_total;
      }
      dpde[m] = (p_pert - press[m]) / de;
      dtde[m] = (t_pert - temp[m]) / de;
      if (std::abs(dtde[m]) < 1.e-16) { // must be on the cold curve
        dtde[m] = derivative_eps;
      }
    }
    for (int i = 0; i < neq * neq; ++i)
      jacobian[i] = 0.0;
    // TODO(JCD): clean all this up with MatIndex
    for (int m = 0; m < nmat; ++m) {
      jacobian[m] = 1.0;
      jacobian[2 * nmat + nmat + m] = 1.0;
    }
    jacobian[2 * 2 * nmat] = dpdv[0];
    jacobian[nmat * 2 * nmat + nmat - 1] = -dpdv[nmat - 1];
    jacobian[(nmat + 1) * 2 * nmat] = dtdv[0];
    jacobian[(2 * nmat - 1) * 2 * nmat + nmat - 1] = -dtdv[nmat - 1];
    jacobian[2 * 2 * nmat + nmat] = dpde[0];
    jacobian[nmat * 2 * nmat + 2 * nmat - 1] = -dpde[nmat - 1];
    jacobian[(nmat + 1) * 2 * nmat + nmat] = dtde[0];
    jacobian[(2 * nmat - 1) * 2 * nmat + 2 * nmat - 1] = -dtde[nmat - 1];
    for (int m = 1; m < nmat - 1; ++m) {
      jacobian[(1 + m) * 2 * nmat + m] = -dpdv[m];
      jacobian[(2 + m) * 2 * nmat + m] = dpdv[m];
      jacobian[(nmat + m) * 2 * nmat + m] = -dtdv[m];
      jacobian[(nmat + m + 1) * 2 * nmat + m] = dtdv[m];
      jacobian[(1 + m) * 2 * nmat + nmat + m] = -dpde[m];
      jacobian[(2 + m) * 2 * nmat + nmat + m] = dpde[m];
      jacobian[(nmat + m) * 2 * nmat + nmat + m] = -dtde[m];
      jacobian[(nmat + m + 1) * 2 * nmat + nmat + m] = dtde[m];
    }
  }

  PORTABLE_INLINE_FUNCTION
  Real ScaleDx() const {
    using namespace mix_params;
    Real scale = 1.0;
    for (int m = 0; m < nmat; ++m) {
      // control how big of a step toward vfrac = 0 is allowed
      if (scale * dx[m] < -0.1 * vfrac[m]) {
        scale = -0.1 * vfrac[m] / dx[m];
      }
      // try to control steps toward T = 0
      const Real dt = (dtdv[m] * dx[m] + dtde[m] * dx[m + nmat]);
      if (scale * dt < -0.1 * temp[m]) {
        scale = -0.1 * temp[m] / dt;
      }
      const Real tt = temp[m] + scale * dt;
      const Real rho_min =
          std::max(eos[m].RhoPmin(Tnorm * temp[m]), eos[m].RhoPmin(Tnorm * tt));
      const Real alpha_max = rhobar[m] / rho_min;
      // control how big of a step toward rho = rho(Pmin) is allowed
      if (scale * dx[m] > 0.5 * (alpha_max - vfrac[m])) {
        scale = 0.5 * (alpha_max - vfrac[m]) / dx[m];
      }
    }
    // Now apply the overall scaling
    for (int i = 0; i < neq; ++i)
      dx[i] *= scale;
    return scale;
  }

  // Update the solution and return new residual.  Possibly called repeatedly with
  // different scale factors as part of a line search
  PORTABLE_INLINE_FUNCTION
  Real TestUpdate(const Real scale) const {
    if (scale == 1.0) {
      for (int m = 0; m < nmat; ++m) {
        vtemp[m] = vfrac[m];
        utemp[m] = u[m];
      }
    }
    for (int m = 0; m < nmat; ++m) {
      vfrac[m] = vtemp[m] + scale * dx[m];
      rho[m] = rhobar[m] / vfrac[m];
      u[m] = utemp[m] + scale * dx[nmat + m];
      sie[m] = u_total * u[m] / rhobar[m];
      temp[m] =
          eos[m].TemperatureFromDensityInternalEnergy(rho[m], sie[m], Cache[m]) / Tnorm;
      if (eos[m].PreferredInput() ==
          (thermalqs::density | thermalqs::specific_internal_energy)) {
        press[m] =
            eos[m].PressureFromDensityInternalEnergy(rho[m], sie[m], Cache[m]) / u_total;
      } else if (eos[m].PreferredInput() ==
                 (thermalqs::density | thermalqs::temperature)) {
        press[m] =
            eos[m].PressureFromDensityTemperature(rho[m], Tnorm * temp[m], Cache[m]) /
            u_total;
      }
    }
    Residual();
    return ResidualNorm();
  }

 private:
  Real *dpdv, *dtdv, *dpde, *dtde, *vtemp, *utemp;
};

template <class System>
PORTABLE_INLINE_FUNCTION bool PTESolver(System &s) {
  using namespace mix_params;
  // initialize the system, fill in residual, and get its norm
  Real err = s.Init();

  bool converged = false;
  const int pte_max_iter = s.Nmat() * pte_max_iter_per_mat;
  const Real residual_tol = s.Nmat() * pte_residual_tolerance;
  auto &niter = s.Niter();
  for (niter = 0; niter < pte_max_iter; ++niter) {
    // Check for convergence
    converged = s.CheckPTE();
    if (converged) break;

    // compute the Jacobian
    s.Jacobian();

    // solve for the Newton step
    bool success = s.Solve();
    if (!success) {
      // do something to crash out?  Tell folks what happened?
      //printf("crashing out at iteration: %i\n", niter);
<<<<<<< HEAD
      converged = false;
=======
      //s.PrintSpec();
      converged = false;
      //std::exit(1);
>>>>>>> c2086816
      break;
    }

    // possibly scale the update to stay within reasonable bounds
    Real scale = s.ScaleDx();
    // const Real scale_save = scale;

    // Line search
    Real gradfdx = -2.0 * scale * err;
    scale = 1.0;
    Real err_old = err;
    err = s.TestUpdate(scale);
    if (err > err_old + line_search_alpha * gradfdx) {
      // backtrack
      Real err_mid = s.TestUpdate(0.5);
      if (err_mid < err && err_mid < err_old) {
        scale = 0.75 + 0.5 * (err_mid - err) / (err - 2.0 * err_mid + err_old);
      } else {
        scale = line_search_fac;
      }

      for (int line_iter = 0; line_iter < line_search_max_iter; line_iter++) {
        err = s.TestUpdate(scale);
        if (err < err_old + line_search_alpha * scale * gradfdx) break;
        scale *= line_search_fac;
      }
    }

    // apply fixes post update, e.g. renormalize volume fractions to deal with round-off
    s.Fixup();

    // check for the case where we have converged as much as precision allows
    if (err > 0.5 * err_old && err < residual_tol) {
      converged = true;
      break;
    }
  }
  // Call it converged even though CheckPTE never said it was because the residual is
  // small.  Helps to avoid "failures" where things have actually converged as well as
  // finite precision allows
  if (!converged && err < residual_tol) converged = true;
  // undo any scaling that was applied internally for the solver
  s.Finalize();
  return converged;
}

} // namespace singularity

#endif // _SINGULARITY_EOS_CLOSURE_MIXED_CELL_MODELS_<|MERGE_RESOLUTION|>--- conflicted
+++ resolved
@@ -1381,13 +1381,7 @@
     if (!success) {
       // do something to crash out?  Tell folks what happened?
       //printf("crashing out at iteration: %i\n", niter);
-<<<<<<< HEAD
       converged = false;
-=======
-      //s.PrintSpec();
-      converged = false;
-      //std::exit(1);
->>>>>>> c2086816
       break;
     }
 
