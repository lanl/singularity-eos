//------------------------------------------------------------------------------
// © 2021-2023. Triad National Security, LLC. All rights reserved.  This
// program was produced under U.S. Government contract 89233218CNA000001
// for Los Alamos National Laboratory (LANL), which is operated by Triad
// National Security, LLC for the U.S.  Department of Energy/National
// Nuclear Security Administration. All rights in the program are
// reserved by Triad National Security, LLC, and the U.S. Department of
// Energy/National Nuclear Security Administration. The Government is
// granted for itself and others acting on its behalf a nonexclusive,
// paid-up, irrevocable worldwide license in this material to reproduce,
// prepare derivative works, distribute copies to the public, perform
// publicly and display publicly, and to permit others to do so.
//------------------------------------------------------------------------------

#ifndef _SINGULARITY_EOS_CLOSURE_MIXED_CELL_MODELS_
#define _SINGULARITY_EOS_CLOSURE_MIXED_CELL_MODELS_

#include <ports-of-call/portability.hpp>
#include <singularity-eos/base/fast-math/logs.hpp>
#include <singularity-eos/eos/eos.hpp>

#include <cmath>

#ifdef SINGULARITY_USE_KOKKOSKERNELS
#include <KokkosBatched_ApplyQ_Decl.hpp>
#include <KokkosBatched_QR_Decl.hpp>
#include <KokkosBatched_Trsv_Decl.hpp>
#else
#include <Eigen/Dense>
#endif // SINGULARITY_USE_KOKKOSKERNELS

namespace singularity {

// ======================================================================
// Implementation details below
// ======================================================================

// TODO(JCD): some of these should be exposed to consumers to allow changes to defaults
namespace mix_params {
constexpr Real derivative_eps = 3.0e-6;
constexpr Real pte_rel_tolerance_p = 1.e-6;
constexpr Real pte_rel_tolerance_e = 1.e-6;
constexpr Real pte_rel_tolerance_t = 1.e-4;
constexpr Real pte_abs_tolerance_p = 0.0;
constexpr Real pte_abs_tolerance_e = 1.e-4;
constexpr Real pte_abs_tolerance_t = 0.0;
constexpr Real pte_residual_tolerance = 1.e-8;
constexpr int pte_max_iter_per_mat = 128;
constexpr Real line_search_alpha = 1.e-2;
constexpr int line_search_max_iter = 6;
constexpr Real line_search_fac = 0.5;
constexpr Real vfrac_safety_fac = 0.95;
constexpr Real minimum_temperature = 1.e-9;
constexpr Real maximum_temperature = 1.e9;
} // namespace mix_params

namespace mix_impl {
template <typename T,
          typename = typename std::enable_if<std::is_floating_point<T>::value>::type>
constexpr bool isfinite(const T &a) {
  return (a == a) && ((a == 0) || (a != 2 * a));
}

constexpr Real square(const Real x) { return x * x; }

PORTABLE_INLINE_FUNCTION
bool check_nans(Real const *const a, const int n, const bool verbose = false) {
  bool retval = true;
  for (int i = 0; i < n; ++i)
    if (!isfinite(a[i])) {
      retval = false;
#ifndef KOKKOS_ENABLE_CUDA
      if (verbose) {
        printf("bad val in element %i/%i\n", i, n);
      }
#endif // KOKKOS_ENABLE_CUDA
    }
  return retval;
}

PORTABLE_INLINE_FUNCTION
bool solve_Ax_b_wscr(const int n, Real *a, Real *b, Real *scr) {
#ifdef SINGULARITY_USE_KOKKOSKERNELS
#ifndef PORTABILITY_STRATEGY_KOKKOS
#error "Kokkos Kernels requires Kokkos."
#endif
  // aliases for kokkos views
  using Unmgd = Kokkos::MemoryTraits<Kokkos::Unmanaged>;
  using Lrgt = Kokkos::LayoutRight;
  using vec_t = Kokkos::View<Real *, Unmgd>;
  // aliases for QR solve template params
  using QR_alg = KokkosBatched::Algo::QR::Unblocked;
  using Lft = KokkosBatched::Side::Left;
  using Trs = KokkosBatched::Trans::Transpose;
  using nTrs = KokkosBatched::Trans::NoTranspose;
  using ApQ_alg = KokkosBatched::Algo::ApplyQ::Unblocked;
  using UP = KokkosBatched::Uplo::Upper;
  using NonU = KokkosBatched::Diag::NonUnit;
  using Tr_alg = KokkosBatched::Algo::Trsv::Unblocked;
  // aliases for solver structs ('invoke' member of the struct is the
  // actual function call)
  using QR_factor = KokkosBatched::SerialQR<QR_alg>;
  using ApplyQ_transpose = KokkosBatched::SerialApplyQ<Lft, Trs, ApQ_alg>;
  using InvertR = KokkosBatched::SerialTrsv<UP, nTrs, NonU, Tr_alg>;
  // view of matrix
  Kokkos::View<Real **, Lrgt, Unmgd> A(a, n, n);
  // view of RHS
  vec_t B(b, n);
  // view of reflectors
  vec_t t(scr, n);
  // view of workspace
  vec_t w(scr + n, n);
  // QR factor A, A x = B -> Q R x = B
  // store result in A and t
  QR_factor::invoke(A, t, w);
  // Apply Q^T from the left to both sides
  // Q^T Q R x = Q^T B -> R x = Q^T B
  // store result of Q^T B in B
  ApplyQ_transpose::invoke(A, t, B, w);
  // Apply R^-1 from the left to both sides
  // R^-1 R x = R^-1 Q^T B -> x = R^-1 Q^T B
  // store solution vector x in B
  InvertR::invoke(1.0, A, B);
#else
#ifdef PORTABILITY_STRATEGY_KOKKOS
#warning "Eigen should not be used with Kokkos."
#endif
  // Eigen VERSION
  Eigen::Map<Eigen::Matrix<Real, Eigen::Dynamic, Eigen::Dynamic, Eigen::RowMajor>> A(a, n,
                                                                                     n);
  Eigen::Map<Eigen::VectorXd> B(b, n);
  Eigen::Map<Eigen::VectorXd> X(scr, n);
  X = A.lu().solve(B);
  B = X;
#endif // SINGULARITY_USE_KOKKOSKERNELS
  bool retval = check_nans(b, n);
  return retval;
}

struct NullPtrIndexer {
  PORTABLE_INLINE_FUNCTION Real *operator[](const int i) { return nullptr; }
};

class CacheAccessor {
 public:
  CacheAccessor() = default;
  PORTABLE_INLINE_FUNCTION
  explicit CacheAccessor(Real *scr) : cache_(scr) {}
  PORTABLE_FORCEINLINE_FUNCTION
  Real *operator[](const int m) const { return cache_ + m * MAX_NUM_LAMBDAS; }

 private:
  Real *cache_;
};

template <typename EOSIndexer, typename RealIndexer>
class PTESolverBase {
<<<<<<< HEAD
=======
  friend class PTESolverRhoT;
  friend class PTESolverRhoU;
  friend class PTESolverRhoU;
  friend class PTESolverFixedP;
  friend class PTESolverFixedT;

>>>>>>> 18dbaf4c
 public:
  PTESolverBase() = delete;
  PORTABLE_INLINE_FUNCTION int Nmat() const { return nmat; }
  PORTABLE_INLINE_FUNCTION int &Niter() { return niter; }
  // Fixup is meant to be a hook for derived classes to provide arbitrary manipulations
  // after each iteration of the Newton solver.  This version just renormalizes the
  // volume fractions, which is useful to deal with roundoff error.
  PORTABLE_INLINE_FUNCTION
  virtual void Fixup() const {
    Real vsum = 0;
    for (int m = 0; m < nmat; ++m)
      vsum += vfrac[m];
    for (int m = 0; m < nmat; ++m)
      vfrac[m] *= vfrac_total / vsum;
  }
  // Finalize restores the temperatures, energies, and pressures to unscaled values from
  // the internally scaled quantities used by the solvers
  PORTABLE_INLINE_FUNCTION
  void Finalize() {
    for (int m = 0; m < nmat; m++) {
      temp[m] *= Tnorm;
      u[m] *= uscale;
      press[m] *= uscale;
    }
  }
  // Solve the linear system for the update dx
  PORTABLE_INLINE_FUNCTION
  bool Solve() const {
    for (int m = 0; m < neq; m++)
      dx[m] = residual[m];
    return solve_Ax_b_wscr(neq, jacobian, dx, sol_scratch);
  }

 protected:
  PORTABLE_INLINE_FUNCTION
  PTESolverBase(int nmats, int neqs, const EOSIndexer &eos_, const Real vfrac_tot,
                const Real sie_tot, const RealIndexer &rho_, const RealIndexer &vfrac_,
                const RealIndexer &sie_, const RealIndexer &temp_,
                const RealIndexer &press_, Real *&scratch, Real Tguess)
      : nmat(nmats), neq(neqs), niter(0), eos(eos_), vfrac_total(vfrac_tot),
        sie_total(sie_tot), rho(rho_), vfrac(vfrac_), sie(sie_), temp(temp_),
        press(press_), Tnorm(Tguess) {
    jacobian = AssignIncrement(scratch, neq * neq);
    dx = AssignIncrement(scratch, neq);
    sol_scratch = AssignIncrement(scratch, 2 * neq);
    residual = AssignIncrement(scratch, neq);
    u = AssignIncrement(scratch, nmat);
    rhobar = AssignIncrement(scratch, nmat);
    Cache = CacheAccessor(AssignIncrement(scratch, nmat * MAX_NUM_LAMBDAS));
  }

  PORTABLE_FORCEINLINE_FUNCTION
  void InitRhoBarandRho() {
    // rhobar is a fixed quantity: the average density of
    // material m averaged over the full PTE volume
    rho_total = 0.0;
    for (int m = 0; m < nmat; ++m) {
      rhobar[m] = rho[m] * vfrac[m];
      rho_total += rhobar[m];
    }
  }

  PORTABLE_FORCEINLINE_FUNCTION
  void SetVfracFromT(const Real T) {
    Real vsum = 0.0;
    // set volume fractions
    for (int m = 0; m < nmat; ++m) {
      const Real rho_min = eos[m].RhoPmin(T);
      const Real vmax = std::min(0.9 * rhobar[m] / rho_min, 1.0);
      vfrac[m] = (vfrac[m] > 0.0 ? std::min(vmax, vfrac[m]) : vmax);
      vsum += vfrac[m];
    }
    // Normalize vfrac
    for (int m = 0; m < nmat; ++m) {
      vfrac[m] *= vfrac_total / vsum;
    }
  }

  PORTABLE_FORCEINLINE_FUNCTION
  Real GetTguess() {
    // guess some non-zero temperature to start
    // If a guess was passed in, it's saved in Tnorm
    Real Tguess{};
    if (Tnorm > 0.0) {
      Tguess = Tnorm;
    } else {
      Tguess = 300.0;
      for (int m = 0; m < nmat; ++m)
        Tguess = std::max(Tguess, temp[m]);
    }
    // check for sanity.  basically checks that the input temperatures weren't garbage
    assert(Tguess < 1.0e15);
    // iteratively increase temperature guess until all rho's are above rho_at_pmin
    const Real Tfactor = 10.0;
    bool rho_fail;
    for (int i = 0; i < 3; i++) {
      SetVfracFromT(Tguess);
      // check to make sure the normalization didn't put us below rho_at_pmin
      rho_fail = false;
      for (int m = 0; m < nmat; ++m) {
        const Real rho_min = eos[m].RhoPmin(Tguess);
        rho[m] = rhobar[m] / vfrac[m];
        if (rho[m] < rho_min) {
          rho_fail = true;
          Tguess *= Tfactor;
          break;
        }
      }
      if (!rho_fail) break;
    }

    if (rho_fail) {
      printf("rho < rho_min in PTE initialization!  Solver may not converge.");
    }
    return Tguess;
  }

  PORTABLE_FORCEINLINE_FUNCTION
  static Real GetPressureFromPreferred(const EOS &eos, const Real rho, const Real T,
                                       Real sie, Real *lambda, const bool do_e_lookup) {
    Real P{};
    if (eos.PreferredInput() ==
        (thermalqs::density | thermalqs::specific_internal_energy)) {
      if (do_e_lookup) {
        sie = eos.InternalEnergyFromDensityTemperature(rho, T, lambda);
      }
      P = eos.PressureFromDensityInternalEnergy(rho, sie, lambda);
    } else if (eos.PreferredInput() == (thermalqs::density | thermalqs::temperature)) {
      P = eos.PressureFromDensityTemperature(rho, T, lambda);
    }
    return P;
  }

  // Initialize the volume fractions, avg densities, temperatures, energies, and
  // pressures of the materials.  Compute the total density and internal energy.
  // Scale the energy densities u = rho sie and pressures with the total internal energy
  // density.  This makes Sum(u(mat)) = 1.  Also scale the temperature with the initial
  // guess, so all the initial, scaled material temperatures are = 1.
  PORTABLE_INLINE_FUNCTION
  void InitBase() {

    // intialize rhobar array and final density
    InitRhoBarandRho();
    uscale = rho_total * sie_total;

    // guess some non-zero temperature to start
    const Real Tguess = GetTguess();
    // set the temperature normalization
    Tnorm = Tguess;

    for (int m = 0; m < nmat; m++) {
      // scaled initial guess for temperature is just 1
      temp[m] = 1.0;
      sie[m] = eos[m].InternalEnergyFromDensityTemperature(rho[m], Tguess, Cache[m]);
      // note the scaling of pressure
      press[m] = this->GetPressureFromPreferred(eos[m], rho[m], Tguess, sie[m], Cache[m],
                                                false) /
                 uscale;
    }

    // note the scaling of the material internal energy densities
    for (int m = 0; m < nmat; ++m)
      u[m] = sie[m] * rhobar[m] / uscale;
  }

  PORTABLE_INLINE_FUNCTION
  Real ResidualNorm() const {
    Real norm = 0.0;
    for (int m = 0; m < neq; m++)
      norm += residual[m] * residual[m];
    return 0.5 * norm;
  }

  PORTABLE_FORCEINLINE_FUNCTION
  int MatIndex(const int &i, const int &j) const { return i * neq + j; }

  // Compute the equilibrium pressure and temperature assuming an ideal EOS for each
  // material.  Set Pideal and Tideal to the ***scaled*** solution.
  PORTABLE_INLINE_FUNCTION
  void GetIdealPTE(Real &Pideal, Real &Tideal) const {
    Real rhoBsum = 0.0;
    Real Asum = 0.0;
    for (int m = 0; m < nmat; m++) {
      Asum += vfrac[m] * press[m] / temp[m];
      rhoBsum += rho[m] * vfrac[m] * sie[m] / temp[m];
    }
    Asum *= uscale / Tnorm;
    rhoBsum /= Tnorm;
    Tideal = uscale / rhoBsum / Tnorm;
    Pideal = Tnorm * Tideal * Asum / vfrac_total / uscale;
  }

  // Compute the ideal EOS PTE solution and replace the initial guess if it has a lower
  // residual.
  template <typename T>
  PORTABLE_INLINE_FUNCTION void TryIdealPTE(T *solver) {
    Real Pideal, Tideal;
    GetIdealPTE(Pideal, Tideal);

    // temporarily hijack some of the scratch space
    Real *etemp = jacobian;
    Real *ptemp = jacobian + nmat;
    Real *vtemp = jacobian + 2 * nmat;
    Real *rtemp = jacobian + 3 * nmat;
    Real *res = jacobian + 4 * nmat;
    // copy out the initial guess
    for (int m = 0; m < nmat; ++m) {
      etemp[m] = u[m];
      ptemp[m] = press[m];
      vtemp[m] = vfrac[m];
      rtemp[m] = rho[m];
    }
    Real res_norm_old = 0.0;
    for (int m = 0; m < neq; ++m) {
      res[m] = residual[m];
      res_norm_old += res[m] * res[m];
    }
    // check if the volume fractions are reasonable
    const Real alpha = Pideal / Tideal;
    for (int m = 0; m < nmat; ++m) {
      vfrac[m] *= press[m] / (temp[m] * alpha);
      if (rhobar[m] / vfrac[m] < eos[m].RhoPmin(Tnorm * Tideal)) {
        // abort because this is putting this material into a bad state
        for (int n = m; n >= 0; n--)
          vfrac[n] = vtemp[n];
        return;
      }
    }
    // fill in the rest of the state
    for (int m = 0; m < nmat; ++m) {
      rho[m] = rhobar[m] / vfrac[m];
      const Real sie_m =
          eos[m].InternalEnergyFromDensityTemperature(rho[m], Tnorm * Tideal, Cache[m]);
      u[m] = rhobar[m] * sie_m / uscale;
      press[m] = this->GetPressureFromPreferred(eos[m], rho[m], Tnorm * Tideal, sie_m,
                                                Cache[m], false) /
                 uscale;
    }
    // fill in the residual
    solver->Residual();
    Real res_norm_new = 0.0;
    for (int m = 0; m < neq; m++)
      res_norm_new += residual[m] * residual[m];

    if (res_norm_new > res_norm_old) {
      // this didn't work out so reset everything
      for (int m = 0; m < nmat; ++m) {
        vfrac[m] = vtemp[m];
        rho[m] = rtemp[m];
        u[m] = etemp[m];
        press[m] = ptemp[m];
      }
      for (int m = 0; m < neq; ++m) {
        residual[m] = res[m];
      }
    } else {
      // did work, fill in temp and energy density
      for (int m = 0; m < nmat; ++m) {
        temp[m] = Tideal;
        sie[m] = uscale * u[m] / rhobar[m];
      }
    }
  }

  PORTABLE_INLINE_FUNCTION
  Real *AssignIncrement(Real *&scratch, const int size) const {
    Real *p = scratch;
    scratch += size;
    return p;
  }

  const int nmat, neq;
  int niter;
  const Real vfrac_total, sie_total;
  const EOSIndexer &eos;
  const RealIndexer &rho;
  const RealIndexer &vfrac;
  const RealIndexer &sie;
  const RealIndexer &temp;
  const RealIndexer &press;
  Real *jacobian, *dx, *sol_scratch, *residual, *u, *rhobar;
  CacheAccessor Cache;
  Real rho_total, uscale, Tnorm;
};

} // namespace mix_impl

template <typename EOSIndexer, typename RealIndexer>
PORTABLE_INLINE_FUNCTION Real ApproxTemperatureFromRhoMatU(
    const int nmat, EOSIndexer &&eos, const Real u_tot, RealIndexer &&rho,
    RealIndexer &&vfrac, const Real Tguess = 0.0) {
  // given material microphysical densities, volume fractions, and a total internal energy
  // density (rho e => erg/cm^3), solve for the temperature that gives the right sum
  // of material energies.  this should only be used for a rough guess since it has a
  // hard coded and fairly loose tolerance
  auto ufunc = [&](const Real T) {
    Real usum = 0.0;
    for (int m = 0; m < nmat; m++) {
      usum += rho[m] * vfrac[m] * eos[m].InternalEnergyFromDensityTemperature(rho[m], T);
    }
    return usum;
  };

  Real ulo = ufunc(mix_params::minimum_temperature);
  if (u_tot < ulo) return mix_params::minimum_temperature;
  Real uhi = ufunc(mix_params::maximum_temperature);
  if (u_tot > uhi) return mix_params::maximum_temperature;
  Real lTlo = FastMath::lg(mix_params::minimum_temperature);
  Real lThi = FastMath::lg(mix_params::maximum_temperature);
  if (Tguess > mix_params::minimum_temperature &&
      Tguess < mix_params::maximum_temperature) {
    const Real ug = ufunc(Tguess);
    if (ug < u_tot) {
      lTlo = FastMath::lg(Tguess);
      ulo = ug;
    } else {
      lThi = FastMath::lg(Tguess);
      uhi = ug;
    }
  }
  int iter = 0;
  constexpr int max_iter = 10;
  while (lThi - lTlo > 0.01 && iter < max_iter) {
    // apply bisection which is much better behaved
    // for materials that have a flat sie at low temperatures
    const Real lT = 0.5 * (lTlo + lThi);
    const Real uT = ufunc(FastMath::pow2(lT));
    if (uT < u_tot) {
      lTlo = lT;
      ulo = uT;
    } else {
      lThi = lT;
      uhi = uT;
    }
    iter++;
  }

  const Real alpha = (u_tot - ulo) / (uhi - ulo);
  return FastMath::pow2((1.0 - alpha) * lTlo + alpha * lThi);
}

inline int PTESolverRhoTRequiredScratch(const int nmat) {
  int neq = nmat + 1;
  return neq * neq                 // jacobian
         + 4 * neq                 // dx, residual, and sol_scratch
         + 6 * nmat                // all the nmat sized arrays
         + MAX_NUM_LAMBDAS * nmat; // the cache
}
inline size_t PTESolverRhoTRequiredScratchInBytes(const int nmat) {
  return PTESolverRhoTRequiredScratch(nmat) * sizeof(Real);
}

template <typename EOSIndexer, typename RealIndexer, typename LambdaIndexer>
class PTESolverRhoT : public mix_impl::PTESolverBase<EOSIndexer, RealIndexer> {
  // using mix_impl::PTESolverBase<EOSIndexer, RealIndexer>::InitBase;
  // using mix_impl::PTESolverBase<EOSIndexer, RealIndexer>::AssignIncrement;
  // using mix_impl::PTESolverBase<EOSIndexer, RealIndexer>::nmat;
  // using mix_impl::PTESolverBase<EOSIndexer, RealIndexer>::neq;
  // using mix_impl::PTESolverBase<EOSIndexer, RealIndexer>::ResidualNorm;
  // using mix_impl::PTESolverBase<EOSIndexer, RealIndexer>::vfrac_total;
  // using mix_impl::PTESolverBase<EOSIndexer, RealIndexer>::sie_total;
  // using mix_impl::PTESolverBase<EOSIndexer, RealIndexer>::eos;
  // using mix_impl::PTESolverBase<EOSIndexer, RealIndexer>::rho;
  // using mix_impl::PTESolverBase<EOSIndexer, RealIndexer>::vfrac;
  // using mix_impl::PTESolverBase<EOSIndexer, RealIndexer>::sie;
  // using mix_impl::PTESolverBase<EOSIndexer, RealIndexer>::temp;
  // using mix_impl::PTESolverBase<EOSIndexer, RealIndexer>::press;
  // using mix_impl::PTESolverBase<EOSIndexer, RealIndexer>::rho_total;
  // using mix_impl::PTESolverBase<EOSIndexer, RealIndexer>::uscale;
  // using mix_impl::PTESolverBase<EOSIndexer, RealIndexer>::MatIndex;
  // using mix_impl::PTESolverBase<EOSIndexer, RealIndexer>::TryIdealPTE;
  // using mix_impl::PTESolverBase<EOSIndexer, RealIndexer>::jacobian;
  // using mix_impl::PTESolverBase<EOSIndexer, RealIndexer>::residual;
  // using mix_impl::PTESolverBase<EOSIndexer, RealIndexer>::dx;
  // using mix_impl::PTESolverBase<EOSIndexer, RealIndexer>::u;
  // using mix_impl::PTESolverBase<EOSIndexer, RealIndexer>::rhobar;
  // using mix_impl::PTESolverBase<EOSIndexer, RealIndexer>::Cache;
  // using mix_impl::PTESolverBase<EOSIndexer, RealIndexer>::Tnorm;

 public:
  // template the ctor to get type deduction/universal references prior to c++17
  template <typename EOS_t, typename Real_t, typename Lambda_t>
  PORTABLE_INLINE_FUNCTION
  PTESolverRhoT(const int nmat, EOS_t &&eos, const Real vfrac_tot, const Real sie_tot,
                Real_t &&rho, Real_t &&vfrac, Real_t &&sie, Real_t &&temp, Real_t &&press,
                Lambda_t &&lambda, Real *scratch, const Real Tguess = 0.0)
      : mix_impl::PTESolverBase<EOSIndexer, RealIndexer>(nmat, nmat + 1, eos, vfrac_tot,
                                                         sie_tot, rho, vfrac, sie, temp,
                                                         press, scratch, Tguess) {
    dpdv = this->AssignIncrement(scratch, this->nmat);
    dedv = this->AssignIncrement(scratch, this->nmat);
    dpdT = this->AssignIncrement(scratch, this->nmat);
    vtemp = this->AssignIncrement(scratch, this->nmat);
    // TODO(JCD): use whatever lambdas are passed in
    /*for (int m = 0; m < nmat; m++) {
      if (lambda[m] != nullptr) Cache[m] = lambda[m];
    }*/
  }

  PORTABLE_INLINE_FUNCTION
  Real Init() {
    this->InitBase();
    Residual();
    // Leave this in for now, but comment out because I'm not sure it's a good idea
    // TryIdealPTE(this);
    // Set the current guess for the equilibrium temperature.  Note that this is already
    // scaled.
    Tequil = this->temp[0];
    return this->ResidualNorm();
  }

  PORTABLE_INLINE_FUNCTION
  void Residual() const {
    Real vsum = 0.0;
    Real esum = 0.0;
    for (int m = 0; m < this->nmat; ++m) {
      vsum += this->vfrac[m];
      esum += this->u[m];
    }
    this->residual[0] = this->vfrac_total - vsum;
    // the 1 here is the scaled total internal energy density
    this->residual[1] = 1.0 - esum;
    for (int m = 0; m < this->nmat - 1; ++m) {
      this->residual[2 + m] = this->press[m + 1] - this->press[m];
    }
  }

  PORTABLE_INLINE_FUNCTION
  bool CheckPTE() const {
    using namespace mix_params;
    Real mean_p = this->vfrac[0] * this->press[0];
    Real error_p = 0.0;
    for (int m = 1; m < this->nmat; ++m) {
      mean_p += this->vfrac[m] * this->press[m];
      error_p += this->residual[m + 1] * this->residual[m + 1];
    }
    error_p = std::sqrt(error_p);
    Real error_u = std::abs(this->residual[1]);
    // Check for convergence
    bool converged_p = (error_p < pte_rel_tolerance_p * std::abs(mean_p) ||
                        error_p < pte_abs_tolerance_p);
    bool converged_u = (error_u < pte_rel_tolerance_e || error_u < pte_abs_tolerance_e);
    return converged_p && converged_u;
  }

  PORTABLE_INLINE_FUNCTION
  void Jacobian() const {
    using namespace mix_params;
    Real dedT_sum = 0.0;
    for (int m = 0; m < this->nmat; m++) {
      //////////////////////////////
      // perturb volume fractions
      //////////////////////////////
      Real dv = (this->vfrac[m] < 0.5 ? 1.0 : -1.0) * this->vfrac[m] * derivative_eps;
      const Real vf_pert = this->vfrac[m] + dv;
      const Real rho_pert = this->rhobar[m] / vf_pert;

      Real p_pert{};
      Real e_pert = this->eos[m].InternalEnergyFromDensityTemperature(
          rho_pert, this->Tnorm * Tequil, this->Cache[m]);
      p_pert =
          this->GetPressureFromPreferred(this->eos[m], rho_pert, this->Tnorm * Tequil,
                                         e_pert, this->Cache[m], false) /
          this->uscale;
      dpdv[m] = (p_pert - this->press[m]) / dv;
      dedv[m] = (this->rhobar[m] * e_pert / this->uscale - this->u[m]) / dv;
      //////////////////////////////
      // perturb temperature
      //////////////////////////////
      Real dT = Tequil * derivative_eps;
      e_pert = this->eos[m].InternalEnergyFromDensityTemperature(
          this->rho[m], this->Tnorm * (Tequil + dT), this->Cache[m]);
      p_pert = this->GetPressureFromPreferred(this->eos[m], this->rho[m],
                                              this->Tnorm * (Tequil + dT), e_pert,
                                              this->Cache[m], false) /
               this->uscale;
      dpdT[m] = (p_pert - this->press[m]) / dT;
      dedT_sum += (this->rhobar[m] * e_pert / this->uscale - this->u[m]) / dT;
    }

    // Fill in the Jacobian
    for (int i = 0; i < this->neq * this->neq; ++i)
      this->jacobian[i] = 0.0;
    for (int m = 0; m < this->nmat; ++m) {
      this->jacobian[m] = 1.0;
      this->jacobian[this->neq + m] = dedv[m];
    }
    this->jacobian[this->neq + this->nmat] = dedT_sum;
    for (int m = 0; m < this->nmat - 1; m++) {
      const int ind = this->MatIndex(2 + m, m);
      this->jacobian[ind] = dpdv[m];
      this->jacobian[ind + 1] = -dpdv[m + 1];
      this->jacobian[this->MatIndex(2 + m, this->nmat)] = dpdT[m] - dpdT[m + 1];
    }
  }

  PORTABLE_INLINE_FUNCTION
  Real ScaleDx() const {
    using namespace mix_params;
    Real scale = 1.0;
    // control how big of a step toward vfrac = 0 is allowed
    for (int m = 0; m < this->nmat; ++m) {
      if (scale * this->dx[m] < -vfrac_safety_fac * this->vfrac[m]) {
        scale = -vfrac_safety_fac * this->vfrac[m] / this->dx[m];
      }
    }
    const Real Tnew = Tequil + scale * this->dx[this->nmat];
    // control how big of a step toward rho = rho(Pmin) is allowed
    for (int m = 0; m < this->nmat; m++) {
      const Real rho_min = std::max(this->eos[m].RhoPmin(this->Tnorm * Tequil),
                                    this->eos[m].RhoPmin(this->Tnorm * Tnew));
      const Real alpha_max = this->rhobar[m] / rho_min;
      if (scale * this->dx[m] > 0.5 * (alpha_max - this->vfrac[m])) {
        scale = 0.5 * (alpha_max - this->vfrac[m]) / this->dx[m];
      }
    }
    // control how big of a step toward T = 0 is allowed
    if (scale * this->dx[this->nmat] < -0.95 * Tequil) {
      scale = -0.95 * Tequil / this->dx[this->nmat];
    }
    // Now apply the overall scaling
    for (int i = 0; i < this->neq; ++i)
      this->dx[i] *= scale;
    return scale;
  }

  // Update the solution and return new residual.  Possibly called repeatedly with
  // different scale factors as part of a line search
  PORTABLE_INLINE_FUNCTION
  Real TestUpdate(const Real scale) {
    if (scale == 1.0) {
      Ttemp = Tequil;
      for (int m = 0; m < this->nmat; ++m)
        vtemp[m] = this->vfrac[m];
    }
    Tequil = Ttemp + scale * this->dx[this->nmat];
    for (int m = 0; m < this->nmat; ++m) {
      this->vfrac[m] = vtemp[m] + scale * this->dx[m];
      this->rho[m] = this->rhobar[m] / this->vfrac[m];
      this->u[m] =
          this->rhobar[m] * this->eos[m].InternalEnergyFromDensityTemperature(
                                this->rho[m], this->Tnorm * Tequil, this->Cache[m]);
      this->sie[m] = this->u[m] / this->rhobar[m];
      this->u[m] /= this->uscale;
      this->temp[m] = Tequil;
      this->press[m] =
          this->GetPressureFromPreferred(this->eos[m], this->rho[m], this->Tnorm * Tequil,
                                         this->sie[m], this->Cache[m], false) /
          this->uscale;
    }
    Residual();
    return this->ResidualNorm();
  }

 private:
  Real *dpdv, *dedv, *dpdT, *vtemp;
  Real Tequil, Ttemp;
};

// fixed temperature solver
inline int PTESolverFixedTRequiredScratch(const int nmat) {
  int neq = nmat;
  return neq * neq                 // jacobian
         + 4 * neq                 // dx, residual, and sol_scratch
         + 2 * nmat                // rhobar and u in base
         + 2 * nmat                // nmat sized arrays in fixed T solver
         + MAX_NUM_LAMBDAS * nmat; // the cache
}
inline size_t PTESolverFixedTRequiredScratchInBytes(const int nmat) {
  return PTESolverFixedTRequiredScratch(nmat) * sizeof(Real);
}

template <typename EOSIndexer, typename RealIndexer, typename LambdaIndexer>
class PTESolverFixedT : public mix_impl::PTESolverBase<EOSIndexer, RealIndexer> {
  // using mix_impl::PTESolverBase<EOSIndexer, RealIndexer>::AssignIncrement;
  // using mix_impl::PTESolverBase<EOSIndexer, RealIndexer>::nmat;
  // using mix_impl::PTESolverBase<EOSIndexer, RealIndexer>::neq;
  // using mix_impl::PTESolverBase<EOSIndexer, RealIndexer>::ResidualNorm;
  // using mix_impl::PTESolverBase<EOSIndexer, RealIndexer>::vfrac_total;
  // using mix_impl::PTESolverBase<EOSIndexer, RealIndexer>::eos;
  // using mix_impl::PTESolverBase<EOSIndexer, RealIndexer>::rho;
  // using mix_impl::PTESolverBase<EOSIndexer, RealIndexer>::vfrac;
  // using mix_impl::PTESolverBase<EOSIndexer, RealIndexer>::sie;
  // using mix_impl::PTESolverBase<EOSIndexer, RealIndexer>::temp;
  // using mix_impl::PTESolverBase<EOSIndexer, RealIndexer>::press;
  // using mix_impl::PTESolverBase<EOSIndexer, RealIndexer>::rho_total;
  // using mix_impl::PTESolverBase<EOSIndexer, RealIndexer>::uscale;
  // using mix_impl::PTESolverBase<EOSIndexer, RealIndexer>::MatIndex;
  // using mix_impl::PTESolverBase<EOSIndexer, RealIndexer>::jacobian;
  // using mix_impl::PTESolverBase<EOSIndexer, RealIndexer>::residual;
  // using mix_impl::PTESolverBase<EOSIndexer, RealIndexer>::dx;
  // using mix_impl::PTESolverBase<EOSIndexer, RealIndexer>::u;
  // using mix_impl::PTESolverBase<EOSIndexer, RealIndexer>::rhobar;
  // using mix_impl::PTESolverBase<EOSIndexer, RealIndexer>::Cache;
  // using mix_impl::PTESolverBase<EOSIndexer, RealIndexer>::Tnorm;

 public:
  // template the ctor to get type deduction/universal references prior to c++17
  // allow the type of the temperature array to be different, potentially a const Real*
  template <typename EOS_t, typename Real_t, typename CReal_t, typename Lambda_t>
  PORTABLE_INLINE_FUNCTION
  PTESolverFixedT(const int nmat, EOS_t &&eos, const Real vfrac_tot, const Real T_true,
                  Real_t &&rho, Real_t &&vfrac, Real_t &&sie, CReal_t &&temp,
                  Real_t &&press, Lambda_t &&lambda, Real *scratch)
      : mix_impl::PTESolverBase<EOSIndexer, RealIndexer>(nmat, nmat, eos, vfrac_tot, 1.0,
                                                         rho, vfrac, sie, temp, press,
                                                         scratch, T_true) {
    dpdv = this->AssignIncrement(scratch, this->nmat);
    vtemp = this->AssignIncrement(scratch, this->nmat);
    Tequil = T_true;
    Ttemp = T_true;
    this->Tnorm = 1.0;
    // TODO(JCD): use whatever lambdas are passed in
    /*for (int m = 0; m < nmat; m++) {
      if (lambda[m] != nullptr) Cache[m] = lambda[m];
    }*/
  }

  PORTABLE_INLINE_FUNCTION
  Real Init() {
    // InitBase();
    // fake init base
    // rhobar is a fixed quantity: the average density of
    // material m averaged over the full PTE volume
    this->Tnorm = 1.0;
    this->InitRhoBarandRho();
    this->SetVfracFromT(Tequil);
    this->uscale = 0.0;
    for (int m = 0; m < this->nmat; m++) {
      // volume fractions have been potentially reset to ensure densitites are
      // larger than rho(Pmin(Tequil)); set the physical density to reflect
      // this change in volume fraction
      this->rho[m] = this->rhobar[m] / this->vfrac[m];
      this->sie[m] = this->eos[m].InternalEnergyFromDensityTemperature(
          this->rho[m], Tequil, this->Cache[m]);
      this->uscale += this->sie[m] * this->rho[m];
      // note the scaling of pressure
      this->press[m] = this->eos[m].PressureFromDensityTemperature(this->rho[m], Tequil,
                                                                   this->Cache[m]);
    }
    for (int m = 0; m < this->nmat; ++m) {
      this->press[m] /= this->uscale;
      this->u[m] = this->sie[m] * this->rhobar[m] / this->uscale;
    }
    Residual();
    return this->ResidualNorm();
  }

  PORTABLE_INLINE_FUNCTION
  void Residual() const {
    Real vsum = 0.0;
    for (int m = 0; m < this->nmat; ++m) {
      vsum += this->vfrac[m];
    }
    // the 1 here is the scaled volume fraction
    this->residual[0] = this->vfrac_total - vsum;
    for (int m = 0; m < this->nmat - 1; ++m) {
      this->residual[1 + m] = this->press[m] - this->press[m + 1];
    }
  }

  PORTABLE_INLINE_FUNCTION
  bool CheckPTE() const {
    using namespace mix_params;
    Real mean_p = this->vfrac[0] * this->press[0];
    Real error_p = 0;
    for (int m = 1; m < this->nmat; ++m) {
      mean_p += this->vfrac[m] * this->press[m];
      error_p += this->residual[m + 1] * this->residual[m + 1];
    }
    error_p = std::sqrt(error_p);
    Real error_v = std::abs(this->residual[0]);
    // Check for convergence
    bool converged_p = (error_p < pte_rel_tolerance_p * std::abs(mean_p) ||
                        error_p < pte_abs_tolerance_p);
    bool converged_v = (error_v < pte_rel_tolerance_e || error_v < pte_abs_tolerance_e);
    return converged_p && converged_v;
  }

  PORTABLE_INLINE_FUNCTION
  void Jacobian() const {
    using namespace mix_params;
    for (int m = 0; m < this->nmat; m++) {
      //////////////////////////////
      // perturb volume fractions
      //////////////////////////////
      Real dv = (this->vfrac[m] < 0.5 ? 1.0 : -1.0) * this->vfrac[m] * derivative_eps;
      const Real vf_pert = this->vfrac[m] + dv;
      const Real rho_pert = this->rhobar[m] / vf_pert;

      Real p_pert =
          this->eos[m].PressureFromDensityTemperature(rho_pert, Tequil, this->Cache[m]) /
          this->uscale;
      dpdv[m] = (p_pert - this->press[m]) / dv;
    }

    // Fill in the Jacobian
    for (int i = 0; i < this->neq * this->neq; ++i)
      this->jacobian[i] = 0.0;
    for (int m = 0; m < this->nmat; ++m) {
      this->jacobian[m] = 1.0;
    }
    for (int m = 0; m < this->nmat - 1; m++) {
      this->jacobian[this->MatIndex(m + 1, m)] = -dpdv[m];
      this->jacobian[this->MatIndex(m + 1, m + 1)] = dpdv[m + 1];
    }
  }

  PORTABLE_INLINE_FUNCTION
  Real ScaleDx() const {
    using namespace mix_params;
    Real scale = 1.0;
    // control how big of a step toward vfrac = 0 is allowed
    for (int m = 0; m < this->nmat; ++m) {
      if (scale * this->dx[m] < -vfrac_safety_fac * this->vfrac[m]) {
        scale = -vfrac_safety_fac * this->vfrac[m] / this->dx[m];
      }
    }
    // control how big of a step toward rho = rho(Pmin) is allowed
    for (int m = 0; m < this->nmat; m++) {
      const Real rho_min = this->eos[m].RhoPmin(Tequil);
      const Real alpha_max = this->rhobar[m] / rho_min;
      if (scale * this->dx[m] > 0.5 * (alpha_max - this->vfrac[m])) {
        scale = 0.5 * (alpha_max - this->vfrac[m]) / this->dx[m];
      }
    }
    // Now apply the overall scaling
    for (int i = 0; i < this->neq; ++i)
      this->dx[i] *= scale;
    return scale;
  }

  // Update the solution and return new residual.  Possibly called repeatedly with
  // different scale factors as part of a line search
  PORTABLE_INLINE_FUNCTION
  Real TestUpdate(const Real scale) {
    if (scale == 1.0) {
      for (int m = 0; m < this->nmat; ++m)
        this->vtemp[m] = this->vfrac[m];
    }
    for (int m = 0; m < this->nmat; ++m) {
      this->vfrac[m] = this->vtemp[m] + scale * this->dx[m];
      this->rho[m] = this->rhobar[m] / this->vfrac[m];
      this->u[m] = this->rhobar[m] * this->eos[m].InternalEnergyFromDensityTemperature(
                                         this->rho[m], Tequil, this->Cache[m]);
      this->sie[m] = this->u[m] / this->rhobar[m];
      this->u[m] /= this->uscale;
      this->press[m] = this->eos[m].PressureFromDensityTemperature(this->rho[m], Tequil,
                                                                   this->Cache[m]) /
                       this->uscale;
    }
    Residual();
    return this->ResidualNorm();
  }

 private:
  Real *dpdv, *vtemp;
  Real Tequil, Ttemp;
};

// fixed P solver
inline int PTESolverFixedPRequiredScratch(const int nmat) {
  int neq = nmat + 1;
  return neq * neq                 // jacobian
         + 4 * neq                 // dx, residual, and sol_scratch
         + 2 * nmat                // all the nmat sized arrays in base
         + 3 * nmat                // all the nmat sized arrays in fixedP
         + MAX_NUM_LAMBDAS * nmat; // the cache
}
inline size_t PTESolverFixedPRequiredScratchInBytes(const int nmat) {
  return PTESolverFixedPRequiredScratch(nmat) * sizeof(Real);
}

template <typename EOSIndexer, typename RealIndexer, typename LambdaIndexer>
class PTESolverFixedP : public mix_impl::PTESolverBase<EOSIndexer, RealIndexer> {
  // using mix_impl::PTESolverBase<EOSIndexer, RealIndexer>::InitBase;
  // using mix_impl::PTESolverBase<EOSIndexer, RealIndexer>::AssignIncrement;
  // using mix_impl::PTESolverBase<EOSIndexer, RealIndexer>::nmat;
  // using mix_impl::PTESolverBase<EOSIndexer, RealIndexer>::neq;
  // using mix_impl::PTESolverBase<EOSIndexer, RealIndexer>::ResidualNorm;
  // using mix_impl::PTESolverBase<EOSIndexer, RealIndexer>::vfrac_total;
  // using mix_impl::PTESolverBase<EOSIndexer, RealIndexer>::sie_total;
  // using mix_impl::PTESolverBase<EOSIndexer, RealIndexer>::eos;
  // using mix_impl::PTESolverBase<EOSIndexer, RealIndexer>::rho;
  // using mix_impl::PTESolverBase<EOSIndexer, RealIndexer>::vfrac;
  // using mix_impl::PTESolverBase<EOSIndexer, RealIndexer>::sie;
  // using mix_impl::PTESolverBase<EOSIndexer, RealIndexer>::temp;
  // using mix_impl::PTESolverBase<EOSIndexer, RealIndexer>::press;
  // using mix_impl::PTESolverBase<EOSIndexer, RealIndexer>::rho_total;
  // using mix_impl::PTESolverBase<EOSIndexer, RealIndexer>::uscale;
  // using mix_impl::PTESolverBase<EOSIndexer, RealIndexer>::MatIndex;
  // using mix_impl::PTESolverBase<EOSIndexer, RealIndexer>::TryIdealPTE;
  // using mix_impl::PTESolverBase<EOSIndexer, RealIndexer>::jacobian;
  // using mix_impl::PTESolverBase<EOSIndexer, RealIndexer>::residual;
  // using mix_impl::PTESolverBase<EOSIndexer, RealIndexer>::dx;
  // using mix_impl::PTESolverBase<EOSIndexer, RealIndexer>::u;
  // using mix_impl::PTESolverBase<EOSIndexer, RealIndexer>::rhobar;
  // using mix_impl::PTESolverBase<EOSIndexer, RealIndexer>::Cache;
  // using mix_impl::PTESolverBase<EOSIndexer, RealIndexer>::Tnorm;

 public:
  // template the ctor to get type deduction/universal references prior to c++17
  template <typename EOS_t, typename Real_t, typename CReal_t, typename Lambda_t>
  PORTABLE_INLINE_FUNCTION
  PTESolverFixedP(const int nmat, EOS_t &&eos, const Real vfrac_tot, const Real P,
                  Real_t &&rho, Real_t &&vfrac, Real_t &&sie, Real_t &&temp,
                  CReal_t &&press, Lambda_t &&lambda, Real *scratch)
      : mix_impl::PTESolverBase<EOSIndexer, RealIndexer>(nmat, nmat + 1, eos, vfrac_tot,
                                                         1.0, rho, vfrac, sie, temp,
                                                         press, scratch, 0.0) {
    dpdv = this->AssignIncrement(scratch, nmat);
    dpdT = this->AssignIncrement(scratch, nmat);
    vtemp = this->AssignIncrement(scratch, nmat);
    Pequil = P;
    // TODO(JCD): use whatever lambdas are passed in
    /*for (int m = 0; m < nmat; m++) {
      if (lambda[m] != nullptr) Cache[m] = lambda[m];
    }*/
  }

  PORTABLE_INLINE_FUNCTION
  Real Init() {
    // InitBase();
    // fake init base
    // rhobar is a fixed quantity: the average density of
    // material m averaged over the full PTE volume
    this->InitRhoBarandRho();

    // guess some non-zero temperature to start
    const Real Tguess = this->GetTguess();
    // set the temperature normalization
    this->Tnorm = Tguess;
    // calculate u normalization as internal energy guess
    this->uscale = 0.0;
    for (int m = 0; m < this->nmat; m++) {
      // scaled initial guess for temperature is just 1
      this->temp[m] = 1.0;
      this->sie[m] = this->eos[m].InternalEnergyFromDensityTemperature(
          this->rho[m], Tguess, this->Cache[m]);
      this->uscale += this->sie[m] * this->rho[m];
    }

    // note the scaling of the material internal energy densities
    for (int m = 0; m < this->nmat; ++m) {
      this->u[m] = this->sie[m] * this->rhobar[m] / this->uscale;
      this->press[m] = this->eos[m].PressureFromDensityTemperature(this->rho[m], Tguess,
                                                                   this->Cache[m]) /
                       this->uscale;
    }
    Residual();
    // Set the current guess for the equilibrium temperature.  Note that this is already
    // scaled.
    Tequil = this->temp[0];
    Ttemp = Tequil;
    return this->ResidualNorm();
  }

  PORTABLE_INLINE_FUNCTION
  void Residual() const {
    Real vsum = 0.0;
    for (int m = 0; m < this->nmat; ++m) {
      vsum += this->vfrac[m];
      this->residual[m] = Pequil / this->uscale - this->press[m];
    }
    this->residual[this->nmat] = this->vfrac_total - vsum;
  }

  PORTABLE_INLINE_FUNCTION
  bool CheckPTE() const {
    using namespace mix_params;
    Real error_p = 0;
    for (int m = 0; m < this->nmat; ++m) {
      error_p += this->residual[m] * this->residual[m];
    }
    error_p = std::sqrt(error_p);
    error_p *= this->uscale;
    Real error_v = std::abs(this->residual[this->neq - 1]);
    // Check for convergence
    bool converged_p = (error_p < pte_rel_tolerance_p || error_p < pte_abs_tolerance_p);
    bool converged_v = (error_v < pte_rel_tolerance_e || error_v < pte_abs_tolerance_e);
    return converged_p && converged_v;
  }

  PORTABLE_INLINE_FUNCTION
  void Jacobian() const {
    using namespace mix_params;
    for (int m = 0; m < this->nmat; m++) {
      //////////////////////////////
      // perturb volume fractions
      //////////////////////////////
      Real dv = (this->vfrac[m] < 0.5 ? 1.0 : -1.0) * this->vfrac[m] * derivative_eps;
      const Real vf_pert = this->vfrac[m] + dv;
      const Real rho_pert = this->rhobar[m] / vf_pert;

      Real p_pert{};
      Real e_pert{};
      p_pert =
          this->GetPressureFromPreferred(this->eos[m], rho_pert, this->Tnorm * Tequil,
                                         e_pert, this->Cache[m], true) /
          this->uscale;
      dpdv[m] = (p_pert - this->press[m]) / dv;
      //////////////////////////////
      // perturb temperature
      //////////////////////////////
      Real dT = Tequil * derivative_eps;

      p_pert = this->GetPressureFromPreferred(this->eos[m], this->rho[m],
                                              this->Tnorm * (Tequil + dT), e_pert,
                                              this->Cache[m], true) /
               this->uscale;
      dpdT[m] = (p_pert - this->press[m]) / dT;
    }

    // Fill in the Jacobian
    for (int i = 0; i < this->neq * this->neq; ++i)
      this->jacobian[i] = 0.0;
    for (int m = 0; m < this->nmat; m++) {
      this->jacobian[this->MatIndex(m, m)] = dpdv[m];
      this->jacobian[this->MatIndex(m, this->nmat)] = dpdT[m];
    }
    for (int m = 0; m < this->neq - 1; ++m) {
      this->jacobian[this->MatIndex(this->neq - 1, m)] = 1.0;
    }
  }

  PORTABLE_INLINE_FUNCTION
  Real ScaleDx() const {
    using namespace mix_params;
    Real scale = 1.0;
    // control how big of a step toward vfrac = 0 is allowed
    for (int m = 0; m < this->nmat; ++m) {
      if (scale * this->dx[m] < -vfrac_safety_fac * this->vfrac[m]) {
        scale = -vfrac_safety_fac * this->vfrac[m] / this->dx[m];
      }
    }
    const Real Tnew = Tequil + scale * this->dx[this->nmat];
    // control how big of a step toward rho = rho(Pmin) is allowed
    for (int m = 0; m < this->nmat; m++) {
      const Real rho_min = std::max(this->eos[m].RhoPmin(this->Tnorm * Tequil),
                                    this->eos[m].RhoPmin(this->Tnorm * Tnew));
      const Real alpha_max = this->rhobar[m] / rho_min;
      if (scale * this->dx[m] > 0.5 * (alpha_max - this->vfrac[m])) {
        scale = 0.5 * (alpha_max - this->vfrac[m]) / this->dx[m];
      }
    }
    // control how big of a step toward T = 0 is allowed
    if (scale * this->dx[this->nmat] < -0.95 * Tequil) {
      scale = -0.95 * Tequil / this->dx[this->nmat];
    }
    // Now apply the overall scaling
    for (int i = 0; i < this->neq; ++i)
      this->dx[i] *= scale;
    return scale;
  }

  // Update the solution and return new residual.  Possibly called repeatedly with
  // different scale factors as part of a line search
  PORTABLE_INLINE_FUNCTION
  Real TestUpdate(const Real scale) {
    if (scale == 1.0) {
      Ttemp = Tequil;
      for (int m = 0; m < this->nmat; ++m)
        vtemp[m] = this->vfrac[m];
    }
    Tequil = Ttemp + scale * this->dx[this->nmat];
    for (int m = 0; m < this->nmat; ++m) {
      this->vfrac[m] = vtemp[m] + scale * this->dx[m];
      this->rho[m] = this->rhobar[m] / this->vfrac[m];
      this->u[m] =
          this->rhobar[m] * this->eos[m].InternalEnergyFromDensityTemperature(
                                this->rho[m], this->Tnorm * Tequil, this->Cache[m]);
      this->press[m] = this->eos[m].PressureFromDensityTemperature(
                           this->rho[m], this->Tnorm * Tequil, this->Cache[m]) /
                       this->uscale;
      this->sie[m] = this->u[m] / this->rhobar[m];
      this->u[m] /= this->uscale;
      this->temp[m] = Tequil;
    }
    Residual();
    return this->ResidualNorm();
  }

 private:
  Real *dpdv, *dpdT, *vtemp;
  Real Tequil, Ttemp, Pequil;
};

inline int PTESolverRhoURequiredScratch(const int nmat) {
  int neq = 2 * nmat;
  return neq * neq                 // jacobian
         + 4 * neq                 // dx, residual, and sol_scratch
         + 8 * nmat                // all the nmat sized arrays
         + MAX_NUM_LAMBDAS * nmat; // the cache
}
inline size_t PTESolverRhoURequiredScratchInBytes(const int nmat) {
  return PTESolverRhoURequiredScratch(nmat) * sizeof(Real);
}

template <typename EOSIndexer, typename RealIndexer, typename LambdaIndexer>
class PTESolverRhoU : public mix_impl::PTESolverBase<EOSIndexer, RealIndexer> {
  // using mix_impl::PTESolverBase<EOSIndexer, RealIndexer>::InitBase;
  // using mix_impl::PTESolverBase<EOSIndexer, RealIndexer>::AssignIncrement;
  // using mix_impl::PTESolverBase<EOSIndexer, RealIndexer>::nmat;
  // using mix_impl::PTESolverBase<EOSIndexer, RealIndexer>::neq;
  // using mix_impl::PTESolverBase<EOSIndexer, RealIndexer>::ResidualNorm;
  // using mix_impl::PTESolverBase<EOSIndexer, RealIndexer>::vfrac_total;
  // using mix_impl::PTESolverBase<EOSIndexer, RealIndexer>::sie_total;
  // using mix_impl::PTESolverBase<EOSIndexer, RealIndexer>::eos;
  // using mix_impl::PTESolverBase<EOSIndexer, RealIndexer>::rho;
  // using mix_impl::PTESolverBase<EOSIndexer, RealIndexer>::vfrac;
  // using mix_impl::PTESolverBase<EOSIndexer, RealIndexer>::sie;
  // using mix_impl::PTESolverBase<EOSIndexer, RealIndexer>::temp;
  // using mix_impl::PTESolverBase<EOSIndexer, RealIndexer>::press;
  // using mix_impl::PTESolverBase<EOSIndexer, RealIndexer>::rho_total;
  // using mix_impl::PTESolverBase<EOSIndexer, RealIndexer>::uscale;
  // using mix_impl::PTESolverBase<EOSIndexer, RealIndexer>::TryIdealPTE;
  // using mix_impl::PTESolverBase<EOSIndexer, RealIndexer>::MatIndex;
  // using mix_impl::PTESolverBase<EOSIndexer, RealIndexer>::jacobian;
  // using mix_impl::PTESolverBase<EOSIndexer, RealIndexer>::residual;
  // using mix_impl::PTESolverBase<EOSIndexer, RealIndexer>::dx;
  // using mix_impl::PTESolverBase<EOSIndexer, RealIndexer>::u;
  // using mix_impl::PTESolverBase<EOSIndexer, RealIndexer>::rhobar;
  // using mix_impl::PTESolverBase<EOSIndexer, RealIndexer>::Cache;
  // using mix_impl::PTESolverBase<EOSIndexer, RealIndexer>::Tnorm;

 public:
  // template the ctor to get type deduction/universal references prior to c++17
  template <typename EOS_t, typename Real_t, typename Lambda_t>
  PORTABLE_INLINE_FUNCTION PTESolverRhoU(const int nmat, const EOS_t &&eos,
                                         const Real vfrac_tot, const Real sie_tot,
                                         Real_t &&rho, Real_t &&vfrac, Real_t &&sie,
                                         Real_t &&temp, Real_t &&press, Lambda_t &&lambda,
                                         Real *scratch, const Real Tguess = 0.0)
      : mix_impl::PTESolverBase<EOSIndexer, RealIndexer>(nmat, 2 * nmat, eos, vfrac_tot,
                                                         sie_tot, rho, vfrac, sie, temp,
                                                         press, scratch, Tguess) {
    dpdv = this->AssignIncrement(scratch, nmat);
    dtdv = this->AssignIncrement(scratch, nmat);
    dpde = this->AssignIncrement(scratch, nmat);
    dtde = this->AssignIncrement(scratch, nmat);
    vtemp = this->AssignIncrement(scratch, nmat);
    utemp = this->AssignIncrement(scratch, nmat);
    // TODO(JCD): use whatever lambdas are passed in
    /*for (int m = 0; m < nmat; m++) {
      if (lambda[m] != nullptr) Cache[m] = lambda[m];
    }*/
  }

  PORTABLE_INLINE_FUNCTION
  Real Init() {
    this->InitBase();
    Residual();
    TryIdealPTE(this);
    return this->ResidualNorm();
  }

  PORTABLE_INLINE_FUNCTION
  void Residual() const {
    Real vsum = 0.0;
    Real esum = 0.0;
    for (int m = 0; m < this->nmat; ++m) {
      vsum += this->vfrac[m];
      esum += this->u[m];
    }
    this->residual[0] = this->vfrac_total - vsum;
    // the 1 here is the scaled total internal energy density
    this->residual[1] = 1.0 - esum;
    for (int m = 0; m < this->nmat - 1; ++m) {
      this->residual[2 + m] = this->press[m + 1] - this->press[m];
    }
    for (int m = this->nmat + 1; m < this->neq; m++) {
      this->residual[m] = this->temp[m - this->nmat] - this->temp[m - this->nmat - 1];
    }
  }

  PORTABLE_INLINE_FUNCTION
  bool CheckPTE() const {
    using namespace mix_params;
    Real mean_p = this->vfrac[0] * this->press[0];
    Real mean_t = this->rhobar[0] * this->temp[0];
    Real error_p = 0.0;
    Real error_t = 0.0;
    for (int m = 1; m < this->nmat; ++m) {
      mean_p += this->vfrac[m] * this->press[m];
      mean_t += this->rhobar[m] * this->temp[m];
      error_p += this->residual[m + 1] * this->residual[m + 1];
      error_t += this->residual[m + this->nmat] * this->residual[m + this->nmat];
    }
    mean_t /= this->rho_total;
    error_p = std::sqrt(error_p);
    error_t = std::sqrt(error_t);
    // Check for convergence
    bool converged_p = (error_p < pte_rel_tolerance_p * std::abs(mean_p) ||
                        error_p < pte_abs_tolerance_p);
    bool converged_t =
        (error_t < pte_rel_tolerance_t * mean_t || error_t < pte_abs_tolerance_t);
    return (converged_p && converged_t);
  }

  PORTABLE_INLINE_FUNCTION
  void Jacobian() const {
    using namespace mix_params;
    for (int m = 0; m < this->nmat; m++) {
      //////////////////////////////
      // perturb volume fractions
      //////////////////////////////
      Real dv = (this->vfrac[m] < 0.5 ? 1.0 : -1.0) * this->vfrac[m] * derivative_eps;
      const Real vf_pert = this->vfrac[m] + dv;
      const Real rho_pert = this->rhobar[m] / vf_pert;

      Real p_pert;
      Real t_pert = this->eos[m].TemperatureFromDensityInternalEnergy(
                        rho_pert, this->sie[m], this->Cache[m]) /
                    this->Tnorm;
      p_pert =
          this->GetPressureFromPreferred(this->eos[m], rho_pert, this->Tnorm * t_pert,
                                         this->sie[m], this->Cache[m], false) /
          this->uscale;
      dpdv[m] = (p_pert - this->press[m]) / dv;
      dtdv[m] = (t_pert - this->temp[m]) / dv;
      //////////////////////////////
      // perturb energies
      //////////////////////////////
      const Real de = std::abs(this->u[m]) * derivative_eps;
      Real e_pert = (this->u[m] + de) / this->rhobar[m];

      t_pert = this->eos[m].TemperatureFromDensityInternalEnergy(
                   this->rho[m], this->uscale * e_pert, this->Cache[m]) /
               this->Tnorm;
      p_pert =
          this->GetPressureFromPreferred(this->eos[m], this->rho[m], this->Tnorm * t_pert,
                                         this->uscale * e_pert, this->Cache[m], false) /
          this->uscale;
      dpde[m] = (p_pert - this->press[m]) / de;
      dtde[m] = (t_pert - this->temp[m]) / de;
      if (std::abs(dtde[m]) < 1.e-16) { // must be on the cold curve
        dtde[m] = derivative_eps;
      }
    }
    for (int i = 0; i < this->neq * this->neq; ++i)
      this->jacobian[i] = 0.0;
    // TODO(JCD): clean all this up with MatIndex
    for (int m = 0; m < this->nmat; ++m) {
      this->jacobian[m] = 1.0;
      this->jacobian[2 * this->nmat + this->nmat + m] = 1.0;
    }
    this->jacobian[2 * 2 * this->nmat] = dpdv[0];
    this->jacobian[this->nmat * 2 * this->nmat + this->nmat - 1] = -dpdv[this->nmat - 1];
    this->jacobian[(this->nmat + 1) * 2 * this->nmat] = dtdv[0];
    this->jacobian[(2 * this->nmat - 1) * 2 * this->nmat + this->nmat - 1] =
        -dtdv[this->nmat - 1];
    this->jacobian[2 * 2 * this->nmat + this->nmat] = dpde[0];
    this->jacobian[this->nmat * 2 * this->nmat + 2 * this->nmat - 1] =
        -dpde[this->nmat - 1];
    this->jacobian[(this->nmat + 1) * 2 * this->nmat + this->nmat] = dtde[0];
    this->jacobian[(2 * this->nmat - 1) * 2 * this->nmat + 2 * this->nmat - 1] =
        -dtde[this->nmat - 1];
    for (int m = 1; m < this->nmat - 1; ++m) {
      this->jacobian[(1 + m) * 2 * this->nmat + m] = -dpdv[m];
      this->jacobian[(2 + m) * 2 * this->nmat + m] = dpdv[m];
      this->jacobian[(this->nmat + m) * 2 * this->nmat + m] = -dtdv[m];
      this->jacobian[(this->nmat + m + 1) * 2 * this->nmat + m] = dtdv[m];
      this->jacobian[(1 + m) * 2 * this->nmat + this->nmat + m] = -dpde[m];
      this->jacobian[(2 + m) * 2 * this->nmat + this->nmat + m] = dpde[m];
      this->jacobian[(this->nmat + m) * 2 * this->nmat + this->nmat + m] = -dtde[m];
      this->jacobian[(this->nmat + m + 1) * 2 * this->nmat + this->nmat + m] = dtde[m];
    }
  }

  PORTABLE_INLINE_FUNCTION
  Real ScaleDx() const {
    using namespace mix_params;
    Real scale = 1.0;
    for (int m = 0; m < this->nmat; ++m) {
      // control how big of a step toward vfrac = 0 is allowed
      if (scale * this->dx[m] < -0.1 * this->vfrac[m]) {
        scale = -0.1 * this->vfrac[m] / this->dx[m];
      }
      // try to control steps toward T = 0
      const Real dt = (dtdv[m] * this->dx[m] + dtde[m] * this->dx[m + this->nmat]);
      if (scale * dt < -0.1 * this->temp[m]) {
        scale = -0.1 * this->temp[m] / dt;
      }
      const Real tt = this->temp[m] + scale * dt;
      const Real rho_min = std::max(this->eos[m].RhoPmin(this->Tnorm * this->temp[m]),
                                    this->eos[m].RhoPmin(this->Tnorm * tt));
      const Real alpha_max = this->rhobar[m] / rho_min;
      // control how big of a step toward rho = rho(Pmin) is allowed
      if (scale * this->dx[m] > 0.5 * (alpha_max - this->vfrac[m])) {
        scale = 0.5 * (alpha_max - this->vfrac[m]) / this->dx[m];
      }
    }
    // Now apply the overall scaling
    for (int i = 0; i < this->neq; ++i)
      this->dx[i] *= scale;
    return scale;
  }

  // Update the solution and return new residual.  Possibly called repeatedly with
  // different scale factors as part of a line search
  PORTABLE_INLINE_FUNCTION
  Real TestUpdate(const Real scale) const {
    if (scale == 1.0) {
      for (int m = 0; m < this->nmat; ++m) {
        vtemp[m] = this->vfrac[m];
        utemp[m] = this->u[m];
      }
    }
    for (int m = 0; m < this->nmat; ++m) {
      this->vfrac[m] = vtemp[m] + scale * this->dx[m];
      this->rho[m] = this->rhobar[m] / this->vfrac[m];
      this->u[m] = utemp[m] + scale * this->dx[this->nmat + m];
      this->sie[m] = this->uscale * this->u[m] / this->rhobar[m];
      this->temp[m] = this->eos[m].TemperatureFromDensityInternalEnergy(
                          this->rho[m], this->sie[m], this->Cache[m]) /
                      this->Tnorm;
      this->press[m] = this->GetPressureFromPreferred(
                           this->eos[m], this->rho[m], this->Tnorm * this->temp[m],
                           this->sie[m], this->Cache[m], false) /
                       this->uscale;
    }
    Residual();
    return this->ResidualNorm();
  }

 private:
  Real *dpdv, *dtdv, *dpde, *dtde, *vtemp, *utemp;
};

template <class System>
PORTABLE_INLINE_FUNCTION bool PTESolver(System &s) {
  using namespace mix_params;
  // initialize the system, fill in residual, and get its norm
  Real err = s.Init();

  bool converged = false;
  const int pte_max_iter = s.Nmat() * pte_max_iter_per_mat;
  const Real residual_tol = s.Nmat() * pte_residual_tolerance;
  auto &niter = s.Niter();
  for (niter = 0; niter < pte_max_iter; ++niter) {
    // Check for convergence
    converged = s.CheckPTE();
    if (converged) break;

    // compute the Jacobian
    s.Jacobian();

    // solve for the Newton step
    bool success = s.Solve();
    if (!success) {
      // do something to crash out?  Tell folks what happened?
      // printf("crashing out at iteration: %i\n", niter);
      converged = false;
      break;
    }

    // possibly scale the update to stay within reasonable bounds
    Real scale = s.ScaleDx();
    // const Real scale_save = scale;

    // Line search
    Real gradfdx = -2.0 * scale * err;
    scale = 1.0;
    Real err_old = err;
    err = s.TestUpdate(scale);
    if (err > err_old + line_search_alpha * gradfdx) {
      // backtrack
      Real err_mid = s.TestUpdate(0.5);
      if (err_mid < err && err_mid < err_old) {
        scale = 0.75 + 0.5 * (err_mid - err) / (err - 2.0 * err_mid + err_old);
      } else {
        scale = line_search_fac;
      }

      for (int line_iter = 0; line_iter < line_search_max_iter; line_iter++) {
        err = s.TestUpdate(scale);
        if (err < err_old + line_search_alpha * scale * gradfdx) break;
        scale *= line_search_fac;
      }
    }

    // apply fixes post update, e.g. renormalize volume fractions to deal with round-off
    s.Fixup();

    // check for the case where we have converged as much as precision allows
    if (err > 0.5 * err_old && err < residual_tol) {
      converged = true;
      break;
    }
  }
  // Call it converged even though CheckPTE never said it was because the residual is
  // small.  Helps to avoid "failures" where things have actually converged as well as
  // finite precision allows
  if (!converged && err < residual_tol) converged = true;
  // undo any scaling that was applied internally for the solver
  s.Finalize();
  return converged;
}

} // namespace singularity

#endif // _SINGULARITY_EOS_CLOSURE_MIXED_CELL_MODELS_<|MERGE_RESOLUTION|>--- conflicted
+++ resolved
@@ -155,15 +155,6 @@
 
 template <typename EOSIndexer, typename RealIndexer>
 class PTESolverBase {
-<<<<<<< HEAD
-=======
-  friend class PTESolverRhoT;
-  friend class PTESolverRhoU;
-  friend class PTESolverRhoU;
-  friend class PTESolverFixedP;
-  friend class PTESolverFixedT;
-
->>>>>>> 18dbaf4c
  public:
   PTESolverBase() = delete;
   PORTABLE_INLINE_FUNCTION int Nmat() const { return nmat; }
