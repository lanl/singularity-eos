//------------------------------------------------------------------------------
// © 2021-2025. Triad National Security, LLC. All rights reserved.  This
// program was produced under U.S. Government contract 89233218CNA000001
// for Los Alamos National Laboratory (LANL), which is operated by Triad
// National Security, LLC for the U.S.  Department of Energy/National
// Nuclear Security Administration. All rights in the program are
// reserved by Triad National Security, LLC, and the U.S. Department of
// Energy/National Nuclear Security Administration. The Government is
// granted for itself and others acting on its behalf a nonexclusive,
// paid-up, irrevocable worldwide license in this material to reproduce,
// prepare derivative works, distribute copies to the public, perform
// publicly and display publicly, and to permit others to do so.
//------------------------------------------------------------------------------

#ifndef _SINGULARITY_EOS_CLOSURE_MIXED_CELL_MODELS_
#define _SINGULARITY_EOS_CLOSURE_MIXED_CELL_MODELS_

#include <ports-of-call/portability.hpp>
#include <ports-of-call/portable_errors.hpp>
#include <singularity-eos/base/fast-math/logs.hpp>
#include <singularity-eos/base/robust_utils.hpp>
#include <singularity-eos/eos/eos.hpp>

#include <cmath>

#ifdef SINGULARITY_USE_KOKKOSKERNELS
#include <KokkosBatched_ApplyQ_Decl.hpp>
#include <KokkosBatched_QR_Decl.hpp>
#include <KokkosBatched_Trsv_Decl.hpp>
#else
#include <Eigen/Dense>
#endif // SINGULARITY_USE_KOKKOSKERNELS

namespace singularity {

// ======================================================================
// Implementation details below
// ======================================================================

struct MixParams {
  bool verbose = false;
  Real derivative_eps = 3.0e-6;
  Real pte_rel_tolerance_p = 1.e-6;
  Real pte_rel_tolerance_e = 1.e-6;
  Real pte_rel_tolerance_t = 1.e-4;
  Real pte_abs_tolerance_p = 0.0;
  Real pte_abs_tolerance_e = 1.e-4;
  Real pte_abs_tolerance_t = 0.0;
  Real pte_rel_tolerance_v = 1e-6;
  Real pte_abs_tolerance_v = 1e-6;
  Real pte_residual_tolerance = 1.e-8;
  std::size_t pte_max_iter_per_mat = 128;
  Real line_search_alpha = 1.e-2;
  std::size_t line_search_max_iter = 6;
  Real line_search_fac = 0.5;
  Real vfrac_safety_fac = 0.95;
  Real temperature_limit = 1.0e15;
  Real default_tguess = 300.;
  Real min_dtde = 1.0e-16;
};

struct SolverStatus {
  bool converged = false;
  std::size_t max_niter = 0;
  std::size_t max_line_niter = 0;
  Real residual;
};

namespace mix_impl {
template <typename T,
          typename = typename std::enable_if<std::is_floating_point<T>::value>::type>
constexpr bool isfinite(const T &a) {
  return (a == a) && ((a == 0) || (a != 2 * a));
}

constexpr Real square(const Real x) { return x * x; }

PORTABLE_INLINE_FUNCTION
bool check_nans(Real const *const a, const std::size_t n, const bool verbose = false) {
  bool retval = true;
  for (std::size_t i = 0; i < n; ++i)
    if (!isfinite(a[i])) {
      retval = false;
#ifndef KOKKOS_ENABLE_CUDA
      if (verbose) {
        printf("bad val in element %ld/%ld\n", i, n);
      }
#endif // KOKKOS_ENABLE_CUDA
    }
  return retval;
}

PORTABLE_INLINE_FUNCTION
bool solve_Ax_b_wscr(const std::size_t n, Real *a, Real *b, Real *scr) {
#ifdef SINGULARITY_USE_KOKKOSKERNELS
#ifndef PORTABILITY_STRATEGY_KOKKOS
#error "Kokkos Kernels requires Kokkos."
#endif
  // aliases for kokkos views
  using Unmgd = Kokkos::MemoryTraits<Kokkos::Unmanaged>;
  using Lrgt = Kokkos::LayoutRight;
  using vec_t = Kokkos::View<Real *, Unmgd>;
  // aliases for QR solve template params
  using QR_alg = KokkosBatched::Algo::QR::Unblocked;
  using Lft = KokkosBatched::Side::Left;
  using Trs = KokkosBatched::Trans::Transpose;
  using nTrs = KokkosBatched::Trans::NoTranspose;
  using ApQ_alg = KokkosBatched::Algo::ApplyQ::Unblocked;
  using UP = KokkosBatched::Uplo::Upper;
  using NonU = KokkosBatched::Diag::NonUnit;
  using Tr_alg = KokkosBatched::Algo::Trsv::Unblocked;
  // aliases for solver structs ('invoke' member of the struct is the
  // actual function call)
  using QR_factor = KokkosBatched::SerialQR<QR_alg>;
  using ApplyQ_transpose = KokkosBatched::SerialApplyQ<Lft, Trs, ApQ_alg>;
  using InvertR = KokkosBatched::SerialTrsv<UP, nTrs, NonU, Tr_alg>;
  // view of matrix
  Kokkos::View<Real **, Lrgt, Unmgd> A(a, n, n);
  // view of RHS
  vec_t B(b, n);
  // view of reflectors
  vec_t t(scr, n);
  // view of workspace
  vec_t w(scr + n, n);
  // QR factor A, A x = B -> Q R x = B
  // store result in A and t
  QR_factor::invoke(A, t, w);
  // Apply Q^T from the left to both sides
  // Q^T Q R x = Q^T B -> R x = Q^T B
  // store result of Q^T B in B
  ApplyQ_transpose::invoke(A, t, B, w);
  // Apply R^-1 from the left to both sides
  // R^-1 R x = R^-1 Q^T B -> x = R^-1 Q^T B
  // store solution vector x in B
  InvertR::invoke(1.0, A, B);
#else
#ifdef PORTABILITY_STRATEGY_KOKKOS
#warning "Eigen should not be used with Kokkos."
#endif
  // Eigen VERSION
  Eigen::Map<Eigen::Matrix<Real, Eigen::Dynamic, Eigen::Dynamic, Eigen::RowMajor>> A(a, n,
                                                                                     n);
  Eigen::Map<Eigen::VectorXd> B(b, n);
  Eigen::Map<Eigen::VectorXd> X(scr, n);
  X = A.lu().solve(B);
  B = X;
#endif // SINGULARITY_USE_KOKKOSKERNELS
  bool retval = check_nans(b, n);
  return retval;
}

class CacheAccessor {
 public:
  CacheAccessor() = default;
  PORTABLE_INLINE_FUNCTION
  explicit CacheAccessor(Real *scr) : cache_(scr) {}
  PORTABLE_FORCEINLINE_FUNCTION
  Real *operator[](const std::size_t m) const { return cache_ + m * MAX_NUM_LAMBDAS; }

  PORTABLE_FORCEINLINE_FUNCTION
  static std::size_t Size(const std::size_t nmat) { return MAX_NUM_LAMBDAS * nmat; }
  PORTABLE_FORCEINLINE_FUNCTION
  static std::size_t SizeInBytes(const std::size_t nmat) {
    return Size(nmat) * sizeof(Real);
  }

 private:
  Real *cache_;
};

// ======================================================================
// Base class
// ======================================================================
template <typename EOSIndexer, typename RealIndexer, typename LambdaIndexer>
class PTESolverBase {
 public:
  PTESolverBase() = delete;
  PORTABLE_INLINE_FUNCTION std::size_t Nmat() const { return nmat; }
  PORTABLE_INLINE_FUNCTION std::size_t &Niter() { return niter; }
  // Fixup is meant to be a hook for derived classes to provide arbitrary manipulations
  // after each iteration of the Newton solver.  This version just renormalizes the
  // volume fractions, which is useful to deal with roundoff error.
  PORTABLE_INLINE_FUNCTION
  virtual void Fixup() const {
    Real vsum = 0;
    for (std::size_t m = 0; m < nmat; ++m) {
      vsum += vfrac[m];
    }
    for (std::size_t m = 0; m < nmat; ++m)
      vfrac[m] *= robust::ratio(vfrac_total, vsum);
  }
  // Finalize restores the temperatures, energies, and pressures to unscaled values from
  // the internally scaled quantities used by the solvers
  PORTABLE_INLINE_FUNCTION
  void Finalize() {
    for (std::size_t m = 0; m < nmat; m++) {
      temp[m] *= Tnorm;
      u[m] *= uscale;
      press[m] *= uscale;
    }
  }
  // Solve the linear system for the update dx
  PORTABLE_INLINE_FUNCTION
  bool Solve() const {
    for (std::size_t m = 0; m < neq; m++)
      dx[m] = residual[m];
    return solve_Ax_b_wscr(neq, jacobian, dx, sol_scratch);
  }
  // Parameters for the solver
  PORTABLE_INLINE_FUNCTION
  const MixParams &GetParams() const { return params_; }

 protected:
  PORTABLE_INLINE_FUNCTION
  PTESolverBase(std::size_t nmats, std::size_t neqs, const EOSIndexer &eos_,
                const Real vfrac_tot, const Real sie_tot, const RealIndexer &rho_,
                const RealIndexer &vfrac_, const RealIndexer &sie_,
                const RealIndexer &temp_, const RealIndexer &press_,
                LambdaIndexer &lambda_, Real *scratch, Real Tnorm,
                const MixParams &params = MixParams())
      : params_(params), nmat(nmats), neq(neqs), niter(0), vfrac_total(vfrac_tot),
        sie_total(sie_tot), eos(eos_), rho(rho_), vfrac(vfrac_), sie(sie_), temp(temp_),
        press(press_), lambda(lambda_), Tnorm(Tnorm) {
    jacobian = AssignIncrement(scratch, neq * neq);
    dx = AssignIncrement(scratch, neq);
    sol_scratch = AssignIncrement(scratch, 2 * neq);
    residual = AssignIncrement(scratch, neq);
    u = AssignIncrement(scratch, nmat);
    rhobar = AssignIncrement(scratch, nmat);
  }

  PORTABLE_FORCEINLINE_FUNCTION
  void InitRhoBarandRho() {
    // rhobar is a fixed quantity: the average density of
    // material m averaged over the full PTE volume
    rho_total = 0.0;
    for (std::size_t m = 0; m < nmat; ++m) {
      PORTABLE_REQUIRE(vfrac[m] > 0.,
                       "Non-positive volume fraction provided to PTE solver");
      PORTABLE_REQUIRE(rho[m] > 0., "Non-positive density provided to PTE solver");
      rhobar[m] = rho[m] * vfrac[m];
      rho_total += rhobar[m];
    }
  }

  PORTABLE_FORCEINLINE_FUNCTION
  void SetVfracFromT(const Real T) {
    Real vsum = 0.0;
    // set volume fractions
    for (std::size_t m = 0; m < nmat; ++m) {
      const Real rho_min = eos[m].RhoPmin(T);
      const Real vmax = std::min(0.9 * robust::ratio(rhobar[m], rho_min), 1.0);
      vfrac[m] = (vfrac[m] > 0.0 ? std::min(vmax, vfrac[m]) : vmax);
      vsum += vfrac[m];
    }
    // Normalize vfrac
    for (std::size_t m = 0; m < nmat; ++m) {
      vfrac[m] *= robust::ratio(vfrac_total, vsum);
    }
  }

  PORTABLE_FORCEINLINE_FUNCTION
  Real GetTguess() {
    // guess some non-zero temperature to start
    // If a guess was passed in, it's saved in Tnorm
    Real Tguess{};
    if (Tnorm > 0.0) {
      Tguess = Tnorm;
    } else {
      Tguess = params_.default_tguess;
      for (std::size_t m = 0; m < nmat; ++m)
        Tguess = std::max(Tguess, temp[m]);
    }
    PORTABLE_REQUIRE(Tguess > 0., "Non-positive temperature guess for PTE");
    // check for sanity.  basically checks that the input temperatures weren't garbage
    PORTABLE_REQUIRE(Tguess < params_.temperature_limit,
                     "Very large input temperature or temperature guess");
    // iteratively increase temperature guess until all rho's are above rho_at_pmin
    const Real Tfactor = 10.0;
    bool rho_fail;
    for (std::size_t i = 0; i < 3; i++) {
      SetVfracFromT(Tguess);
      // check to make sure the normalization didn't put us below rho_at_pmin
      rho_fail = false;
      for (std::size_t m = 0; m < nmat; ++m) {
        const Real rho_min = eos[m].RhoPmin(Tguess);
        rho[m] = robust::ratio(rhobar[m], vfrac[m]);
        if (rho[m] < rho_min) {
          rho_fail = true;
          Tguess *= Tfactor;
          break;
        }
      }
      if (!rho_fail) break;
    }

    if (rho_fail && params_.verbose) {
      PORTABLE_ALWAYS_WARN(
          "rho < rho_min in PTE initialization!  Solver may not converge.\n");
    }
    return Tguess;
  }

  template <typename EOS_t, typename Indexer_t>
  PORTABLE_FORCEINLINE_FUNCTION static Real
  GetPressureFromPreferred(const EOS_t &eos, const Real rho, const Real T, Real sie,
                           Indexer_t lambda, const bool do_e_lookup) {
    Real P{};
    if (eos.PreferredInput() ==
        (thermalqs::density | thermalqs::specific_internal_energy)) {
      if (do_e_lookup) {
        sie = eos.InternalEnergyFromDensityTemperature(rho, T, lambda);
      }
      P = eos.PressureFromDensityInternalEnergy(rho, sie, lambda);
    } else if (eos.PreferredInput() == (thermalqs::density | thermalqs::temperature)) {
      P = eos.PressureFromDensityTemperature(rho, T, lambda);
    }
    return P;
  }

  // Initialize the volume fractions, avg densities, temperatures, energies, and
  // pressures of the materials.  Compute the total density and internal energy.
  // Scale the energy densities u = rho sie and pressures with the total internal energy
  // density.  This makes Sum(u(mat)) = 1.  Also scale the temperature with the initial
  // guess, so all the initial, scaled material temperatures are = 1.
  PORTABLE_INLINE_FUNCTION
  void InitBase() {

    // intialize rhobar array and final density
    InitRhoBarandRho();
    const Real utotal = rho_total * sie_total;
    uscale = std::abs(utotal);
    // TODO(): Consider edge case when utotal \simeq 0
    utotal_scale = robust::ratio(utotal, uscale);

    // guess some non-zero temperature to start
    const Real Tguess = GetTguess();
    // set the temperature normalization
    Tnorm = Tguess;

    for (std::size_t m = 0; m < nmat; m++) {
      // scaled initial guess for temperature is just 1
      temp[m] = 1.0;
      sie[m] = eos[m].InternalEnergyFromDensityTemperature(rho[m], Tguess, lambda[m]);
      // note the scaling of pressure
      press[m] = robust::ratio(this->GetPressureFromPreferred(eos[m], rho[m], Tguess,
                                                              sie[m], lambda[m], false),
                               uscale);
    }

    // note the scaling of the material internal energy densities
    for (std::size_t m = 0; m < nmat; ++m)
      u[m] = sie[m] * robust::ratio(rhobar[m], uscale);
  }

  PORTABLE_INLINE_FUNCTION
  Real ResidualNorm() const {
    Real norm = 0.0;
    for (std::size_t m = 0; m < neq; m++)
      norm += residual[m] * residual[m];
    return 0.5 * norm;
  }

  PORTABLE_FORCEINLINE_FUNCTION
  std::size_t MatIndex(const std::size_t &i, const std::size_t &j) const {
    return i * neq + j;
  }

  // Compute the equilibrium pressure and temperature assuming an ideal EOS for each
  // material.  Set Pideal and Tideal to the ***scaled*** solution.
  PORTABLE_INLINE_FUNCTION
  void GetIdealPTE(Real &Pideal, Real &Tideal) const {
    Real rhoBsum = 0.0;
    Real Asum = 0.0;
    for (std::size_t m = 0; m < nmat; m++) {
      Asum += vfrac[m] * robust::ratio(press[m], temp[m]);
      rhoBsum += rho[m] * vfrac[m] * robust::ratio(sie[m], temp[m]);
    }
    Asum *= uscale / Tnorm;
    rhoBsum /= Tnorm;
    Tideal = uscale / rhoBsum / Tnorm;
    Pideal = robust::ratio(Tnorm * Tideal * Asum, uscale * vfrac_total);
  }

  // Compute the ideal EOS PTE solution and replace the initial guess if it has a lower
  // residual.
  template <typename T>
  PORTABLE_INLINE_FUNCTION void TryIdealPTE(T *solver) {
    Real Pideal, Tideal;
    GetIdealPTE(Pideal, Tideal);

    // temporarily hijack some of the scratch space
    Real *etemp = jacobian;
    Real *ptemp = jacobian + nmat;
    Real *vtemp = jacobian + 2 * nmat;
    Real *rtemp = jacobian + 3 * nmat;
    Real *res = jacobian + 4 * nmat;
    // copy out the initial guess
    for (std::size_t m = 0; m < nmat; ++m) {
      etemp[m] = u[m];
      ptemp[m] = press[m];
      vtemp[m] = vfrac[m];
      rtemp[m] = rho[m];
    }
    Real res_norm_old = 0.0;
    for (std::size_t m = 0; m < neq; ++m) {
      res[m] = residual[m];
      res_norm_old += res[m] * res[m];
    }
    // check if the volume fractions are reasonable
    const Real alpha = robust::ratio(Pideal, Tideal);
    for (std::size_t m = 0; m < nmat; ++m) {
      vfrac[m] *= robust::ratio(press[m], (temp[m] * alpha));
      if (Tnorm * Tideal < 0 ||
          robust::ratio(rhobar[m], vfrac[m]) < eos[m].RhoPmin(Tnorm * Tideal)) {
        // abort because this is putting this material into a bad state
        for (std::size_t n = 0; n <= m; n++)
          vfrac[n] = vtemp[n];
        return;
      }
    }
    // fill in the rest of the state
    for (std::size_t m = 0; m < nmat; ++m) {
      rho[m] = robust::ratio(rhobar[m], vfrac[m]);

      const Real sie_m =
          eos[m].InternalEnergyFromDensityTemperature(rho[m], Tnorm * Tideal, lambda[m]);
      u[m] = rhobar[m] * robust::ratio(sie_m, uscale);
      press[m] =
          robust::ratio(this->GetPressureFromPreferred(eos[m], rho[m], Tnorm * Tideal,
                                                       sie_m, lambda[m], false),
                        uscale);
    }
    // fill in the residual
    solver->Residual();
    Real res_norm_new = 0.0;
    for (std::size_t m = 0; m < neq; m++)
      res_norm_new += residual[m] * residual[m];

    if (res_norm_new > res_norm_old) {
      // this didn't work out so reset everything
      for (std::size_t m = 0; m < nmat; ++m) {
        vfrac[m] = vtemp[m];
        rho[m] = rtemp[m];
        u[m] = etemp[m];
        press[m] = ptemp[m];
      }
      for (std::size_t m = 0; m < neq; ++m) {
        residual[m] = res[m];
      }
    } else {
      // did work, fill in temp and energy density
      for (std::size_t m = 0; m < nmat; ++m) {
        temp[m] = Tideal;
        sie[m] = uscale * robust::ratio(u[m], rhobar[m]);
      }
    }
  }

  PORTABLE_INLINE_FUNCTION
  Real *AssignIncrement(Real *&scratch, const std::size_t size) const {
    Real *p = scratch;
    scratch += size;
    return p;
  }

  const MixParams params_;
  const std::size_t nmat, neq;
  std::size_t niter;
  const Real vfrac_total, sie_total;
  const EOSIndexer &eos;
  const RealIndexer &rho;
  const RealIndexer &vfrac;
  const RealIndexer &sie;
  const RealIndexer &temp;
  const RealIndexer &press;
  LambdaIndexer &lambda;
  Real *jacobian, *dx, *sol_scratch, *residual, *u, *rhobar;
  CacheAccessor Cache;
  Real rho_total, uscale, utotal_scale, Tnorm;
};

} // namespace mix_impl

template <typename EOSIndexer, typename RealIndexer, typename LambdaIndexer = NullIndexer>
PORTABLE_INLINE_FUNCTION Real ApproxTemperatureFromRhoMatU(
    const std::size_t nmat, EOSIndexer &&eos, const Real u_tot, RealIndexer &&rho,
    RealIndexer &&vfrac, const Real Tguess = 0.0,
    LambdaIndexer &&lambda = NullIndexer()) {
  // should these be passed in?
  constexpr Real minimum_temperature = 1.e-9;
  constexpr Real maximum_temperature = 1.e9;

  // given material microphysical densities, volume fractions, and a total internal energy
  // density (rho e => erg/cm^3), solve for the temperature that gives the right sum
  // of material energies.  this should only be used for a rough guess since it has a
  // hard coded and fairly loose tolerance
  auto ufunc = [&](const Real T) {
    Real usum = 0.0;
    for (std::size_t m = 0; m < nmat; m++) {
      usum += rho[m] * vfrac[m] *
              eos[m].InternalEnergyFromDensityTemperature(rho[m], T, lambda[m]);
    }
    return usum;
  };

  Real ulo = ufunc(minimum_temperature);
  if (u_tot < ulo) return minimum_temperature;
  Real uhi = ufunc(maximum_temperature);
  if (u_tot > uhi) return maximum_temperature;
  Real lTlo = FastMath::lg(minimum_temperature);
  Real lThi = FastMath::lg(maximum_temperature);
  if (Tguess > minimum_temperature && Tguess < maximum_temperature) {
    const Real ug = ufunc(Tguess);
    if (ug < u_tot) {
      lTlo = FastMath::lg(Tguess);
      ulo = ug;
    } else {
      lThi = FastMath::lg(Tguess);
      uhi = ug;
    }
  }
  std::size_t iter = 0;
  constexpr std::size_t max_iter = 10;
  while (lThi - lTlo > 0.01 && iter < max_iter) {
    // apply bisection which is much better behaved
    // for materials that have a flat sie at low temperatures
    const Real lT = 0.5 * (lTlo + lThi);
    const Real uT = ufunc(FastMath::pow2(lT));
    if (uT < u_tot) {
      lTlo = lT;
      ulo = uT;
    } else {
      lThi = lT;
      uhi = uT;
    }
    iter++;
  }

  const Real alpha = robust::ratio((u_tot - ulo), (uhi - ulo));
  return FastMath::pow2((1.0 - alpha) * lTlo + alpha * lThi);
}

// ======================================================================
// PTE Solver RhoT
// ======================================================================
constexpr inline int PTESolverRhoTRequiredScratch(const std::size_t nmat) {
  std::size_t neq = nmat + 1;
  return neq * neq   // jacobian
         + 4 * neq   // dx, residual, and sol_scratch
         + 6 * nmat; // all the nmat sized arrays
}
constexpr inline size_t PTESolverRhoTRequiredScratchInBytes(const std::size_t nmat) {
  return PTESolverRhoTRequiredScratch(nmat) * sizeof(Real);
}

template <typename EOSIndexer, typename RealIndexer, typename LambdaIndexer>
class PTESolverRhoT
    : public mix_impl::PTESolverBase<EOSIndexer, RealIndexer, LambdaIndexer> {
  using mix_impl::PTESolverBase<EOSIndexer, RealIndexer, LambdaIndexer>::InitBase;
  using mix_impl::PTESolverBase<EOSIndexer, RealIndexer, LambdaIndexer>::AssignIncrement;
  using mix_impl::PTESolverBase<EOSIndexer, RealIndexer, LambdaIndexer>::nmat;
  using mix_impl::PTESolverBase<EOSIndexer, RealIndexer, LambdaIndexer>::neq;
  using mix_impl::PTESolverBase<EOSIndexer, RealIndexer, LambdaIndexer>::ResidualNorm;
  using mix_impl::PTESolverBase<EOSIndexer, RealIndexer, LambdaIndexer>::vfrac_total;
  using mix_impl::PTESolverBase<EOSIndexer, RealIndexer, LambdaIndexer>::sie_total;
  using mix_impl::PTESolverBase<EOSIndexer, RealIndexer, LambdaIndexer>::eos;
  using mix_impl::PTESolverBase<EOSIndexer, RealIndexer, LambdaIndexer>::rho;
  using mix_impl::PTESolverBase<EOSIndexer, RealIndexer, LambdaIndexer>::vfrac;
  using mix_impl::PTESolverBase<EOSIndexer, RealIndexer, LambdaIndexer>::sie;
  using mix_impl::PTESolverBase<EOSIndexer, RealIndexer, LambdaIndexer>::temp;
  using mix_impl::PTESolverBase<EOSIndexer, RealIndexer, LambdaIndexer>::press;
  using mix_impl::PTESolverBase<EOSIndexer, RealIndexer, LambdaIndexer>::rho_total;
  using mix_impl::PTESolverBase<EOSIndexer, RealIndexer, LambdaIndexer>::uscale;
  using mix_impl::PTESolverBase<EOSIndexer, RealIndexer, LambdaIndexer>::utotal_scale;
  using mix_impl::PTESolverBase<EOSIndexer, RealIndexer, LambdaIndexer>::MatIndex;
  using mix_impl::PTESolverBase<EOSIndexer, RealIndexer, LambdaIndexer>::TryIdealPTE;
  using mix_impl::PTESolverBase<EOSIndexer, RealIndexer, LambdaIndexer>::jacobian;
  using mix_impl::PTESolverBase<EOSIndexer, RealIndexer, LambdaIndexer>::residual;
  using mix_impl::PTESolverBase<EOSIndexer, RealIndexer, LambdaIndexer>::dx;
  using mix_impl::PTESolverBase<EOSIndexer, RealIndexer, LambdaIndexer>::u;
  using mix_impl::PTESolverBase<EOSIndexer, RealIndexer, LambdaIndexer>::rhobar;
  using mix_impl::PTESolverBase<EOSIndexer, RealIndexer, LambdaIndexer>::Cache;
  using mix_impl::PTESolverBase<EOSIndexer, RealIndexer, LambdaIndexer>::Tnorm;
  using mix_impl::PTESolverBase<EOSIndexer, RealIndexer, LambdaIndexer>::params_;
  using mix_impl::PTESolverBase<EOSIndexer, RealIndexer, LambdaIndexer>::lambda;

 public:
  // template the ctor to get type deduction/universal references prior to c++17
  template <typename EOS_t, typename Real_t, typename Lambda_t>
  PORTABLE_INLINE_FUNCTION
  PTESolverRhoT(const std::size_t nmat, EOS_t &&eos, const Real vfrac_tot,
                const Real sie_tot, Real_t &&rho, Real_t &&vfrac, Real_t &&sie,
                Real_t &&temp, Real_t &&press, Lambda_t &&lambda, Real *scratch,
                const Real Tnorm = 0.0, const MixParams &params = MixParams())
      : mix_impl::PTESolverBase<EOSIndexer, RealIndexer, LambdaIndexer>(
            nmat, nmat + 1, eos, vfrac_tot, sie_tot, rho, vfrac, sie, temp, press, lambda,
            scratch, Tnorm, params) {
    dpdv = AssignIncrement(scratch, nmat);
    dedv = AssignIncrement(scratch, nmat);
    dpdT = AssignIncrement(scratch, nmat);
    vtemp = AssignIncrement(scratch, nmat);
  }

  static inline std::string MethodType() { return std::string("PTESolveRhoT"); }

  // Create static member functions bound to the class for ease of use
<<<<<<< HEAD
  static inline int RequiredScratch(const std::size_t nmat) {
    return PTESolverRhoTRequiredScratch(nmat);
  }
  static inline size_t RequiredScratchInBytes(const std::size_t nmat) {
=======
  constexpr static inline int RequiredScratch(const std::size_t nmat) {
    return PTESolverRhoTRequiredScratch(nmat);
  }
  constexpr static inline size_t RequiredScratchInBytes(const std::size_t nmat) {
>>>>>>> b5a30244
    return PTESolverRhoTRequiredScratchInBytes(nmat);
  }

  PORTABLE_INLINE_FUNCTION
  Real Init() {
    InitBase();
    Residual();
    // Leave this in for now, but comment out because I'm not sure it's a good idea
    // TryIdealPTE(this);
    // Set the current guess for the equilibrium temperature.  Note that this is already
    // scaled.
    Tequil = temp[0];
    return ResidualNorm();
  }

  PORTABLE_INLINE_FUNCTION
  void Residual() const {
    Real vsum = 0.0;
    Real esum = 0.0;
    for (std::size_t m = 0; m < nmat; ++m) {
      vsum += vfrac[m];
      esum += u[m];
    }
    residual[0] = vfrac_total - vsum;
    residual[1] = utotal_scale - esum;
    for (std::size_t m = 0; m < nmat - 1; ++m) {
      residual[2 + m] = press[m + 1] - press[m];
    }
  }

  PORTABLE_INLINE_FUNCTION
  bool CheckPTE() const {
    Real mean_p = vfrac[0] * press[0];
    Real error_p = 0.0;
    for (std::size_t m = 1; m < nmat; ++m) {
      mean_p += vfrac[m] * press[m];
      error_p += residual[m + 1] * residual[m + 1];
    }
    error_p = std::sqrt(error_p);
    Real error_u = std::abs(residual[1]);
    // Check for convergence
    bool converged_p = (error_p < params_.pte_rel_tolerance_p * std::abs(mean_p) ||
                        error_p < params_.pte_abs_tolerance_p);
    bool converged_u =
        (error_u < params_.pte_rel_tolerance_e || error_u < params_.pte_abs_tolerance_e);
    return converged_p && converged_u;
  }

  PORTABLE_INLINE_FUNCTION
  void Jacobian() const {
    Real dedT_sum = 0.0;
    for (std::size_t m = 0; m < nmat; m++) {
      //////////////////////////////
      // perturb volume fractions
      //////////////////////////////
      Real dv = (vfrac[m] < 0.5 ? 1.0 : -1.0) * vfrac[m] * params_.derivative_eps;
      const Real vf_pert = vfrac[m] + dv;
      const Real rho_pert = robust::ratio(rhobar[m], vf_pert);

      Real e_pert = eos[m].InternalEnergyFromDensityTemperature(rho_pert, Tnorm * Tequil,
                                                                lambda[m]);
      Real p_pert =
          robust::ratio(this->GetPressureFromPreferred(eos[m], rho_pert, Tnorm * Tequil,
                                                       e_pert, lambda[m], false),
                        uscale);
      dpdv[m] = robust::ratio((p_pert - press[m]), dv);
      dedv[m] = robust::ratio(rhobar[m] * robust::ratio(e_pert, uscale) - u[m], dv);
      //////////////////////////////
      // perturb temperature
      //////////////////////////////
      Real dT = Tequil * params_.derivative_eps;
      e_pert = eos[m].InternalEnergyFromDensityTemperature(rho[m], Tnorm * (Tequil + dT),
                                                           lambda[m]);
      p_pert = robust::ratio(this->GetPressureFromPreferred(eos[m], rho[m],
                                                            Tnorm * (Tequil + dT), e_pert,
                                                            lambda[m], false),
                             uscale);
      dpdT[m] = robust::ratio((p_pert - press[m]), dT);
      dedT_sum += robust::ratio(rhobar[m] * robust::ratio(e_pert, uscale) - u[m], dT);
    }

    // Fill in the Jacobian
    for (std::size_t i = 0; i < neq * neq; ++i)
      jacobian[i] = 0.0;
    for (std::size_t m = 0; m < nmat; ++m) {
      jacobian[m] = 1.0;
      jacobian[neq + m] = dedv[m];
    }
    jacobian[neq + nmat] = dedT_sum;
    for (std::size_t m = 0; m < nmat - 1; m++) {
      const std::size_t ind = MatIndex(2 + m, m);
      jacobian[ind] = dpdv[m];
      jacobian[ind + 1] = -dpdv[m + 1];
      jacobian[MatIndex(2 + m, nmat)] = dpdT[m] - dpdT[m + 1];
    }
  }

  PORTABLE_INLINE_FUNCTION
  Real ScaleDx() const {
    // Each check reduces the scale further if necessary
    Real scale = 1.0;
    // control how big of a step toward vfrac = 0 is allowed
    for (std::size_t m = 0; m < nmat; ++m) {
      if (scale * dx[m] < -params_.vfrac_safety_fac * vfrac[m]) {
        scale = -params_.vfrac_safety_fac * robust::ratio(vfrac[m], dx[m]);
      }
    }
    const Real Tnew = Tequil + scale * dx[nmat];
    // control how big of a step toward rho = rho(Pmin) is allowed
    for (std::size_t m = 0; m < nmat; m++) {
      const Real rho_min =
          std::max(eos[m].RhoPmin(Tnorm * Tequil), eos[m].RhoPmin(Tnorm * Tnew));
      const Real alpha_max = robust::ratio(rhobar[m], rho_min);
      if (alpha_max < vfrac[m]) {
        // Despite our best efforts, we're already in the unstable regime (i.e.
        // dPdV_T > 0) so we would actually want to *increase* the step instead
        // of decreasing it. As a result, this code doesn't work as intended and
        // should be skipped.
        continue;
      }
      if (scale * dx[m] > 0.5 * (alpha_max - vfrac[m])) {
        scale = robust::ratio(0.5 * (alpha_max - vfrac[m]), dx[m]);
      }
    }
    // control how big of a step toward T = 0 is allowed
    if (scale * dx[nmat] < -0.95 * Tequil) {
      scale = robust::ratio(-0.95 * Tequil, dx[nmat]);
    }
    // Now apply the overall scaling
    for (std::size_t i = 0; i < neq; ++i)
      dx[i] *= scale;
    return scale;
  }

  // Update the solution and return new residual.  Possibly called repeatedly with
  // different scale factors as part of a line search
  PORTABLE_INLINE_FUNCTION
  Real TestUpdate(const Real scale, bool const cache_state = false) {
    if (cache_state) {
      // Store the current state in temp variables for first iteration of line
      // search
      Ttemp = Tequil;
      for (std::size_t m = 0; m < nmat; ++m)
        vtemp[m] = vfrac[m];
    }
    Tequil = Ttemp + scale * dx[nmat];
    for (std::size_t m = 0; m < nmat; ++m) {
      vfrac[m] = vtemp[m] + scale * dx[m];
      rho[m] = robust::ratio(rhobar[m], vfrac[m]);
      u[m] = rhobar[m] * eos[m].InternalEnergyFromDensityTemperature(
                             rho[m], Tnorm * Tequil, lambda[m]);
      sie[m] = robust::ratio(u[m], rhobar[m]);
      u[m] = robust::ratio(u[m], uscale);
      temp[m] = Tequil;
      press[m] =
          robust::ratio(this->GetPressureFromPreferred(eos[m], rho[m], Tnorm * Tequil,
                                                       sie[m], lambda[m], false),
                        uscale);
    }
    Residual();
    return ResidualNorm();
  }

 private:
  Real *dpdv, *dedv, *dpdT, *vtemp;
  Real Tequil, Ttemp;
};

// ======================================================================
// PT space solver
// ======================================================================
constexpr inline int PTESolverPTRequiredScratch(const std::size_t nmat) {
  constexpr int neq = 2;
  return neq * neq   // jacobian
         + 4 * neq   // dx, residual, and sol_scratch
         + 2 * nmat; // all the nmat sized arrays
}
constexpr inline size_t PTESolverPTRequiredScratchInBytes(const std::size_t nmat) {
  return PTESolverPTRequiredScratch(nmat) * sizeof(Real);
}
template <typename EOSIndexer, typename RealIndexer, typename LambdaIndexer>
class PTESolverPT
    : public mix_impl::PTESolverBase<EOSIndexer, RealIndexer, LambdaIndexer> {
  using mix_impl::PTESolverBase<EOSIndexer, RealIndexer, LambdaIndexer>::InitBase;
  using mix_impl::PTESolverBase<EOSIndexer, RealIndexer, LambdaIndexer>::AssignIncrement;
  using mix_impl::PTESolverBase<EOSIndexer, RealIndexer, LambdaIndexer>::nmat;
  using mix_impl::PTESolverBase<EOSIndexer, RealIndexer, LambdaIndexer>::neq;
  using mix_impl::PTESolverBase<EOSIndexer, RealIndexer, LambdaIndexer>::ResidualNorm;
  using mix_impl::PTESolverBase<EOSIndexer, RealIndexer, LambdaIndexer>::vfrac_total;
  using mix_impl::PTESolverBase<EOSIndexer, RealIndexer, LambdaIndexer>::sie_total;
  using mix_impl::PTESolverBase<EOSIndexer, RealIndexer, LambdaIndexer>::eos;
  using mix_impl::PTESolverBase<EOSIndexer, RealIndexer, LambdaIndexer>::rho;
  using mix_impl::PTESolverBase<EOSIndexer, RealIndexer, LambdaIndexer>::vfrac;
  using mix_impl::PTESolverBase<EOSIndexer, RealIndexer, LambdaIndexer>::sie;
  using mix_impl::PTESolverBase<EOSIndexer, RealIndexer, LambdaIndexer>::temp;
  using mix_impl::PTESolverBase<EOSIndexer, RealIndexer, LambdaIndexer>::press;
  using mix_impl::PTESolverBase<EOSIndexer, RealIndexer, LambdaIndexer>::rho_total;
  using mix_impl::PTESolverBase<EOSIndexer, RealIndexer, LambdaIndexer>::uscale;
  using mix_impl::PTESolverBase<EOSIndexer, RealIndexer, LambdaIndexer>::utotal_scale;
  using mix_impl::PTESolverBase<EOSIndexer, RealIndexer, LambdaIndexer>::MatIndex;
  using mix_impl::PTESolverBase<EOSIndexer, RealIndexer, LambdaIndexer>::TryIdealPTE;
  using mix_impl::PTESolverBase<EOSIndexer, RealIndexer, LambdaIndexer>::jacobian;
  using mix_impl::PTESolverBase<EOSIndexer, RealIndexer, LambdaIndexer>::residual;
  using mix_impl::PTESolverBase<EOSIndexer, RealIndexer, LambdaIndexer>::dx;
  using mix_impl::PTESolverBase<EOSIndexer, RealIndexer, LambdaIndexer>::u;
  using mix_impl::PTESolverBase<EOSIndexer, RealIndexer, LambdaIndexer>::rhobar;
  using mix_impl::PTESolverBase<EOSIndexer, RealIndexer, LambdaIndexer>::Cache;
  using mix_impl::PTESolverBase<EOSIndexer, RealIndexer, LambdaIndexer>::Tnorm;
  using mix_impl::PTESolverBase<EOSIndexer, RealIndexer, LambdaIndexer>::params_;
  using mix_impl::PTESolverBase<EOSIndexer, RealIndexer, LambdaIndexer>::lambda;

  enum RES { RV = 0, RSIE = 1 };

 public:
  // template the ctor to get type deduction/universal references prior to c++17
  template <typename EOS_t, typename Real_t, typename Lambda_t>
  PORTABLE_INLINE_FUNCTION
  PTESolverPT(const std::size_t nmat, EOS_t &&eos, const Real vfrac_tot,
              const Real sie_tot, Real_t &&rho, Real_t &&vfrac, Real_t &&sie,
              Real_t &&temp, Real_t &&press, Lambda_t &&lambda, Real *scratch,
              const Real Tnorm = 0.0, const MixParams &params = MixParams())
      : mix_impl::PTESolverBase<EOSIndexer, RealIndexer, LambdaIndexer>(
            nmat, 2, eos, vfrac_tot, sie_tot, rho, vfrac, sie, temp, press, lambda,
            scratch, Tnorm, params) {}

  static inline std::string MethodType() { return std::string("PTESolverPT"); }

  // Create a static member function bound to the class for ease of use
<<<<<<< HEAD
  static inline int RequiredScratch(const std::size_t nmat) {
    return PTESolverPTRequiredScratch(nmat);
  }
  static inline size_t RequiredScratchInBytes(const std::size_t nmat) {
=======
  constexpr static inline int RequiredScratch(const std::size_t nmat) {
    return PTESolverPTRequiredScratch(nmat);
  }
  constexpr static inline size_t RequiredScratchInBytes(const std::size_t nmat) {
>>>>>>> b5a30244
    return PTESolverPTRequiredScratchInBytes(nmat);
  }

  PORTABLE_INLINE_FUNCTION
  Real Init() {
    InitBase();
    Residual();

    // TODO(JMM): Suggestion from Jeff:
    // I suspect that you could multiply the bulk modulus by the
    // volume fraction to produce a weighting that wasn't a bad
    // guess. Worth keeping in mind for the future maybe if the
    // iteration count becomes an issue.
    Pequil = 0;
    Real vsum = 0;
    for (std::size_t m = 0; m < nmat; ++m) {
      // always approach from >0 side
      Pequil += std::abs(press[m]) * vfrac[m];
      vsum += vfrac[m];
    }
    Pequil /= vsum;
    Tequil = 1; // Because it's = Tnorm = initial guess

    // Set the state based on the P/T chosen
    for (std::size_t m = 0; m < nmat; ++m) {
      eos[m].DensityEnergyFromPressureTemperature(Pequil * uscale, Tequil * Tnorm,
                                                  lambda[m], rho[m], sie[m]);
      vfrac[m] = robust::ratio(rhobar[m], rho[m]);
      u[m] = robust::ratio(sie[m] * rhobar[m], uscale);
      temp[m] = Tequil;
    }
    Residual();

    // Set the current guess for the equilibrium temperature.  Note
    // that this is already scaled.
    return ResidualNorm();
  }

  PORTABLE_INLINE_FUNCTION
  void Residual() const {
    Real vsum = 0.0;
    Real esum = 0.0;
    for (std::size_t m = 0; m < nmat; ++m) {
      vsum += vfrac[m];
      esum += u[m];
    }
    residual[RV] = vfrac_total - vsum;
    residual[RSIE] = utotal_scale - esum;
  }

  PORTABLE_INLINE_FUNCTION
  bool CheckPTE() const {
    Real error_v = std::abs(residual[RV]);
    Real error_u = std::abs(residual[RSIE]);
    // this may not be quite right as we may need an energy scaling factor
    // Check for convergence
    bool converged_u = (error_u < params_.pte_rel_tolerance_e ||
                        uscale * error_u < params_.pte_abs_tolerance_e);
    bool converged_v =
        (error_v < params_.pte_rel_tolerance_v || error_v < params_.pte_abs_tolerance_v);

    return converged_v && converged_u;
  }

  PORTABLE_INLINE_FUNCTION
  void Jacobian() const {
    // sum_m d u_m / dT )_P
    Real dudT_P_sum = 0.0;
    // sum_m d u_m / dP )_T
    Real dudP_T_sum = 0.0;
    // - sum_m rhobar / rho_m^2 * d rho_m / dT )_P
    Real rbor2_dr_dT_P_sum = 0.0;
    // - sum_m rhobar / rho_m^2 d rho_m / dP )_T
    Real rbor2_dr_dP_T_sum = 0.0;

    // JMM: Note rescaling for u, P, T

    // TODO(JMM): Should we use the thermodynamic derivatives rather
    // than finite differences?
    for (std::size_t m = 0; m < nmat; ++m) {
      Real r_pert = rho[m]; // provide initial guesses
      Real e_pert = sie[m];

      //////////////////////////////
      // perturb pressures
      //////////////////////////////
      Real dp = -Pequil * params_.derivative_eps; // always move towards phase transition
      eos[m].DensityEnergyFromPressureTemperature(uscale * (Pequil + dp), Tnorm * Tequil,
                                                  lambda[m], r_pert, e_pert);
      Real drdp = robust::ratio(r_pert - rho[m], dp);
      Real dudp = robust::ratio(robust::ratio(rhobar[m] * e_pert, uscale) - u[m], dp);

      rbor2_dr_dP_T_sum += robust::ratio(rhobar[m], rho[m] * rho[m]) * drdp;
      dudP_T_sum += dudp;

      //////////////////////////////
      // perturb temperatures
      //////////////////////////////
      Real dT = Tequil * params_.derivative_eps;
      eos[m].DensityEnergyFromPressureTemperature(uscale * Pequil, Tnorm * (Tequil + dT),
                                                  lambda[m], r_pert, e_pert);
      Real drdT = robust::ratio(r_pert - rho[m], dT);
      Real dudT = robust::ratio(robust::ratio(rhobar[m] * e_pert, uscale) - u[m], dT);

      rbor2_dr_dT_P_sum += robust::ratio(rhobar[m], rho[m] * rho[m]) * drdT;
      dudT_P_sum += dudT;
    }

    // Fill in the Jacobian
    jacobian[0] = -rbor2_dr_dT_P_sum; // TODO(JMM): Check positions
    jacobian[1] = -rbor2_dr_dP_T_sum;
    jacobian[2] = dudT_P_sum;
    jacobian[3] = dudP_T_sum;
  }

  PORTABLE_INLINE_FUNCTION
  Real ScaleDx() const {
    Real scale = 1.0;
    if (scale * dx[0] < -0.95 * Tequil) {
      scale = robust::ratio(-0.95 * Tequil, dx[0]);
    }
    auto bounded = [=](Real Pbound, Real delta) {
      return robust::ratio(robust::ratio(Pbound, uscale) - Pequil, delta);
    };

    for (std::size_t m = 0; m < nmat; ++m) {
      Real Pmin = eos[m].MinimumPressure();
      scale = std::min(std::abs(scale), std::abs(0.95 * bounded(Pmin, dx[1])));
    }
    for (std::size_t m = 0; m < nmat; ++m) {
      Real Ttest = (Tequil + scale * dx[0]) * Tnorm;
      Real Pmax = eos[m].MaximumPressureAtTemperature(Ttest);
      scale = std::min(std::abs(scale), std::abs(0.95 * bounded(Pmax, dx[0])));
    }

    for (std::size_t i = 0; i < neq; ++i) {
      dx[i] *= scale;
    }
    return scale;
  }

  // Update the solution and return new residual.  Possibly called repeatedly with
  // different scale factors as part of a line search
  PORTABLE_INLINE_FUNCTION
  Real TestUpdate(const Real scale, bool const cache_state = false) {
    if (cache_state) {
      // Store the current state in temp variables for first iteration of line
      // search
      Ttemp = Tequil;
      Ptemp = Pequil;
    }
    Tequil = Ttemp + scale * dx[0];
    Pequil = Ptemp + scale * dx[1];
    for (std::size_t m = 0; m < nmat; ++m) {
      eos[m].DensityEnergyFromPressureTemperature(Pequil * uscale, Tequil * Tnorm,
                                                  lambda[m], rho[m], sie[m]);
      vfrac[m] = robust::ratio(rhobar[m], rho[m]);
      u[m] = robust::ratio(sie[m] * rhobar[m], uscale);
      temp[m] = Tequil;
      press[m] = Pequil;
    }
    Residual();
    return ResidualNorm();
  }

  // Solve the linear system for the update dx
  // Customized because this system can invert its jacobian analytically
  PORTABLE_INLINE_FUNCTION
  bool Solve() const {
    dx[0] = robust::ratio(jacobian[3] * residual[0] - jacobian[1] * residual[1],
                          jacobian[0] * jacobian[3] - jacobian[1] * jacobian[2]);
    dx[1] = robust::ratio(jacobian[2] * residual[0] - jacobian[0] * residual[1],
                          jacobian[1] * jacobian[2] - jacobian[0] * jacobian[3]);
    return mix_impl::check_nans(dx, 2);
  }

 private:
  // TODO(JMM): Should these have trailing underscores?
  // Current P, T state
  Real Pequil;
  Real Tequil;
  // Scratch states for test update
  Real Ptemp;
  Real Ttemp;
  // TODO(JMM): Should there be a P norm as well as a Tnorm?
};

// ======================================================================
// fixed temperature solver
// ======================================================================
constexpr inline std::size_t PTESolverFixedTRequiredScratch(const std::size_t nmat) {
  std::size_t neq = nmat;
  return neq * neq   // jacobian
         + 4 * neq   // dx, residual, and sol_scratch
         + 2 * nmat  // rhobar and u in base
         + 2 * nmat; // nmat sized arrays in fixed T solver
}
constexpr inline size_t PTESolverFixedTRequiredScratchInBytes(const std::size_t nmat) {
  return PTESolverFixedTRequiredScratch(nmat) * sizeof(Real);
}

template <typename EOSIndexer, typename RealIndexer, typename LambdaIndexer>
class PTESolverFixedT
    : public mix_impl::PTESolverBase<EOSIndexer, RealIndexer, LambdaIndexer> {
  using mix_impl::PTESolverBase<EOSIndexer, RealIndexer, LambdaIndexer>::AssignIncrement;
  using mix_impl::PTESolverBase<EOSIndexer, RealIndexer, LambdaIndexer>::nmat;
  using mix_impl::PTESolverBase<EOSIndexer, RealIndexer, LambdaIndexer>::neq;
  using mix_impl::PTESolverBase<EOSIndexer, RealIndexer, LambdaIndexer>::ResidualNorm;
  using mix_impl::PTESolverBase<EOSIndexer, RealIndexer, LambdaIndexer>::vfrac_total;
  using mix_impl::PTESolverBase<EOSIndexer, RealIndexer, LambdaIndexer>::eos;
  using mix_impl::PTESolverBase<EOSIndexer, RealIndexer, LambdaIndexer>::rho;
  using mix_impl::PTESolverBase<EOSIndexer, RealIndexer, LambdaIndexer>::vfrac;
  using mix_impl::PTESolverBase<EOSIndexer, RealIndexer, LambdaIndexer>::sie;
  using mix_impl::PTESolverBase<EOSIndexer, RealIndexer, LambdaIndexer>::temp;
  using mix_impl::PTESolverBase<EOSIndexer, RealIndexer, LambdaIndexer>::press;
  using mix_impl::PTESolverBase<EOSIndexer, RealIndexer, LambdaIndexer>::rho_total;
  using mix_impl::PTESolverBase<EOSIndexer, RealIndexer, LambdaIndexer>::uscale;
  using mix_impl::PTESolverBase<EOSIndexer, RealIndexer, LambdaIndexer>::MatIndex;
  using mix_impl::PTESolverBase<EOSIndexer, RealIndexer, LambdaIndexer>::jacobian;
  using mix_impl::PTESolverBase<EOSIndexer, RealIndexer, LambdaIndexer>::residual;
  using mix_impl::PTESolverBase<EOSIndexer, RealIndexer, LambdaIndexer>::dx;
  using mix_impl::PTESolverBase<EOSIndexer, RealIndexer, LambdaIndexer>::u;
  using mix_impl::PTESolverBase<EOSIndexer, RealIndexer, LambdaIndexer>::rhobar;
  using mix_impl::PTESolverBase<EOSIndexer, RealIndexer, LambdaIndexer>::Cache;
  using mix_impl::PTESolverBase<EOSIndexer, RealIndexer, LambdaIndexer>::Tnorm;
  using mix_impl::PTESolverBase<EOSIndexer, RealIndexer, LambdaIndexer>::params_;
  using mix_impl::PTESolverBase<EOSIndexer, RealIndexer, LambdaIndexer>::lambda;

 public:
  // template the ctor to get type deduction/universal references prior to c++17
  // allow the type of the temperature array to be different, potentially a const Real*
  template <typename EOS_t, typename Real_t, typename CReal_t, typename Lambda_t>
  PORTABLE_INLINE_FUNCTION
  PTESolverFixedT(const std::size_t nmat, EOS_t &&eos, const Real vfrac_tot,
                  const Real T_true, Real_t &&rho, Real_t &&vfrac, Real_t &&sie,
                  CReal_t &&temp, Real_t &&press, Lambda_t &lambda, Real *scratch,
                  const MixParams &params = MixParams())
      : mix_impl::PTESolverBase<EOSIndexer, RealIndexer, LambdaIndexer>(
            nmat, nmat, eos, vfrac_tot, 1.0, rho, vfrac, sie, temp, press, lambda,
            scratch, T_true, params) {
    dpdv = AssignIncrement(scratch, nmat);
    vtemp = AssignIncrement(scratch, nmat);
    Tequil = T_true;
    Ttemp = T_true;
    Tnorm = 1.0;
  }

  static inline std::string MethodType() { return std::string("PTESolverFixedT"); }

  // Create a static member function bound to the class for ease of use
<<<<<<< HEAD
  static inline int RequiredScratch(const std::size_t nmat) {
    return PTESolverFixedTRequiredScratch(nmat);
  }
  static inline size_t RequiredScratchInBytes(const std::size_t nmat) {
=======
  constexpr static inline int RequiredScratch(const std::size_t nmat) {
    return PTESolverFixedTRequiredScratch(nmat);
  }
  constexpr static inline size_t RequiredScratchInBytes(const std::size_t nmat) {
>>>>>>> b5a30244
    return PTESolverFixedTRequiredScratchInBytes(nmat);
  }

  PORTABLE_INLINE_FUNCTION
  Real Init() {
    // InitBase();
    // fake init base
    // rhobar is a fixed quantity: the average density of
    // material m averaged over the full PTE volume
    Tnorm = 1.0;
    this->InitRhoBarandRho();
    this->SetVfracFromT(Tequil);
    uscale = 0.0;
    for (std::size_t m = 0; m < nmat; m++) {
      // volume fractions have been potentially reset to ensure densitites are
      // larger than rho(Pmin(Tequil)); set the physical density to reflect
      // this change in volume fraction
      rho[m] = robust::ratio(rhobar[m], vfrac[m]);
      sie[m] = eos[m].InternalEnergyFromDensityTemperature(rho[m], Tequil, lambda[m]);
      uscale += sie[m] * rho[m];
      // note the scaling of pressure
      press[m] = eos[m].PressureFromDensityTemperature(rho[m], Tequil, lambda[m]);
    }
    for (std::size_t m = 0; m < nmat; ++m) {
      press[m] = robust::ratio(press[m], uscale);
      u[m] = sie[m] * robust::ratio(rhobar[m], uscale);
    }
    Residual();
    return ResidualNorm();
  }

  PORTABLE_INLINE_FUNCTION
  void Residual() const {
    Real vsum = 0.0;
    for (std::size_t m = 0; m < nmat; ++m) {
      vsum += vfrac[m];
    }
    residual[0] = vfrac_total - vsum;
    for (std::size_t m = 0; m < nmat - 1; ++m) {
      residual[1 + m] = press[m] - press[m + 1];
    }
  }

  PORTABLE_INLINE_FUNCTION
  bool CheckPTE() const {
    Real mean_p = vfrac[0] * press[0];
    Real error_p = 0;
    for (std::size_t m = 1; m < nmat; ++m) {
      mean_p += vfrac[m] * press[m];
      error_p += residual[m + 1] * residual[m + 1];
    }
    error_p = std::sqrt(error_p);
    Real error_v = std::abs(residual[0]);
    // Check for convergence
    bool converged_p = (error_p < params_.pte_rel_tolerance_p * std::abs(mean_p) ||
                        error_p < params_.pte_abs_tolerance_p);
    bool converged_v =
        (error_v < params_.pte_rel_tolerance_e || error_v < params_.pte_abs_tolerance_e);
    return converged_p && converged_v;
  }

  PORTABLE_INLINE_FUNCTION
  void Jacobian() const {
    for (std::size_t m = 0; m < nmat; m++) {
      //////////////////////////////
      // perturb volume fractions
      //////////////////////////////
      Real dv = (vfrac[m] < 0.5 ? 1.0 : -1.0) * vfrac[m] * params_.derivative_eps;
      const Real vf_pert = vfrac[m] + dv;
      const Real rho_pert = robust::ratio(rhobar[m], vf_pert);

      Real p_pert = robust::ratio(
          eos[m].PressureFromDensityTemperature(rho_pert, Tequil, lambda[m]), uscale);
      dpdv[m] = robust::ratio((p_pert - press[m]), dv);
    }

    // Fill in the Jacobian
    for (std::size_t i = 0; i < neq * neq; ++i)
      jacobian[i] = 0.0;
    for (std::size_t m = 0; m < nmat; ++m) {
      jacobian[m] = 1.0;
    }
    for (std::size_t m = 0; m < nmat - 1; m++) {
      jacobian[MatIndex(m + 1, m)] = -dpdv[m];
      jacobian[MatIndex(m + 1, m + 1)] = dpdv[m + 1];
    }
  }

  PORTABLE_INLINE_FUNCTION
  Real ScaleDx() const {
    // Each check reduces the scale further if necessary
    Real scale = 1.0;
    // control how big of a step toward vfrac = 0 is allowed
    for (std::size_t m = 0; m < nmat; ++m) {
      if (scale * dx[m] < -params_.vfrac_safety_fac * vfrac[m]) {
        scale = robust::ratio(-params_.vfrac_safety_fac * vfrac[m], dx[m]);
      }
    }
    // control how big of a step toward rho = rho(Pmin) is allowed
    for (std::size_t m = 0; m < nmat; m++) {
      const Real rho_min = eos[m].RhoPmin(Tequil);
      const Real alpha_max = robust::ratio(rhobar[m], rho_min);
      if (alpha_max < vfrac[m]) {
        // Despite our best efforts, we're already in the unstable regime (i.e.
        // dPdV_T > 0) so we would actually want to *increase* the step instead
        // of decreasing it. As a result, this code doesn't work as intended and
        // should be skipped.
        continue;
      }
      if (scale * dx[m] > 0.5 * (alpha_max - vfrac[m])) {
        scale = robust::ratio(0.5 * (alpha_max - vfrac[m]), dx[m]);
      }
    }
    // Now apply the overall scaling
    for (std::size_t i = 0; i < neq; ++i)
      dx[i] *= scale;
    return scale;
  }

  // Update the solution and return new residual.  Possibly called repeatedly with
  // different scale factors as part of a line search
  PORTABLE_INLINE_FUNCTION
  Real TestUpdate(const Real scale, bool const cache_state = false) {
    if (cache_state) {
      // Store the current state in temp variables for first iteration of line
      // search
      for (std::size_t m = 0; m < nmat; ++m)
        vtemp[m] = vfrac[m];
    }
    for (std::size_t m = 0; m < nmat; ++m) {
      vfrac[m] = vtemp[m] + scale * dx[m];
      rho[m] = robust::ratio(rhobar[m], vfrac[m]);
      u[m] = rhobar[m] *
             eos[m].InternalEnergyFromDensityTemperature(rho[m], Tequil, lambda[m]);
      sie[m] = robust::ratio(u[m], rhobar[m]);
      u[m] = robust::ratio(u[m], uscale);
      press[m] = robust::ratio(
          eos[m].PressureFromDensityTemperature(rho[m], Tequil, lambda[m]), uscale);
    }
    Residual();
    return ResidualNorm();
  }

 private:
  Real *dpdv, *vtemp;
  Real Tequil, Ttemp;
};

// ======================================================================
// fixed P solver
// ======================================================================
constexpr inline std::size_t PTESolverFixedPRequiredScratch(const std::size_t nmat) {
  std::size_t neq = nmat + 1;
  return neq * neq   // jacobian
         + 4 * neq   // dx, residual, and sol_scratch
         + 2 * nmat  // all the nmat sized arrays in base
         + 3 * nmat; // all the nmat sized arrays in fixedP
}
constexpr inline size_t PTESolverFixedPRequiredScratchInBytes(const std::size_t nmat) {
  return PTESolverFixedPRequiredScratch(nmat) * sizeof(Real);
}

template <typename EOSIndexer, typename RealIndexer, typename LambdaIndexer>
class PTESolverFixedP
    : public mix_impl::PTESolverBase<EOSIndexer, RealIndexer, LambdaIndexer> {
  using mix_impl::PTESolverBase<EOSIndexer, RealIndexer, LambdaIndexer>::InitBase;
  using mix_impl::PTESolverBase<EOSIndexer, RealIndexer, LambdaIndexer>::AssignIncrement;
  using mix_impl::PTESolverBase<EOSIndexer, RealIndexer, LambdaIndexer>::nmat;
  using mix_impl::PTESolverBase<EOSIndexer, RealIndexer, LambdaIndexer>::neq;
  using mix_impl::PTESolverBase<EOSIndexer, RealIndexer, LambdaIndexer>::ResidualNorm;
  using mix_impl::PTESolverBase<EOSIndexer, RealIndexer, LambdaIndexer>::vfrac_total;
  using mix_impl::PTESolverBase<EOSIndexer, RealIndexer, LambdaIndexer>::sie_total;
  using mix_impl::PTESolverBase<EOSIndexer, RealIndexer, LambdaIndexer>::eos;
  using mix_impl::PTESolverBase<EOSIndexer, RealIndexer, LambdaIndexer>::rho;
  using mix_impl::PTESolverBase<EOSIndexer, RealIndexer, LambdaIndexer>::vfrac;
  using mix_impl::PTESolverBase<EOSIndexer, RealIndexer, LambdaIndexer>::sie;
  using mix_impl::PTESolverBase<EOSIndexer, RealIndexer, LambdaIndexer>::temp;
  using mix_impl::PTESolverBase<EOSIndexer, RealIndexer, LambdaIndexer>::press;
  using mix_impl::PTESolverBase<EOSIndexer, RealIndexer, LambdaIndexer>::rho_total;
  using mix_impl::PTESolverBase<EOSIndexer, RealIndexer, LambdaIndexer>::uscale;
  using mix_impl::PTESolverBase<EOSIndexer, RealIndexer, LambdaIndexer>::MatIndex;
  using mix_impl::PTESolverBase<EOSIndexer, RealIndexer, LambdaIndexer>::TryIdealPTE;
  using mix_impl::PTESolverBase<EOSIndexer, RealIndexer, LambdaIndexer>::jacobian;
  using mix_impl::PTESolverBase<EOSIndexer, RealIndexer, LambdaIndexer>::residual;
  using mix_impl::PTESolverBase<EOSIndexer, RealIndexer, LambdaIndexer>::dx;
  using mix_impl::PTESolverBase<EOSIndexer, RealIndexer, LambdaIndexer>::u;
  using mix_impl::PTESolverBase<EOSIndexer, RealIndexer, LambdaIndexer>::rhobar;
  using mix_impl::PTESolverBase<EOSIndexer, RealIndexer, LambdaIndexer>::Cache;
  using mix_impl::PTESolverBase<EOSIndexer, RealIndexer, LambdaIndexer>::Tnorm;
  using mix_impl::PTESolverBase<EOSIndexer, RealIndexer, LambdaIndexer>::params_;
  using mix_impl::PTESolverBase<EOSIndexer, RealIndexer, LambdaIndexer>::lambda;

 public:
  // template the ctor to get type deduction/universal references prior to c++17
  template <typename EOS_t, typename Real_t, typename CReal_t, typename Lambda_t>
  PORTABLE_INLINE_FUNCTION
  PTESolverFixedP(const std::size_t nmat, EOS_t &&eos, const Real vfrac_tot, const Real P,
                  Real_t &&rho, Real_t &&vfrac, Real_t &&sie, Real_t &&temp,
                  CReal_t &&press, Lambda_t &lambda, Real *scratch,
                  const MixParams &params = MixParams())
      : mix_impl::PTESolverBase<EOSIndexer, RealIndexer, LambdaIndexer>(
            nmat, nmat + 1, eos, vfrac_tot, 1.0, rho, vfrac, sie, temp, press, lambda,
            scratch, 0.0, params) {
    dpdv = AssignIncrement(scratch, nmat);
    dpdT = AssignIncrement(scratch, nmat);
    vtemp = AssignIncrement(scratch, nmat);
    Pequil = P;
  }

  static inline std::string MethodType() { return std::string("PTESolverFixedP"); }

  // Create a static member function bound to the class for ease of use
<<<<<<< HEAD
  static inline int RequiredScratch(const std::size_t nmat) {
    return PTESolverFixedPRequiredScratch(nmat);
  }
  static inline size_t RequiredScratchInBytes(const std::size_t nmat) {
=======
  constexpr static inline int RequiredScratch(const std::size_t nmat) {
    return PTESolverFixedPRequiredScratch(nmat);
  }
  constexpr static inline size_t RequiredScratchInBytes(const std::size_t nmat) {
>>>>>>> b5a30244
    return PTESolverFixedPRequiredScratchInBytes(nmat);
  }

  PORTABLE_INLINE_FUNCTION
  Real Init() {
    // InitBase();
    // fake init base
    // rhobar is a fixed quantity: the average density of
    // material m averaged over the full PTE volume
    this->InitRhoBarandRho();

    // guess some non-zero temperature to start
    const Real Tguess = this->GetTguess();
    // set the temperature normalization
    Tnorm = Tguess;
    // calculate u normalization as internal energy guess
    uscale = 0.0;
    for (std::size_t m = 0; m < nmat; m++) {
      // scaled initial guess for temperature is just 1
      temp[m] = 1.0;
      sie[m] = eos[m].InternalEnergyFromDensityTemperature(rho[m], Tguess, lambda[m]);
      uscale += sie[m] * rho[m];
    }

    // note the scaling of the material internal energy densities
    for (std::size_t m = 0; m < nmat; ++m) {
      u[m] = robust::ratio(sie[m] * rhobar[m], uscale);
      press[m] = robust::ratio(
          eos[m].PressureFromDensityTemperature(rho[m], Tguess, lambda[m]), uscale);
    }
    Residual();
    // Set the current guess for the equilibrium temperature.  Note that this is already
    // scaled.
    Tequil = temp[0];
    Ttemp = Tequil;
    return ResidualNorm();
  }

  PORTABLE_INLINE_FUNCTION
  void Residual() const {
    Real vsum = 0.0;
    for (std::size_t m = 0; m < nmat; ++m) {
      vsum += vfrac[m];
      residual[m] = robust::ratio(Pequil, uscale) - press[m];
    }
    residual[nmat] = vfrac_total - vsum;
  }

  PORTABLE_INLINE_FUNCTION
  bool CheckPTE() const {
    Real error_p = 0;
    for (std::size_t m = 0; m < nmat; ++m) {
      error_p += residual[m] * residual[m];
    }
    error_p = std::sqrt(error_p);
    error_p *= uscale;
    Real error_v = std::abs(residual[neq - 1]);
    // Check for convergence
    bool converged_p =
        (error_p < params_.pte_rel_tolerance_p || error_p < params_.pte_abs_tolerance_p);
    bool converged_v =
        (error_v < params_.pte_rel_tolerance_e || error_v < params_.pte_abs_tolerance_e);
    return converged_p && converged_v;
  }

  PORTABLE_INLINE_FUNCTION
  void Jacobian() const {
    for (std::size_t m = 0; m < nmat; m++) {
      //////////////////////////////
      // perturb volume fractions
      //////////////////////////////
      Real dv = (vfrac[m] < 0.5 ? 1.0 : -1.0) * vfrac[m] * params_.derivative_eps;
      const Real vf_pert = vfrac[m] + dv;
      const Real rho_pert = robust::ratio(rhobar[m], vf_pert);

      Real p_pert{};
      Real e_pert{};
      p_pert =
          robust::ratio(this->GetPressureFromPreferred(eos[m], rho_pert, Tnorm * Tequil,
                                                       e_pert, lambda[m], true),
                        uscale);
      dpdv[m] = robust::ratio((p_pert - press[m]), dv);
      //////////////////////////////
      // perturb temperature
      //////////////////////////////
      Real dT = Tequil * params_.derivative_eps;

      p_pert = robust::ratio(this->GetPressureFromPreferred(eos[m], rho[m],
                                                            Tnorm * (Tequil + dT), e_pert,
                                                            lambda[m], true),
                             uscale);
      dpdT[m] = robust::ratio((p_pert - press[m]), dT);
    }

    // Fill in the Jacobian
    for (std::size_t i = 0; i < neq * neq; ++i)
      jacobian[i] = 0.0;
    for (std::size_t m = 0; m < nmat; m++) {
      jacobian[MatIndex(m, m)] = dpdv[m];
      jacobian[MatIndex(m, nmat)] = dpdT[m];
    }
    for (std::size_t m = 0; m < neq - 1; ++m) {
      jacobian[MatIndex(neq - 1, m)] = 1.0;
    }
  }

  PORTABLE_INLINE_FUNCTION
  Real ScaleDx() const {
    // Each check reduces the scale further if necessary
    Real scale = 1.0;
    // control how big of a step toward vfrac = 0 is allowed
    for (std::size_t m = 0; m < nmat; ++m) {
      if (scale * dx[m] < -params_.vfrac_safety_fac * vfrac[m]) {
        scale = -params_.vfrac_safety_fac * robust::ratio(vfrac[m], dx[m]);
      }
    }
    const Real Tnew = Tequil + scale * dx[nmat];
    // control how big of a step toward rho = rho(Pmin) is allowed
    for (std::size_t m = 0; m < nmat; m++) {
      const Real rho_min =
          std::max(eos[m].RhoPmin(Tnorm * Tequil), eos[m].RhoPmin(Tnorm * Tnew));
      const Real alpha_max = robust::ratio(rhobar[m], rho_min);
      if (alpha_max < vfrac[m]) {
        // Despite our best efforts, we're already in the unstable regime (i.e.
        // dPdV_T > 0) so we would actually want to *increase* the step instead
        // of decreasing it. As a result, this code doesn't work as intended and
        // should be skipped.
        continue;
      }
      if (scale * dx[m] > 0.5 * (alpha_max - vfrac[m])) {
        scale = 0.5 * robust::ratio(alpha_max - vfrac[m], dx[m]);
      }
    }
    // control how big of a step toward T = 0 is allowed
    if (scale * dx[nmat] < -0.95 * Tequil) {
      scale = -0.95 * robust::ratio(Tequil, dx[nmat]);
    }
    // Now apply the overall scaling
    for (std::size_t i = 0; i < neq; ++i)
      dx[i] *= scale;
    return scale;
  }

  // Update the solution and return new residual.  Possibly called repeatedly with
  // different scale factors as part of a line search
  PORTABLE_INLINE_FUNCTION
  Real TestUpdate(const Real scale, bool const cache_state = false) {
    if (cache_state) {
      // Store the current state in temp variables for first iteration of line
      // search
      Ttemp = Tequil;
      for (std::size_t m = 0; m < nmat; ++m)
        vtemp[m] = vfrac[m];
    }
    Tequil = Ttemp + scale * dx[nmat];
    for (std::size_t m = 0; m < nmat; ++m) {
      vfrac[m] = vtemp[m] + scale * dx[m];
      rho[m] = robust::ratio(rhobar[m], vfrac[m]);
      u[m] = rhobar[m] * eos[m].InternalEnergyFromDensityTemperature(
                             rho[m], Tnorm * Tequil, lambda[m]);
      press[m] = robust::ratio(
          eos[m].PressureFromDensityTemperature(rho[m], Tnorm * Tequil, lambda[m]),
          uscale);
      sie[m] = robust::ratio(u[m], rhobar[m]);
      u[m] = robust::ratio(u[m], uscale);
      temp[m] = Tequil;
    }
    Residual();
    return ResidualNorm();
  }

 private:
  Real *dpdv, *dpdT, *vtemp;
  Real Tequil, Ttemp, Pequil;
};

// ======================================================================
// RhoU Solver
// ======================================================================
constexpr inline std::size_t PTESolverRhoURequiredScratch(const std::size_t nmat) {
  std::size_t neq = 2 * nmat;
  return neq * neq   // jacobian
         + 4 * neq   // dx, residual, and sol_scratch
         + 8 * nmat; // all the nmat sized arrays
}
constexpr inline size_t PTESolverRhoURequiredScratchInBytes(const std::size_t nmat) {
  return PTESolverRhoURequiredScratch(nmat) * sizeof(Real);
}

template <typename EOSIndexer, typename RealIndexer, typename LambdaIndexer>
class PTESolverRhoU
    : public mix_impl::PTESolverBase<EOSIndexer, RealIndexer, LambdaIndexer> {
  using mix_impl::PTESolverBase<EOSIndexer, RealIndexer, LambdaIndexer>::InitBase;
  using mix_impl::PTESolverBase<EOSIndexer, RealIndexer, LambdaIndexer>::AssignIncrement;
  using mix_impl::PTESolverBase<EOSIndexer, RealIndexer, LambdaIndexer>::nmat;
  using mix_impl::PTESolverBase<EOSIndexer, RealIndexer, LambdaIndexer>::neq;
  using mix_impl::PTESolverBase<EOSIndexer, RealIndexer, LambdaIndexer>::ResidualNorm;
  using mix_impl::PTESolverBase<EOSIndexer, RealIndexer, LambdaIndexer>::vfrac_total;
  using mix_impl::PTESolverBase<EOSIndexer, RealIndexer, LambdaIndexer>::sie_total;
  using mix_impl::PTESolverBase<EOSIndexer, RealIndexer, LambdaIndexer>::eos;
  using mix_impl::PTESolverBase<EOSIndexer, RealIndexer, LambdaIndexer>::rho;
  using mix_impl::PTESolverBase<EOSIndexer, RealIndexer, LambdaIndexer>::vfrac;
  using mix_impl::PTESolverBase<EOSIndexer, RealIndexer, LambdaIndexer>::sie;
  using mix_impl::PTESolverBase<EOSIndexer, RealIndexer, LambdaIndexer>::temp;
  using mix_impl::PTESolverBase<EOSIndexer, RealIndexer, LambdaIndexer>::press;
  using mix_impl::PTESolverBase<EOSIndexer, RealIndexer, LambdaIndexer>::rho_total;
  using mix_impl::PTESolverBase<EOSIndexer, RealIndexer, LambdaIndexer>::uscale;
  using mix_impl::PTESolverBase<EOSIndexer, RealIndexer, LambdaIndexer>::utotal_scale;
  using mix_impl::PTESolverBase<EOSIndexer, RealIndexer, LambdaIndexer>::TryIdealPTE;
  using mix_impl::PTESolverBase<EOSIndexer, RealIndexer, LambdaIndexer>::MatIndex;
  using mix_impl::PTESolverBase<EOSIndexer, RealIndexer, LambdaIndexer>::jacobian;
  using mix_impl::PTESolverBase<EOSIndexer, RealIndexer, LambdaIndexer>::residual;
  using mix_impl::PTESolverBase<EOSIndexer, RealIndexer, LambdaIndexer>::dx;
  using mix_impl::PTESolverBase<EOSIndexer, RealIndexer, LambdaIndexer>::u;
  using mix_impl::PTESolverBase<EOSIndexer, RealIndexer, LambdaIndexer>::rhobar;
  using mix_impl::PTESolverBase<EOSIndexer, RealIndexer, LambdaIndexer>::Cache;
  using mix_impl::PTESolverBase<EOSIndexer, RealIndexer, LambdaIndexer>::Tnorm;
  using mix_impl::PTESolverBase<EOSIndexer, RealIndexer, LambdaIndexer>::params_;
  using mix_impl::PTESolverBase<EOSIndexer, RealIndexer, LambdaIndexer>::lambda;

 public:
  // template the ctor to get type deduction/universal references prior to c++17
  template <typename EOS_t, typename Real_t, typename Lambda_t>
  PORTABLE_INLINE_FUNCTION
  PTESolverRhoU(const std::size_t nmat, const EOS_t &&eos, const Real vfrac_tot,
                const Real sie_tot, Real_t &&rho, Real_t &&vfrac, Real_t &&sie,
                Real_t &&temp, Real_t &&press, Lambda_t &&lambda, Real *scratch,
                const Real Tnorm = 0.0, const MixParams &params = MixParams())
      : mix_impl::PTESolverBase<EOSIndexer, RealIndexer, LambdaIndexer>(
            nmat, 2 * nmat, eos, vfrac_tot, sie_tot, rho, vfrac, sie, temp, press, lambda,
            scratch, Tnorm, params) {
    dpdv = AssignIncrement(scratch, nmat);
    dtdv = AssignIncrement(scratch, nmat);
    dpde = AssignIncrement(scratch, nmat);
    dtde = AssignIncrement(scratch, nmat);
    vtemp = AssignIncrement(scratch, nmat);
    utemp = AssignIncrement(scratch, nmat);
  }

  static inline std::string MethodType() { return std::string("PTESolverRhoU"); }

  // Create a static member function bound to the class for ease of use
<<<<<<< HEAD
  static inline int RequiredScratch(const std::size_t nmat) {
    return PTESolverRhoURequiredScratch(nmat);
  }
  static inline size_t RequiredScratchInBytes(const std::size_t nmat) {
=======
  constexpr static inline int RequiredScratch(const std::size_t nmat) {
    return PTESolverRhoURequiredScratch(nmat);
  }
  constexpr static inline size_t RequiredScratchInBytes(const std::size_t nmat) {
>>>>>>> b5a30244
    return PTESolverRhoURequiredScratchInBytes(nmat);
  }

  PORTABLE_INLINE_FUNCTION
  Real Init() {
    InitBase();
    Residual();
    TryIdealPTE(this);
    return ResidualNorm();
  }

  PORTABLE_INLINE_FUNCTION
  void Residual() const {
    Real vsum = 0.0;
    Real esum = 0.0;
    for (std::size_t m = 0; m < nmat; ++m) {
      vsum += vfrac[m];
      esum += u[m];
    }
    residual[0] = vfrac_total - vsum;
    residual[1] = utotal_scale - esum;
    for (std::size_t m = 0; m < nmat - 1; ++m) {
      residual[2 + m] = press[m + 1] - press[m];
    }
    for (std::size_t m = nmat + 1; m < neq; m++) {
      residual[m] = temp[m - nmat] - temp[m - nmat - 1];
    }
  }

  PORTABLE_INLINE_FUNCTION
  bool CheckPTE() const {
    Real mean_p = vfrac[0] * press[0];
    Real mean_t = rhobar[0] * temp[0];
    Real error_p = 0.0;
    Real error_t = 0.0;
    for (std::size_t m = 1; m < nmat; ++m) {
      mean_p += vfrac[m] * press[m];
      mean_t += rhobar[m] * temp[m];
      error_p += residual[m + 1] * residual[m + 1];
      error_t += residual[m + nmat] * residual[m + nmat];
    }
    mean_t = robust::ratio(mean_t, rho_total);
    error_p = std::sqrt(error_p);
    error_t = std::sqrt(error_t);
    // Check for convergence
    bool converged_p = (error_p < params_.pte_rel_tolerance_p * std::abs(mean_p) ||
                        error_p < params_.pte_abs_tolerance_p);
    bool converged_t = (error_t < params_.pte_rel_tolerance_t * mean_t ||
                        error_t < params_.pte_abs_tolerance_t);
    return (converged_p && converged_t);
  }

  PORTABLE_INLINE_FUNCTION
  void Jacobian() const {
    for (std::size_t m = 0; m < nmat; m++) {
      //////////////////////////////
      // perturb volume fractions
      //////////////////////////////
      Real dv = (vfrac[m] < 0.5 ? 1.0 : -1.0) * vfrac[m] * params_.derivative_eps;
      const Real vf_pert = vfrac[m] + dv;
      const Real rho_pert = robust::ratio(rhobar[m], vf_pert);

      Real p_pert;
      Real t_pert = robust::ratio(
          eos[m].TemperatureFromDensityInternalEnergy(rho_pert, sie[m], lambda[m]),
          Tnorm);
      p_pert =
          robust::ratio(this->GetPressureFromPreferred(eos[m], rho_pert, Tnorm * t_pert,
                                                       sie[m], lambda[m], false),
                        uscale);
      dpdv[m] = robust::ratio(p_pert - press[m], dv);
      dtdv[m] = robust::ratio(t_pert - temp[m], dv);
      //////////////////////////////
      // perturb energies
      //////////////////////////////
      const Real de = std::abs(u[m]) * params_.derivative_eps;
      Real e_pert = robust::ratio(u[m] + de, rhobar[m]);

      t_pert = robust::ratio(
          eos[m].TemperatureFromDensityInternalEnergy(rho[m], uscale * e_pert, lambda[m]),
          Tnorm);
      p_pert =
          robust::ratio(this->GetPressureFromPreferred(eos[m], rho[m], Tnorm * t_pert,
                                                       uscale * e_pert, lambda[m], false),
                        uscale);
      dpde[m] = robust::ratio(p_pert - press[m], de);
      dtde[m] = robust::ratio(t_pert - temp[m], de);
      if (std::abs(dtde[m]) < params_.min_dtde) { // must be on the cold curve
        dtde[m] = params_.derivative_eps;
      }
    }
    for (std::size_t i = 0; i < neq * neq; ++i)
      jacobian[i] = 0.0;
    // TODO(JCD): clean all this up with MatIndex
    for (std::size_t m = 0; m < nmat; ++m) {
      jacobian[m] = 1.0;
      jacobian[2 * nmat + nmat + m] = 1.0;
    }
    jacobian[2 * 2 * nmat] = dpdv[0];
    jacobian[nmat * 2 * nmat + nmat - 1] = -dpdv[nmat - 1];
    jacobian[(nmat + 1) * 2 * nmat] = dtdv[0];
    jacobian[(2 * nmat - 1) * 2 * nmat + nmat - 1] = -dtdv[nmat - 1];
    jacobian[2 * 2 * nmat + nmat] = dpde[0];
    jacobian[nmat * 2 * nmat + 2 * nmat - 1] = -dpde[nmat - 1];
    jacobian[(nmat + 1) * 2 * nmat + nmat] = dtde[0];
    jacobian[(2 * nmat - 1) * 2 * nmat + 2 * nmat - 1] = -dtde[nmat - 1];
    for (std::size_t m = 1; m < nmat - 1; ++m) {
      jacobian[(1 + m) * 2 * nmat + m] = -dpdv[m];
      jacobian[(2 + m) * 2 * nmat + m] = dpdv[m];
      jacobian[(nmat + m) * 2 * nmat + m] = -dtdv[m];
      jacobian[(nmat + m + 1) * 2 * nmat + m] = dtdv[m];
      jacobian[(1 + m) * 2 * nmat + nmat + m] = -dpde[m];
      jacobian[(2 + m) * 2 * nmat + nmat + m] = dpde[m];
      jacobian[(nmat + m) * 2 * nmat + nmat + m] = -dtde[m];
      jacobian[(nmat + m + 1) * 2 * nmat + nmat + m] = dtde[m];
    }
  }

  PORTABLE_INLINE_FUNCTION
  Real ScaleDx() const {
    // Each check reduces the scale further if necessary
    Real scale = 1.0;
    for (std::size_t m = 0; m < nmat; ++m) {
      // control how big of a step toward vfrac = 0 is allowed
      if (scale * dx[m] < -0.1 * vfrac[m]) {
        scale = -0.1 * robust::ratio(vfrac[m], dx[m]);
      }
      // try to control steps toward T = 0
      const Real dt = (dtdv[m] * dx[m] + dtde[m] * dx[m + nmat]);
      if (scale * dt < -0.1 * temp[m]) {
        scale = -0.1 * robust::ratio(temp[m], dt);
      }
      const Real tt = temp[m] + scale * dt;
      const Real rho_min =
          std::max(eos[m].RhoPmin(Tnorm * temp[m]), eos[m].RhoPmin(Tnorm * tt));
      const Real alpha_max = robust::ratio(rhobar[m], rho_min);
      // control how big of a step toward rho = rho(Pmin) is allowed
      if (alpha_max < vfrac[m]) {
        // Despite our best efforts, we're already in the unstable regime (i.e.
        // dPdV_T > 0) so we would actually want to *increase* the step instead
        // of decreasing it. As a result, this code doesn't work as intended and
        // should be skipped.
        continue;
      }
      if (scale * dx[m] > 0.5 * (alpha_max - vfrac[m])) {
        scale = 0.5 * robust::ratio(alpha_max - vfrac[m], dx[m]);
      }
    }
    // Now apply the overall scaling
    for (std::size_t i = 0; i < neq; ++i)
      dx[i] *= scale;
    return scale;
  }

  // Update the solution and return new residual.  Possibly called repeatedly with
  // different scale factors as part of a line search
  PORTABLE_INLINE_FUNCTION
  Real TestUpdate(const Real scale, bool const cache_state = false) const {
    if (cache_state) {
      // Store the current state in temp variables for first iteration of line
      // search
      for (std::size_t m = 0; m < nmat; ++m) {
        vtemp[m] = vfrac[m];
        utemp[m] = u[m];
      }
    }
    for (std::size_t m = 0; m < nmat; ++m) {
      vfrac[m] = vtemp[m] + scale * dx[m];
      rho[m] = robust::ratio(rhobar[m], vfrac[m]);
      u[m] = utemp[m] + scale * dx[nmat + m];
      sie[m] = uscale * robust::ratio(u[m], rhobar[m]);
      temp[m] = robust::ratio(
          eos[m].TemperatureFromDensityInternalEnergy(rho[m], sie[m], lambda[m]), Tnorm);
      press[m] =
          robust::ratio(this->GetPressureFromPreferred(eos[m], rho[m], Tnorm * temp[m],
                                                       sie[m], lambda[m], false),
                        uscale);
    }
    Residual();
    return ResidualNorm();
  }

 private:
  Real *dpdv, *dtdv, *dpde, *dtde, *vtemp, *utemp;
};

// ======================================================================
// Solver loop
// ======================================================================
template <class System>
PORTABLE_INLINE_FUNCTION SolverStatus PTESolver(System &s) {
  SolverStatus status;
  Real &err = status.residual;
  bool &converged = status.converged;

  // initialize the system, fill in residual, and get its norm
  err = s.Init();

  // Pull out params
  const MixParams &params = s.GetParams();

  converged = false;
  const std::size_t pte_max_iter = s.Nmat() * params.pte_max_iter_per_mat;
  const Real residual_tol = s.Nmat() * params.pte_residual_tolerance;
  auto &niter = s.Niter();
  for (niter = 0; niter < pte_max_iter; ++niter) {
    status.max_niter = std::max(status.max_niter, niter);

    // Check for convergence
    converged = s.CheckPTE();
    if (converged) break;

    // compute the Jacobian
    s.Jacobian();

    // solve for the Newton step
    bool success = s.Solve();
    if (!success) {
      // do something to crash out?  Tell folks what happened?
      // printf("crashing out at iteration: %ld\n", niter);
      converged = false;
      break;
    }

    // possibly scale the update to stay within reasonable bounds
    Real scale = s.ScaleDx();
    PORTABLE_REQUIRE(scale <= 1.0, "PTE Solver is attempting to increase the step size");

    // Line search
    Real gradfdx = -2.0 * scale * err;
    scale = 1.0; // New scale for line search
    Real err_old = err;
    // Test the update and reset the cache the current state
    err = s.TestUpdate(scale, true /* cache_state */);
    if (err > err_old + params.line_search_alpha * gradfdx) {
      // backtrack to middle of step
      scale = 0.5;
      Real err_mid = s.TestUpdate(scale);
      if (err_mid < err && err_mid < err_old) {
        // We know the half step is better than both the full step and the
        // prior result, so try a pseudo parabolic fit to the error and find its
        // minimum. The `scale` value is bound between 0.75 and 0.25.
        scale = 0.75 + 0.5 * robust::ratio(err_mid - err, err - 2.0 * err_mid + err_old);
      }
      for (std::size_t line_iter = 0; line_iter < params.line_search_max_iter;
           line_iter++) {
        err = s.TestUpdate(scale);
        if (err < err_old + params.line_search_alpha * scale * gradfdx) break;
        // shrink the step if the error isn't reduced enough
        scale *= params.line_search_fac;
        status.max_line_niter = std::max(line_iter, status.max_line_niter);
      }
    }

    // apply fixes post update, e.g. renormalize volume fractions to deal with round-off
    s.Fixup();

    // check for the case where we have converged as much as precision allows
    if (err > 0.5 * err_old && err < residual_tol) {
      converged = true;
      break;
    }
  }
  // Call it converged even though CheckPTE never said it was because the residual is
  // small.  Helps to avoid "failures" where things have actually converged as well as
  // finite precision allows
  if (!converged && err < residual_tol) converged = true;
  // undo any scaling that was applied internally for the solver
  s.Finalize();
  return status;
}

} // namespace singularity

#endif // _SINGULARITY_EOS_CLOSURE_MIXED_CELL_MODELS_<|MERGE_RESOLUTION|>--- conflicted
+++ resolved
@@ -605,17 +605,10 @@
   static inline std::string MethodType() { return std::string("PTESolveRhoT"); }
 
   // Create static member functions bound to the class for ease of use
-<<<<<<< HEAD
-  static inline int RequiredScratch(const std::size_t nmat) {
-    return PTESolverRhoTRequiredScratch(nmat);
-  }
-  static inline size_t RequiredScratchInBytes(const std::size_t nmat) {
-=======
   constexpr static inline int RequiredScratch(const std::size_t nmat) {
     return PTESolverRhoTRequiredScratch(nmat);
   }
   constexpr static inline size_t RequiredScratchInBytes(const std::size_t nmat) {
->>>>>>> b5a30244
     return PTESolverRhoTRequiredScratchInBytes(nmat);
   }
 
@@ -844,17 +837,10 @@
   static inline std::string MethodType() { return std::string("PTESolverPT"); }
 
   // Create a static member function bound to the class for ease of use
-<<<<<<< HEAD
-  static inline int RequiredScratch(const std::size_t nmat) {
-    return PTESolverPTRequiredScratch(nmat);
-  }
-  static inline size_t RequiredScratchInBytes(const std::size_t nmat) {
-=======
   constexpr static inline int RequiredScratch(const std::size_t nmat) {
     return PTESolverPTRequiredScratch(nmat);
   }
   constexpr static inline size_t RequiredScratchInBytes(const std::size_t nmat) {
->>>>>>> b5a30244
     return PTESolverPTRequiredScratchInBytes(nmat);
   }
 
@@ -1105,17 +1091,10 @@
   static inline std::string MethodType() { return std::string("PTESolverFixedT"); }
 
   // Create a static member function bound to the class for ease of use
-<<<<<<< HEAD
-  static inline int RequiredScratch(const std::size_t nmat) {
-    return PTESolverFixedTRequiredScratch(nmat);
-  }
-  static inline size_t RequiredScratchInBytes(const std::size_t nmat) {
-=======
   constexpr static inline int RequiredScratch(const std::size_t nmat) {
     return PTESolverFixedTRequiredScratch(nmat);
   }
   constexpr static inline size_t RequiredScratchInBytes(const std::size_t nmat) {
->>>>>>> b5a30244
     return PTESolverFixedTRequiredScratchInBytes(nmat);
   }
 
@@ -1328,17 +1307,10 @@
   static inline std::string MethodType() { return std::string("PTESolverFixedP"); }
 
   // Create a static member function bound to the class for ease of use
-<<<<<<< HEAD
-  static inline int RequiredScratch(const std::size_t nmat) {
-    return PTESolverFixedPRequiredScratch(nmat);
-  }
-  static inline size_t RequiredScratchInBytes(const std::size_t nmat) {
-=======
   constexpr static inline int RequiredScratch(const std::size_t nmat) {
     return PTESolverFixedPRequiredScratch(nmat);
   }
   constexpr static inline size_t RequiredScratchInBytes(const std::size_t nmat) {
->>>>>>> b5a30244
     return PTESolverFixedPRequiredScratchInBytes(nmat);
   }
 
@@ -1581,17 +1553,10 @@
   static inline std::string MethodType() { return std::string("PTESolverRhoU"); }
 
   // Create a static member function bound to the class for ease of use
-<<<<<<< HEAD
-  static inline int RequiredScratch(const std::size_t nmat) {
-    return PTESolverRhoURequiredScratch(nmat);
-  }
-  static inline size_t RequiredScratchInBytes(const std::size_t nmat) {
-=======
   constexpr static inline int RequiredScratch(const std::size_t nmat) {
     return PTESolverRhoURequiredScratch(nmat);
   }
   constexpr static inline size_t RequiredScratchInBytes(const std::size_t nmat) {
->>>>>>> b5a30244
     return PTESolverRhoURequiredScratchInBytes(nmat);
   }
 
