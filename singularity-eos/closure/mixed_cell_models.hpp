//------------------------------------------------------------------------------
// © 2021-2025. Triad National Security, LLC. All rights reserved.  This
// program was produced under U.S. Government contract 89233218CNA000001
// for Los Alamos National Laboratory (LANL), which is operated by Triad
// National Security, LLC for the U.S.  Department of Energy/National
// Nuclear Security Administration. All rights in the program are
// reserved by Triad National Security, LLC, and the U.S. Department of
// Energy/National Nuclear Security Administration. The Government is
// granted for itself and others acting on its behalf a nonexclusive,
// paid-up, irrevocable worldwide license in this material to reproduce,
// prepare derivative works, distribute copies to the public, perform
// publicly and display publicly, and to permit others to do so.
//------------------------------------------------------------------------------

#ifndef _SINGULARITY_EOS_CLOSURE_MIXED_CELL_MODELS_
#define _SINGULARITY_EOS_CLOSURE_MIXED_CELL_MODELS_

#include <ports-of-call/portability.hpp>
#include <ports-of-call/portable_errors.hpp>
#include <singularity-eos/base/fast-math/logs.hpp>
#include <singularity-eos/base/robust_utils.hpp>
#include <singularity-eos/eos/eos.hpp>

#include <cmath>

#ifdef SINGULARITY_USE_KOKKOSKERNELS
#include <KokkosBatched_ApplyQ_Decl.hpp>
#include <KokkosBatched_QR_Decl.hpp>
#include <KokkosBatched_Trsv_Decl.hpp>
#else
#include <Eigen/Dense>
#endif // SINGULARITY_USE_KOKKOSKERNELS

namespace singularity {

// ======================================================================
// Implementation details below
// ======================================================================

struct MixParams {
  bool verbose = false;
  Real derivative_eps = 3.0e-6;
  Real pte_rel_tolerance_p = 1.e-6;
  Real pte_rel_tolerance_e = 1.e-6;
  Real pte_rel_tolerance_t = 1.e-4;
  Real pte_abs_tolerance_p = 0.0;
  Real pte_abs_tolerance_e = 1.e-4;
  Real pte_abs_tolerance_t = 0.0;
  Real pte_rel_tolerance_v = 1e-6;
  Real pte_abs_tolerance_v = 1e-6;
  Real pte_residual_tolerance = 1.e-8;
  std::size_t pte_max_iter_per_mat = 128;
  Real line_search_alpha = 1.e-2;
  std::size_t line_search_max_iter = 6;
  Real line_search_fac = 0.5;
  Real vfrac_safety_fac = 0.95;
  Real temperature_limit = 1.0e15;
  Real default_tguess = 300.;
  Real min_dtde = 1.0e-16;
};

struct SolverStatus {
  bool converged = false;
  std::size_t max_niter = 0;
  std::size_t max_line_niter = 0;
  Real residual;
};

namespace mix_impl {
template <typename T,
          typename = typename std::enable_if<std::is_floating_point<T>::value>::type>
constexpr bool isfinite(const T &a) {
  return (a == a) && ((a == 0) || (a != 2 * a));
}

constexpr Real square(const Real x) { return x * x; }

PORTABLE_INLINE_FUNCTION
bool check_nans(Real const *const a, const std::size_t n, const bool verbose = false) {
  bool retval = true;
  for (std::size_t i = 0; i < n; ++i)
    if (!isfinite(a[i])) {
      retval = false;
#ifndef KOKKOS_ENABLE_CUDA
      if (verbose) {
        printf("bad val in element %ld/%ld\n", i, n);
      }
#endif // KOKKOS_ENABLE_CUDA
    }
  return retval;
}

PORTABLE_INLINE_FUNCTION
bool solve_Ax_b_wscr(const std::size_t n, Real *a, Real *b, Real *scr) {
#ifdef SINGULARITY_USE_KOKKOSKERNELS
#ifndef PORTABILITY_STRATEGY_KOKKOS
#error "Kokkos Kernels requires Kokkos."
#endif
  // aliases for kokkos views
  using Unmgd = Kokkos::MemoryTraits<Kokkos::Unmanaged>;
  using Lrgt = Kokkos::LayoutRight;
  using vec_t = Kokkos::View<Real *, Unmgd>;
  // aliases for QR solve template params
  using QR_alg = KokkosBatched::Algo::QR::Unblocked;
  using Lft = KokkosBatched::Side::Left;
  using Trs = KokkosBatched::Trans::Transpose;
  using nTrs = KokkosBatched::Trans::NoTranspose;
  using ApQ_alg = KokkosBatched::Algo::ApplyQ::Unblocked;
  using UP = KokkosBatched::Uplo::Upper;
  using NonU = KokkosBatched::Diag::NonUnit;
  using Tr_alg = KokkosBatched::Algo::Trsv::Unblocked;
  // aliases for solver structs ('invoke' member of the struct is the
  // actual function call)
  using QR_factor = KokkosBatched::SerialQR<QR_alg>;
  using ApplyQ_transpose = KokkosBatched::SerialApplyQ<Lft, Trs, ApQ_alg>;
  using InvertR = KokkosBatched::SerialTrsv<UP, nTrs, NonU, Tr_alg>;
  // view of matrix
  Kokkos::View<Real **, Lrgt, Unmgd> A(a, n, n);
  // view of RHS
  vec_t B(b, n);
  // view of reflectors
  vec_t t(scr, n);
  // view of workspace
  vec_t w(scr + n, n);
  // QR factor A, A x = B -> Q R x = B
  // store result in A and t
  QR_factor::invoke(A, t, w);
  // Apply Q^T from the left to both sides
  // Q^T Q R x = Q^T B -> R x = Q^T B
  // store result of Q^T B in B
  ApplyQ_transpose::invoke(A, t, B, w);
  // Apply R^-1 from the left to both sides
  // R^-1 R x = R^-1 Q^T B -> x = R^-1 Q^T B
  // store solution vector x in B
  InvertR::invoke(1.0, A, B);
#else
#ifdef PORTABILITY_STRATEGY_KOKKOS
#warning "Eigen should not be used with Kokkos."
#endif
  // Eigen VERSION
  Eigen::Map<Eigen::Matrix<Real, Eigen::Dynamic, Eigen::Dynamic, Eigen::RowMajor>> A(a, n,
                                                                                     n);
  Eigen::Map<Eigen::VectorXd> B(b, n);
  Eigen::Map<Eigen::VectorXd> X(scr, n);
  X = A.lu().solve(B);
  B = X;
#endif // SINGULARITY_USE_KOKKOSKERNELS
  bool retval = check_nans(b, n);
  return retval;
}

<<<<<<< HEAD
struct NullPtrIndexer {
  PORTABLE_INLINE_FUNCTION Real *operator[](const std::size_t i) { return nullptr; }
};

=======
>>>>>>> 759f493f
class CacheAccessor {
 public:
  CacheAccessor() = default;
  PORTABLE_INLINE_FUNCTION
  explicit CacheAccessor(Real *scr) : cache_(scr) {}
  PORTABLE_FORCEINLINE_FUNCTION
  Real *operator[](const std::size_t m) const { return cache_ + m * MAX_NUM_LAMBDAS; }
<<<<<<< HEAD
=======

  PORTABLE_FORCEINLINE_FUNCTION
  static std::size_t Size(const std::size_t nmat) { return MAX_NUM_LAMBDAS * nmat; }
  PORTABLE_FORCEINLINE_FUNCTION
  static std::size_t SizeInBytes(const std::size_t nmat) {
    return Size(nmat) * sizeof(Real);
  }
>>>>>>> 759f493f

 private:
  Real *cache_;
};

// ======================================================================
// Base class
// ======================================================================
<<<<<<< HEAD
template <typename EOSIndexer, typename RealIndexer>
=======
template <typename EOSIndexer, typename RealIndexer, typename LambdaIndexer>
>>>>>>> 759f493f
class PTESolverBase {
 public:
  PTESolverBase() = delete;
  PORTABLE_INLINE_FUNCTION std::size_t Nmat() const { return nmat; }
  PORTABLE_INLINE_FUNCTION std::size_t &Niter() { return niter; }
  // Fixup is meant to be a hook for derived classes to provide arbitrary manipulations
  // after each iteration of the Newton solver.  This version just renormalizes the
  // volume fractions, which is useful to deal with roundoff error.
  PORTABLE_INLINE_FUNCTION
  virtual void Fixup() const {
    Real vsum = 0;
    for (std::size_t m = 0; m < nmat; ++m) {
      vsum += vfrac[m];
    }
    for (std::size_t m = 0; m < nmat; ++m)
      vfrac[m] *= robust::ratio(vfrac_total, vsum);
  }
  // Finalize restores the temperatures, energies, and pressures to unscaled values from
  // the internally scaled quantities used by the solvers
  PORTABLE_INLINE_FUNCTION
  void Finalize() {
    for (std::size_t m = 0; m < nmat; m++) {
      temp[m] *= Tnorm;
      u[m] *= uscale;
      press[m] *= uscale;
    }
  }
  // Solve the linear system for the update dx
  PORTABLE_INLINE_FUNCTION
  bool Solve() const {
    for (std::size_t m = 0; m < neq; m++)
      dx[m] = residual[m];
    return solve_Ax_b_wscr(neq, jacobian, dx, sol_scratch);
  }
  // Parameters for the solver
  PORTABLE_INLINE_FUNCTION
  const MixParams &GetParams() const { return params_; }

 protected:
  PORTABLE_INLINE_FUNCTION
  PTESolverBase(std::size_t nmats, std::size_t neqs, const EOSIndexer &eos_,
                const Real vfrac_tot, const Real sie_tot, const RealIndexer &rho_,
                const RealIndexer &vfrac_, const RealIndexer &sie_,
<<<<<<< HEAD
                const RealIndexer &temp_, const RealIndexer &press_, Real *&scratch,
                Real Tnorm, const MixParams &params = MixParams())
      : params_(params), nmat(nmats), neq(neqs), niter(0), vfrac_total(vfrac_tot),
        sie_total(sie_tot), eos(eos_), rho(rho_), vfrac(vfrac_), sie(sie_), temp(temp_),
        press(press_), Tnorm(Tnorm) {
=======
                const RealIndexer &temp_, const RealIndexer &press_,
                LambdaIndexer &lambda_, Real *&scratch, Real Tnorm,
                const MixParams &params = MixParams())
      : params_(params), nmat(nmats), neq(neqs), niter(0), vfrac_total(vfrac_tot),
        sie_total(sie_tot), eos(eos_), rho(rho_), vfrac(vfrac_), sie(sie_), temp(temp_),
        press(press_), lambda(lambda_), Tnorm(Tnorm) {
>>>>>>> 759f493f
    jacobian = AssignIncrement(scratch, neq * neq);
    dx = AssignIncrement(scratch, neq);
    sol_scratch = AssignIncrement(scratch, 2 * neq);
    residual = AssignIncrement(scratch, neq);
    u = AssignIncrement(scratch, nmat);
    rhobar = AssignIncrement(scratch, nmat);
  }

  PORTABLE_FORCEINLINE_FUNCTION
  void InitRhoBarandRho() {
    // rhobar is a fixed quantity: the average density of
    // material m averaged over the full PTE volume
    rho_total = 0.0;
    for (std::size_t m = 0; m < nmat; ++m) {
      PORTABLE_REQUIRE(vfrac[m] > 0.,
                       "Non-positive volume fraction provided to PTE solver");
      PORTABLE_REQUIRE(rho[m] > 0., "Non-positive density provided to PTE solver");
      rhobar[m] = rho[m] * vfrac[m];
      rho_total += rhobar[m];
    }
  }

  PORTABLE_FORCEINLINE_FUNCTION
  void SetVfracFromT(const Real T) {
    Real vsum = 0.0;
    // set volume fractions
    for (std::size_t m = 0; m < nmat; ++m) {
      const Real rho_min = eos[m].RhoPmin(T);
      const Real vmax = std::min(0.9 * robust::ratio(rhobar[m], rho_min), 1.0);
      vfrac[m] = (vfrac[m] > 0.0 ? std::min(vmax, vfrac[m]) : vmax);
      vsum += vfrac[m];
    }
    // Normalize vfrac
    for (std::size_t m = 0; m < nmat; ++m) {
      vfrac[m] *= robust::ratio(vfrac_total, vsum);
    }
  }

  PORTABLE_FORCEINLINE_FUNCTION
  Real GetTguess() {
    // guess some non-zero temperature to start
    // If a guess was passed in, it's saved in Tnorm
    Real Tguess{};
    if (Tnorm > 0.0) {
      Tguess = Tnorm;
    } else {
      Tguess = params_.default_tguess;
      for (std::size_t m = 0; m < nmat; ++m)
        Tguess = std::max(Tguess, temp[m]);
    }
    PORTABLE_REQUIRE(Tguess > 0., "Non-positive temperature guess for PTE");
    // check for sanity.  basically checks that the input temperatures weren't garbage
    PORTABLE_REQUIRE(Tguess < params_.temperature_limit,
                     "Very large input temperature or temperature guess");
    // iteratively increase temperature guess until all rho's are above rho_at_pmin
    const Real Tfactor = 10.0;
    bool rho_fail;
    for (std::size_t i = 0; i < 3; i++) {
      SetVfracFromT(Tguess);
      // check to make sure the normalization didn't put us below rho_at_pmin
      rho_fail = false;
      for (std::size_t m = 0; m < nmat; ++m) {
        const Real rho_min = eos[m].RhoPmin(Tguess);
        rho[m] = robust::ratio(rhobar[m], vfrac[m]);
        if (rho[m] < rho_min) {
          rho_fail = true;
          Tguess *= Tfactor;
          break;
        }
      }
      if (!rho_fail) break;
    }

    if (rho_fail && params_.verbose) {
      PORTABLE_ALWAYS_WARN(
          "rho < rho_min in PTE initialization!  Solver may not converge.\n");
    }
    return Tguess;
  }

  template <typename EOS_t, typename Indexer_t>
  PORTABLE_FORCEINLINE_FUNCTION static Real
  GetPressureFromPreferred(const EOS_t &eos, const Real rho, const Real T, Real sie,
                           Indexer_t lambda, const bool do_e_lookup) {
    Real P{};
    if (eos.PreferredInput() ==
        (thermalqs::density | thermalqs::specific_internal_energy)) {
      if (do_e_lookup) {
        sie = eos.InternalEnergyFromDensityTemperature(rho, T, lambda);
      }
      P = eos.PressureFromDensityInternalEnergy(rho, sie, lambda);
    } else if (eos.PreferredInput() == (thermalqs::density | thermalqs::temperature)) {
      P = eos.PressureFromDensityTemperature(rho, T, lambda);
    }
    return P;
  }

  // Initialize the volume fractions, avg densities, temperatures, energies, and
  // pressures of the materials.  Compute the total density and internal energy.
  // Scale the energy densities u = rho sie and pressures with the total internal energy
  // density.  This makes Sum(u(mat)) = 1.  Also scale the temperature with the initial
  // guess, so all the initial, scaled material temperatures are = 1.
  PORTABLE_INLINE_FUNCTION
  void InitBase() {

    // intialize rhobar array and final density
    InitRhoBarandRho();
    const Real utotal = rho_total * sie_total;
    uscale = std::abs(utotal);
    // TODO(): Consider edge case when utotal \simeq 0
    utotal_scale = robust::ratio(utotal, uscale);

    // guess some non-zero temperature to start
    const Real Tguess = GetTguess();
    // set the temperature normalization
    Tnorm = Tguess;

    for (std::size_t m = 0; m < nmat; m++) {
      // scaled initial guess for temperature is just 1
      temp[m] = 1.0;
      sie[m] = eos[m].InternalEnergyFromDensityTemperature(rho[m], Tguess, lambda[m]);
      // note the scaling of pressure
      press[m] = robust::ratio(this->GetPressureFromPreferred(eos[m], rho[m], Tguess,
                                                              sie[m], lambda[m], false),
                               uscale);
    }

    // note the scaling of the material internal energy densities
    for (std::size_t m = 0; m < nmat; ++m)
      u[m] = sie[m] * robust::ratio(rhobar[m], uscale);
  }

  PORTABLE_INLINE_FUNCTION
  Real ResidualNorm() const {
    Real norm = 0.0;
    for (std::size_t m = 0; m < neq; m++)
      norm += residual[m] * residual[m];
    return 0.5 * norm;
  }

  PORTABLE_FORCEINLINE_FUNCTION
  std::size_t MatIndex(const std::size_t &i, const std::size_t &j) const {
    return i * neq + j;
  }

  // Compute the equilibrium pressure and temperature assuming an ideal EOS for each
  // material.  Set Pideal and Tideal to the ***scaled*** solution.
  PORTABLE_INLINE_FUNCTION
  void GetIdealPTE(Real &Pideal, Real &Tideal) const {
    Real rhoBsum = 0.0;
    Real Asum = 0.0;
    for (std::size_t m = 0; m < nmat; m++) {
      Asum += vfrac[m] * robust::ratio(press[m], temp[m]);
      rhoBsum += rho[m] * vfrac[m] * robust::ratio(sie[m], temp[m]);
    }
    Asum *= uscale / Tnorm;
    rhoBsum /= Tnorm;
    Tideal = uscale / rhoBsum / Tnorm;
    Pideal = robust::ratio(Tnorm * Tideal * Asum, uscale * vfrac_total);
  }

  // Compute the ideal EOS PTE solution and replace the initial guess if it has a lower
  // residual.
  template <typename T>
  PORTABLE_INLINE_FUNCTION void TryIdealPTE(T *solver) {
    Real Pideal, Tideal;
    GetIdealPTE(Pideal, Tideal);

    // temporarily hijack some of the scratch space
    Real *etemp = jacobian;
    Real *ptemp = jacobian + nmat;
    Real *vtemp = jacobian + 2 * nmat;
    Real *rtemp = jacobian + 3 * nmat;
    Real *res = jacobian + 4 * nmat;
    // copy out the initial guess
    for (std::size_t m = 0; m < nmat; ++m) {
      etemp[m] = u[m];
      ptemp[m] = press[m];
      vtemp[m] = vfrac[m];
      rtemp[m] = rho[m];
    }
    Real res_norm_old = 0.0;
    for (std::size_t m = 0; m < neq; ++m) {
      res[m] = residual[m];
      res_norm_old += res[m] * res[m];
    }
    // check if the volume fractions are reasonable
    const Real alpha = robust::ratio(Pideal, Tideal);
    for (std::size_t m = 0; m < nmat; ++m) {
      vfrac[m] *= robust::ratio(press[m], (temp[m] * alpha));
      if (Tnorm * Tideal < 0 ||
          robust::ratio(rhobar[m], vfrac[m]) < eos[m].RhoPmin(Tnorm * Tideal)) {
        // abort because this is putting this material into a bad state
        for (std::size_t n = 0; n <= m; n++)
          vfrac[n] = vtemp[n];
        return;
      }
    }
    // fill in the rest of the state
    for (std::size_t m = 0; m < nmat; ++m) {
      rho[m] = robust::ratio(rhobar[m], vfrac[m]);

      const Real sie_m =
          eos[m].InternalEnergyFromDensityTemperature(rho[m], Tnorm * Tideal, lambda[m]);
      u[m] = rhobar[m] * robust::ratio(sie_m, uscale);
      press[m] =
          robust::ratio(this->GetPressureFromPreferred(eos[m], rho[m], Tnorm * Tideal,
                                                       sie_m, lambda[m], false),
                        uscale);
    }
    // fill in the residual
    solver->Residual();
    Real res_norm_new = 0.0;
    for (std::size_t m = 0; m < neq; m++)
      res_norm_new += residual[m] * residual[m];

    if (res_norm_new > res_norm_old) {
      // this didn't work out so reset everything
      for (std::size_t m = 0; m < nmat; ++m) {
        vfrac[m] = vtemp[m];
        rho[m] = rtemp[m];
        u[m] = etemp[m];
        press[m] = ptemp[m];
      }
      for (std::size_t m = 0; m < neq; ++m) {
        residual[m] = res[m];
      }
    } else {
      // did work, fill in temp and energy density
      for (std::size_t m = 0; m < nmat; ++m) {
        temp[m] = Tideal;
        sie[m] = uscale * robust::ratio(u[m], rhobar[m]);
      }
    }
  }

  PORTABLE_INLINE_FUNCTION
  Real *AssignIncrement(Real *&scratch, const std::size_t size) const {
    Real *p = scratch;
    scratch += size;
    return p;
  }

  const MixParams params_;
  const std::size_t nmat, neq;
  std::size_t niter;
  const Real vfrac_total, sie_total;
  const EOSIndexer &eos;
  const RealIndexer &rho;
  const RealIndexer &vfrac;
  const RealIndexer &sie;
  const RealIndexer &temp;
  const RealIndexer &press;
  LambdaIndexer &lambda;
  Real *jacobian, *dx, *sol_scratch, *residual, *u, *rhobar;
  CacheAccessor Cache;
  Real rho_total, uscale, utotal_scale, Tnorm;
};

} // namespace mix_impl

template <typename EOSIndexer, typename RealIndexer, typename LambdaIndexer = NullIndexer>
PORTABLE_INLINE_FUNCTION Real ApproxTemperatureFromRhoMatU(
    const std::size_t nmat, EOSIndexer &&eos, const Real u_tot, RealIndexer &&rho,
    RealIndexer &&vfrac, const Real Tguess = 0.0,
    LambdaIndexer &&lambda = NullIndexer()) {
  // should these be passed in?
  constexpr Real minimum_temperature = 1.e-9;
  constexpr Real maximum_temperature = 1.e9;

  // given material microphysical densities, volume fractions, and a total internal energy
  // density (rho e => erg/cm^3), solve for the temperature that gives the right sum
  // of material energies.  this should only be used for a rough guess since it has a
  // hard coded and fairly loose tolerance
  auto ufunc = [&](const Real T) {
    Real usum = 0.0;
    for (std::size_t m = 0; m < nmat; m++) {
      usum += rho[m] * vfrac[m] *
              eos[m].InternalEnergyFromDensityTemperature(rho[m], T, lambda[m]);
    }
    return usum;
  };

  Real ulo = ufunc(minimum_temperature);
  if (u_tot < ulo) return minimum_temperature;
  Real uhi = ufunc(maximum_temperature);
  if (u_tot > uhi) return maximum_temperature;
  Real lTlo = FastMath::lg(minimum_temperature);
  Real lThi = FastMath::lg(maximum_temperature);
  if (Tguess > minimum_temperature && Tguess < maximum_temperature) {
    const Real ug = ufunc(Tguess);
    if (ug < u_tot) {
      lTlo = FastMath::lg(Tguess);
      ulo = ug;
    } else {
      lThi = FastMath::lg(Tguess);
      uhi = ug;
    }
  }
  std::size_t iter = 0;
  constexpr std::size_t max_iter = 10;
  while (lThi - lTlo > 0.01 && iter < max_iter) {
    // apply bisection which is much better behaved
    // for materials that have a flat sie at low temperatures
    const Real lT = 0.5 * (lTlo + lThi);
    const Real uT = ufunc(FastMath::pow2(lT));
    if (uT < u_tot) {
      lTlo = lT;
      ulo = uT;
    } else {
      lThi = lT;
      uhi = uT;
    }
    iter++;
  }

  const Real alpha = robust::ratio((u_tot - ulo), (uhi - ulo));
  return FastMath::pow2((1.0 - alpha) * lTlo + alpha * lThi);
}

// ======================================================================
// PTE Solver RhoT
// ======================================================================
<<<<<<< HEAD
inline int PTESolverRhoTRequiredScratch(const std::size_t nmat) {
  std::size_t neq = nmat + 1;
  return neq * neq                 // jacobian
         + 4 * neq                 // dx, residual, and sol_scratch
         + 6 * nmat                // all the nmat sized arrays
         + MAX_NUM_LAMBDAS * nmat; // the cache
}
inline size_t PTESolverRhoTRequiredScratchInBytes(const std::size_t nmat) {
=======
constexpr inline int PTESolverRhoTRequiredScratch(const std::size_t nmat) {
  std::size_t neq = nmat + 1;
  return neq * neq   // jacobian
         + 4 * neq   // dx, residual, and sol_scratch
         + 6 * nmat; // all the nmat sized arrays
}
constexpr inline size_t PTESolverRhoTRequiredScratchInBytes(const std::size_t nmat) {
>>>>>>> 759f493f
  return PTESolverRhoTRequiredScratch(nmat) * sizeof(Real);
}

template <typename EOSIndexer, typename RealIndexer, typename LambdaIndexer>
<<<<<<< HEAD
class PTESolverRhoT : public mix_impl::PTESolverBase<EOSIndexer, RealIndexer> {
  using mix_impl::PTESolverBase<EOSIndexer, RealIndexer>::InitBase;
  using mix_impl::PTESolverBase<EOSIndexer, RealIndexer>::AssignIncrement;
  using mix_impl::PTESolverBase<EOSIndexer, RealIndexer>::nmat;
  using mix_impl::PTESolverBase<EOSIndexer, RealIndexer>::neq;
  using mix_impl::PTESolverBase<EOSIndexer, RealIndexer>::ResidualNorm;
  using mix_impl::PTESolverBase<EOSIndexer, RealIndexer>::vfrac_total;
  using mix_impl::PTESolverBase<EOSIndexer, RealIndexer>::sie_total;
  using mix_impl::PTESolverBase<EOSIndexer, RealIndexer>::eos;
  using mix_impl::PTESolverBase<EOSIndexer, RealIndexer>::rho;
  using mix_impl::PTESolverBase<EOSIndexer, RealIndexer>::vfrac;
  using mix_impl::PTESolverBase<EOSIndexer, RealIndexer>::sie;
  using mix_impl::PTESolverBase<EOSIndexer, RealIndexer>::temp;
  using mix_impl::PTESolverBase<EOSIndexer, RealIndexer>::press;
  using mix_impl::PTESolverBase<EOSIndexer, RealIndexer>::rho_total;
  using mix_impl::PTESolverBase<EOSIndexer, RealIndexer>::uscale;
  using mix_impl::PTESolverBase<EOSIndexer, RealIndexer>::utotal_scale;
  using mix_impl::PTESolverBase<EOSIndexer, RealIndexer>::MatIndex;
  using mix_impl::PTESolverBase<EOSIndexer, RealIndexer>::TryIdealPTE;
  using mix_impl::PTESolverBase<EOSIndexer, RealIndexer>::jacobian;
  using mix_impl::PTESolverBase<EOSIndexer, RealIndexer>::residual;
  using mix_impl::PTESolverBase<EOSIndexer, RealIndexer>::dx;
  using mix_impl::PTESolverBase<EOSIndexer, RealIndexer>::u;
  using mix_impl::PTESolverBase<EOSIndexer, RealIndexer>::rhobar;
  using mix_impl::PTESolverBase<EOSIndexer, RealIndexer>::Cache;
  using mix_impl::PTESolverBase<EOSIndexer, RealIndexer>::Tnorm;
  using mix_impl::PTESolverBase<EOSIndexer, RealIndexer>::params_;
=======
class PTESolverRhoT
    : public mix_impl::PTESolverBase<EOSIndexer, RealIndexer, LambdaIndexer> {
  using mix_impl::PTESolverBase<EOSIndexer, RealIndexer, LambdaIndexer>::InitBase;
  using mix_impl::PTESolverBase<EOSIndexer, RealIndexer, LambdaIndexer>::AssignIncrement;
  using mix_impl::PTESolverBase<EOSIndexer, RealIndexer, LambdaIndexer>::nmat;
  using mix_impl::PTESolverBase<EOSIndexer, RealIndexer, LambdaIndexer>::neq;
  using mix_impl::PTESolverBase<EOSIndexer, RealIndexer, LambdaIndexer>::ResidualNorm;
  using mix_impl::PTESolverBase<EOSIndexer, RealIndexer, LambdaIndexer>::vfrac_total;
  using mix_impl::PTESolverBase<EOSIndexer, RealIndexer, LambdaIndexer>::sie_total;
  using mix_impl::PTESolverBase<EOSIndexer, RealIndexer, LambdaIndexer>::eos;
  using mix_impl::PTESolverBase<EOSIndexer, RealIndexer, LambdaIndexer>::rho;
  using mix_impl::PTESolverBase<EOSIndexer, RealIndexer, LambdaIndexer>::vfrac;
  using mix_impl::PTESolverBase<EOSIndexer, RealIndexer, LambdaIndexer>::sie;
  using mix_impl::PTESolverBase<EOSIndexer, RealIndexer, LambdaIndexer>::temp;
  using mix_impl::PTESolverBase<EOSIndexer, RealIndexer, LambdaIndexer>::press;
  using mix_impl::PTESolverBase<EOSIndexer, RealIndexer, LambdaIndexer>::rho_total;
  using mix_impl::PTESolverBase<EOSIndexer, RealIndexer, LambdaIndexer>::uscale;
  using mix_impl::PTESolverBase<EOSIndexer, RealIndexer, LambdaIndexer>::utotal_scale;
  using mix_impl::PTESolverBase<EOSIndexer, RealIndexer, LambdaIndexer>::MatIndex;
  using mix_impl::PTESolverBase<EOSIndexer, RealIndexer, LambdaIndexer>::TryIdealPTE;
  using mix_impl::PTESolverBase<EOSIndexer, RealIndexer, LambdaIndexer>::jacobian;
  using mix_impl::PTESolverBase<EOSIndexer, RealIndexer, LambdaIndexer>::residual;
  using mix_impl::PTESolverBase<EOSIndexer, RealIndexer, LambdaIndexer>::dx;
  using mix_impl::PTESolverBase<EOSIndexer, RealIndexer, LambdaIndexer>::u;
  using mix_impl::PTESolverBase<EOSIndexer, RealIndexer, LambdaIndexer>::rhobar;
  using mix_impl::PTESolverBase<EOSIndexer, RealIndexer, LambdaIndexer>::Cache;
  using mix_impl::PTESolverBase<EOSIndexer, RealIndexer, LambdaIndexer>::Tnorm;
  using mix_impl::PTESolverBase<EOSIndexer, RealIndexer, LambdaIndexer>::params_;
  using mix_impl::PTESolverBase<EOSIndexer, RealIndexer, LambdaIndexer>::lambda;
>>>>>>> 759f493f

 public:
  // template the ctor to get type deduction/universal references prior to c++17
  template <typename EOS_t, typename Real_t, typename Lambda_t>
  PORTABLE_INLINE_FUNCTION
  PTESolverRhoT(const std::size_t nmat, EOS_t &&eos, const Real vfrac_tot,
                const Real sie_tot, Real_t &&rho, Real_t &&vfrac, Real_t &&sie,
                Real_t &&temp, Real_t &&press, Lambda_t &&lambda, Real *scratch,
                const Real Tnorm = 0.0, const MixParams &params = MixParams())
<<<<<<< HEAD
      : mix_impl::PTESolverBase<EOSIndexer, RealIndexer>(nmat, nmat + 1, eos, vfrac_tot,
                                                         sie_tot, rho, vfrac, sie, temp,
                                                         press, scratch, Tnorm, params) {
=======
      : mix_impl::PTESolverBase<EOSIndexer, RealIndexer, LambdaIndexer>(
            nmat, nmat + 1, eos, vfrac_tot, sie_tot, rho, vfrac, sie, temp, press, lambda,
            scratch, Tnorm, params) {
>>>>>>> 759f493f
    dpdv = AssignIncrement(scratch, nmat);
    dedv = AssignIncrement(scratch, nmat);
    dpdT = AssignIncrement(scratch, nmat);
    vtemp = AssignIncrement(scratch, nmat);
<<<<<<< HEAD
    // JMM: Copy lambda data into cache. Since the cache uses
    // pointers, it must be done this way.
    for (std::size_t m = 0; m < nmat; ++m) {
      if (!variadic_utils::is_nullptr(lambda[m])) {
        for (int l = 0; l < eos[m].nlambda(); ++l) {
          Cache[m][l] = lambda[m][l];
        }
      }
    }
=======
  }

  static inline std::string MethodType() { return std::string("PTESolveRhoT"); }

  // Create static member functions bound to the class for ease of use
  constexpr static inline int RequiredScratch(const std::size_t nmat) {
    return PTESolverRhoTRequiredScratch(nmat);
  }
  constexpr static inline size_t RequiredScratchInBytes(const std::size_t nmat) {
    return PTESolverRhoTRequiredScratchInBytes(nmat);
>>>>>>> 759f493f
  }

  PORTABLE_INLINE_FUNCTION
  Real Init() {
    InitBase();
    Residual();
    // Leave this in for now, but comment out because I'm not sure it's a good idea
    // TryIdealPTE(this);
    // Set the current guess for the equilibrium temperature.  Note that this is already
    // scaled.
    Tequil = temp[0];
    return ResidualNorm();
  }

  PORTABLE_INLINE_FUNCTION
  void Residual() const {
    Real vsum = 0.0;
    Real esum = 0.0;
    for (std::size_t m = 0; m < nmat; ++m) {
      vsum += vfrac[m];
      esum += u[m];
    }
    residual[0] = vfrac_total - vsum;
    residual[1] = utotal_scale - esum;
    for (std::size_t m = 0; m < nmat - 1; ++m) {
      residual[2 + m] = press[m + 1] - press[m];
    }
  }

  PORTABLE_INLINE_FUNCTION
  bool CheckPTE() const {
    Real mean_p = vfrac[0] * press[0];
    Real error_p = 0.0;
    for (std::size_t m = 1; m < nmat; ++m) {
      mean_p += vfrac[m] * press[m];
      error_p += residual[m + 1] * residual[m + 1];
    }
    error_p = std::sqrt(error_p);
    Real error_u = std::abs(residual[1]);
    // Check for convergence
    bool converged_p = (error_p < params_.pte_rel_tolerance_p * std::abs(mean_p) ||
                        error_p < params_.pte_abs_tolerance_p);
    bool converged_u =
        (error_u < params_.pte_rel_tolerance_e || error_u < params_.pte_abs_tolerance_e);
    return converged_p && converged_u;
  }

  PORTABLE_INLINE_FUNCTION
  void Jacobian() const {
    Real dedT_sum = 0.0;
    for (std::size_t m = 0; m < nmat; m++) {
      //////////////////////////////
      // perturb volume fractions
      //////////////////////////////
      Real dv = (vfrac[m] < 0.5 ? 1.0 : -1.0) * vfrac[m] * params_.derivative_eps;
      const Real vf_pert = vfrac[m] + dv;
      const Real rho_pert = robust::ratio(rhobar[m], vf_pert);

<<<<<<< HEAD
      Real e_pert =
          eos[m].InternalEnergyFromDensityTemperature(rho_pert, Tnorm * Tequil, Cache[m]);
=======
      Real e_pert = eos[m].InternalEnergyFromDensityTemperature(rho_pert, Tnorm * Tequil,
                                                                lambda[m]);
>>>>>>> 759f493f
      Real p_pert =
          robust::ratio(this->GetPressureFromPreferred(eos[m], rho_pert, Tnorm * Tequil,
                                                       e_pert, lambda[m], false),
                        uscale);
      dpdv[m] = robust::ratio((p_pert - press[m]), dv);
      dedv[m] = robust::ratio(rhobar[m] * robust::ratio(e_pert, uscale) - u[m], dv);
      //////////////////////////////
      // perturb temperature
      //////////////////////////////
      Real dT = Tequil * params_.derivative_eps;
      e_pert = eos[m].InternalEnergyFromDensityTemperature(rho[m], Tnorm * (Tequil + dT),
                                                           lambda[m]);
      p_pert = robust::ratio(this->GetPressureFromPreferred(eos[m], rho[m],
                                                            Tnorm * (Tequil + dT), e_pert,
                                                            lambda[m], false),
                             uscale);
      dpdT[m] = robust::ratio((p_pert - press[m]), dT);
      dedT_sum += robust::ratio(rhobar[m] * robust::ratio(e_pert, uscale) - u[m], dT);
    }

    // Fill in the Jacobian
    for (std::size_t i = 0; i < neq * neq; ++i)
      jacobian[i] = 0.0;
    for (std::size_t m = 0; m < nmat; ++m) {
      jacobian[m] = 1.0;
      jacobian[neq + m] = dedv[m];
    }
    jacobian[neq + nmat] = dedT_sum;
    for (std::size_t m = 0; m < nmat - 1; m++) {
      const std::size_t ind = MatIndex(2 + m, m);
      jacobian[ind] = dpdv[m];
      jacobian[ind + 1] = -dpdv[m + 1];
      jacobian[MatIndex(2 + m, nmat)] = dpdT[m] - dpdT[m + 1];
    }
  }

  PORTABLE_INLINE_FUNCTION
  Real ScaleDx() const {
    // Each check reduces the scale further if necessary
    Real scale = 1.0;
    // control how big of a step toward vfrac = 0 is allowed
    for (std::size_t m = 0; m < nmat; ++m) {
      if (scale * dx[m] < -params_.vfrac_safety_fac * vfrac[m]) {
        scale = -params_.vfrac_safety_fac * robust::ratio(vfrac[m], dx[m]);
      }
    }
    const Real Tnew = Tequil + scale * dx[nmat];
    // control how big of a step toward rho = rho(Pmin) is allowed
    for (std::size_t m = 0; m < nmat; m++) {
      const Real rho_min =
          std::max(eos[m].RhoPmin(Tnorm * Tequil), eos[m].RhoPmin(Tnorm * Tnew));
      const Real alpha_max = robust::ratio(rhobar[m], rho_min);
      if (alpha_max < vfrac[m]) {
        // Despite our best efforts, we're already in the unstable regime (i.e.
        // dPdV_T > 0) so we would actually want to *increase* the step instead
        // of decreasing it. As a result, this code doesn't work as intended and
        // should be skipped.
        continue;
      }
      if (scale * dx[m] > 0.5 * (alpha_max - vfrac[m])) {
        scale = robust::ratio(0.5 * (alpha_max - vfrac[m]), dx[m]);
      }
    }
    // control how big of a step toward T = 0 is allowed
    if (scale * dx[nmat] < -0.95 * Tequil) {
      scale = robust::ratio(-0.95 * Tequil, dx[nmat]);
    }
    // Now apply the overall scaling
    for (std::size_t i = 0; i < neq; ++i)
      dx[i] *= scale;
    return scale;
  }

  // Update the solution and return new residual.  Possibly called repeatedly with
  // different scale factors as part of a line search
  PORTABLE_INLINE_FUNCTION
  Real TestUpdate(const Real scale, bool const cache_state = false) {
    if (cache_state) {
      // Store the current state in temp variables for first iteration of line
      // search
      Ttemp = Tequil;
      for (std::size_t m = 0; m < nmat; ++m)
        vtemp[m] = vfrac[m];
    }
    Tequil = Ttemp + scale * dx[nmat];
    for (std::size_t m = 0; m < nmat; ++m) {
      vfrac[m] = vtemp[m] + scale * dx[m];
      rho[m] = robust::ratio(rhobar[m], vfrac[m]);
      u[m] = rhobar[m] * eos[m].InternalEnergyFromDensityTemperature(
                             rho[m], Tnorm * Tequil, lambda[m]);
      sie[m] = robust::ratio(u[m], rhobar[m]);
      u[m] = robust::ratio(u[m], uscale);
      temp[m] = Tequil;
      press[m] =
          robust::ratio(this->GetPressureFromPreferred(eos[m], rho[m], Tnorm * Tequil,
                                                       sie[m], lambda[m], false),
                        uscale);
    }
    Residual();
    return ResidualNorm();
  }

 private:
  Real *dpdv, *dedv, *dpdT, *vtemp;
  Real Tequil, Ttemp;
};

// ======================================================================
// PT space solver
// ======================================================================
<<<<<<< HEAD
inline int PTESolverPTRequiredScratch(const std::size_t nmat) {
  constexpr int neq = 2;
  return neq * neq                 // jacobian
         + 4 * neq                 // dx, residual, and sol_scratch
         + 2 * nmat                // all the nmat sized arrays
         + MAX_NUM_LAMBDAS * nmat; // the cache
}
inline size_t PTESolverPTRequiredScratchInBytes(const std::size_t nmat) {
  return PTESolverPTRequiredScratch(nmat) * sizeof(Real);
}
template <typename EOSIndexer, typename RealIndexer, typename LambdaIndexer>
class PTESolverPT : public mix_impl::PTESolverBase<EOSIndexer, RealIndexer> {
  using mix_impl::PTESolverBase<EOSIndexer, RealIndexer>::InitBase;
  using mix_impl::PTESolverBase<EOSIndexer, RealIndexer>::AssignIncrement;
  using mix_impl::PTESolverBase<EOSIndexer, RealIndexer>::nmat;
  using mix_impl::PTESolverBase<EOSIndexer, RealIndexer>::neq;
  using mix_impl::PTESolverBase<EOSIndexer, RealIndexer>::ResidualNorm;
  using mix_impl::PTESolverBase<EOSIndexer, RealIndexer>::vfrac_total;
  using mix_impl::PTESolverBase<EOSIndexer, RealIndexer>::sie_total;
  using mix_impl::PTESolverBase<EOSIndexer, RealIndexer>::eos;
  using mix_impl::PTESolverBase<EOSIndexer, RealIndexer>::rho;
  using mix_impl::PTESolverBase<EOSIndexer, RealIndexer>::vfrac;
  using mix_impl::PTESolverBase<EOSIndexer, RealIndexer>::sie;
  using mix_impl::PTESolverBase<EOSIndexer, RealIndexer>::temp;
  using mix_impl::PTESolverBase<EOSIndexer, RealIndexer>::press;
  using mix_impl::PTESolverBase<EOSIndexer, RealIndexer>::rho_total;
  using mix_impl::PTESolverBase<EOSIndexer, RealIndexer>::uscale;
  using mix_impl::PTESolverBase<EOSIndexer, RealIndexer>::utotal_scale;
  using mix_impl::PTESolverBase<EOSIndexer, RealIndexer>::MatIndex;
  using mix_impl::PTESolverBase<EOSIndexer, RealIndexer>::TryIdealPTE;
  using mix_impl::PTESolverBase<EOSIndexer, RealIndexer>::jacobian;
  using mix_impl::PTESolverBase<EOSIndexer, RealIndexer>::residual;
  using mix_impl::PTESolverBase<EOSIndexer, RealIndexer>::dx;
  using mix_impl::PTESolverBase<EOSIndexer, RealIndexer>::u;
  using mix_impl::PTESolverBase<EOSIndexer, RealIndexer>::rhobar;
  using mix_impl::PTESolverBase<EOSIndexer, RealIndexer>::Cache;
  using mix_impl::PTESolverBase<EOSIndexer, RealIndexer>::Tnorm;
  using mix_impl::PTESolverBase<EOSIndexer, RealIndexer>::params_;
=======
constexpr inline int PTESolverPTRequiredScratch(const std::size_t nmat) {
  constexpr int neq = 2;
  return neq * neq   // jacobian
         + 4 * neq   // dx, residual, and sol_scratch
         + 2 * nmat; // all the nmat sized arrays
}
constexpr inline size_t PTESolverPTRequiredScratchInBytes(const std::size_t nmat) {
  return PTESolverPTRequiredScratch(nmat) * sizeof(Real);
}
template <typename EOSIndexer, typename RealIndexer, typename LambdaIndexer>
class PTESolverPT
    : public mix_impl::PTESolverBase<EOSIndexer, RealIndexer, LambdaIndexer> {
  using mix_impl::PTESolverBase<EOSIndexer, RealIndexer, LambdaIndexer>::InitBase;
  using mix_impl::PTESolverBase<EOSIndexer, RealIndexer, LambdaIndexer>::AssignIncrement;
  using mix_impl::PTESolverBase<EOSIndexer, RealIndexer, LambdaIndexer>::nmat;
  using mix_impl::PTESolverBase<EOSIndexer, RealIndexer, LambdaIndexer>::neq;
  using mix_impl::PTESolverBase<EOSIndexer, RealIndexer, LambdaIndexer>::ResidualNorm;
  using mix_impl::PTESolverBase<EOSIndexer, RealIndexer, LambdaIndexer>::vfrac_total;
  using mix_impl::PTESolverBase<EOSIndexer, RealIndexer, LambdaIndexer>::sie_total;
  using mix_impl::PTESolverBase<EOSIndexer, RealIndexer, LambdaIndexer>::eos;
  using mix_impl::PTESolverBase<EOSIndexer, RealIndexer, LambdaIndexer>::rho;
  using mix_impl::PTESolverBase<EOSIndexer, RealIndexer, LambdaIndexer>::vfrac;
  using mix_impl::PTESolverBase<EOSIndexer, RealIndexer, LambdaIndexer>::sie;
  using mix_impl::PTESolverBase<EOSIndexer, RealIndexer, LambdaIndexer>::temp;
  using mix_impl::PTESolverBase<EOSIndexer, RealIndexer, LambdaIndexer>::press;
  using mix_impl::PTESolverBase<EOSIndexer, RealIndexer, LambdaIndexer>::rho_total;
  using mix_impl::PTESolverBase<EOSIndexer, RealIndexer, LambdaIndexer>::uscale;
  using mix_impl::PTESolverBase<EOSIndexer, RealIndexer, LambdaIndexer>::utotal_scale;
  using mix_impl::PTESolverBase<EOSIndexer, RealIndexer, LambdaIndexer>::MatIndex;
  using mix_impl::PTESolverBase<EOSIndexer, RealIndexer, LambdaIndexer>::TryIdealPTE;
  using mix_impl::PTESolverBase<EOSIndexer, RealIndexer, LambdaIndexer>::jacobian;
  using mix_impl::PTESolverBase<EOSIndexer, RealIndexer, LambdaIndexer>::residual;
  using mix_impl::PTESolverBase<EOSIndexer, RealIndexer, LambdaIndexer>::dx;
  using mix_impl::PTESolverBase<EOSIndexer, RealIndexer, LambdaIndexer>::u;
  using mix_impl::PTESolverBase<EOSIndexer, RealIndexer, LambdaIndexer>::rhobar;
  using mix_impl::PTESolverBase<EOSIndexer, RealIndexer, LambdaIndexer>::Cache;
  using mix_impl::PTESolverBase<EOSIndexer, RealIndexer, LambdaIndexer>::Tnorm;
  using mix_impl::PTESolverBase<EOSIndexer, RealIndexer, LambdaIndexer>::params_;
  using mix_impl::PTESolverBase<EOSIndexer, RealIndexer, LambdaIndexer>::lambda;
>>>>>>> 759f493f

  enum RES { RV = 0, RSIE = 1 };

 public:
  // template the ctor to get type deduction/universal references prior to c++17
  template <typename EOS_t, typename Real_t, typename Lambda_t>
  PORTABLE_INLINE_FUNCTION
  PTESolverPT(const std::size_t nmat, EOS_t &&eos, const Real vfrac_tot,
              const Real sie_tot, Real_t &&rho, Real_t &&vfrac, Real_t &&sie,
              Real_t &&temp, Real_t &&press, Lambda_t &&lambda, Real *scratch,
              const Real Tnorm = 0.0, const MixParams &params = MixParams())
<<<<<<< HEAD
      : mix_impl::PTESolverBase<EOSIndexer, RealIndexer>(nmat, 2, eos, vfrac_tot, sie_tot,
                                                         rho, vfrac, sie, temp, press,
                                                         scratch, Tnorm, params) {
    // JMM: Copy lambda data into cache. Since the cache uses
    // pointers, it must be done this way.
    for (std::size_t m = 0; m < nmat; ++m) {
      if (!variadic_utils::is_nullptr(lambda[m])) {
        for (int l = 0; l < eos[m].nlambda(); ++l) {
          Cache[m][l] = lambda[m][l];
        }
      }
    }
=======
      : mix_impl::PTESolverBase<EOSIndexer, RealIndexer, LambdaIndexer>(
            nmat, 2, eos, vfrac_tot, sie_tot, rho, vfrac, sie, temp, press, lambda,
            scratch, Tnorm, params) {}

  static inline std::string MethodType() { return std::string("PTESolverPT"); }

  // Create a static member function bound to the class for ease of use
  constexpr static inline int RequiredScratch(const std::size_t nmat) {
    return PTESolverPTRequiredScratch(nmat);
  }
  constexpr static inline size_t RequiredScratchInBytes(const std::size_t nmat) {
    return PTESolverPTRequiredScratchInBytes(nmat);
>>>>>>> 759f493f
  }

  PORTABLE_INLINE_FUNCTION
  Real Init() {
    InitBase();
    Residual();

    // TODO(JMM): Suggestion from Jeff:
    // I suspect that you could multiply the bulk modulus by the
    // volume fraction to produce a weighting that wasn't a bad
    // guess. Worth keeping in mind for the future maybe if the
    // iteration count becomes an issue.
    Pequil = 0;
    Real vsum = 0;
    for (std::size_t m = 0; m < nmat; ++m) {
      // always approach from >0 side
      Pequil += std::abs(press[m]) * vfrac[m];
      vsum += vfrac[m];
    }
    Pequil /= vsum;
    Tequil = 1; // Because it's = Tnorm = initial guess

    // Set the state based on the P/T chosen
    for (std::size_t m = 0; m < nmat; ++m) {
      eos[m].DensityEnergyFromPressureTemperature(Pequil * uscale, Tequil * Tnorm,
<<<<<<< HEAD
                                                  Cache[m], rho[m], sie[m]);
=======
                                                  lambda[m], rho[m], sie[m]);
>>>>>>> 759f493f
      vfrac[m] = robust::ratio(rhobar[m], rho[m]);
      u[m] = robust::ratio(sie[m] * rhobar[m], uscale);
      temp[m] = Tequil;
    }
    Residual();

    // Set the current guess for the equilibrium temperature.  Note
    // that this is already scaled.
    return ResidualNorm();
  }

  PORTABLE_INLINE_FUNCTION
  void Residual() const {
    Real vsum = 0.0;
    Real esum = 0.0;
    for (std::size_t m = 0; m < nmat; ++m) {
      vsum += vfrac[m];
      esum += u[m];
    }
    residual[RV] = vfrac_total - vsum;
    residual[RSIE] = utotal_scale - esum;
  }

  PORTABLE_INLINE_FUNCTION
  bool CheckPTE() const {
    Real error_v = std::abs(residual[RV]);
    Real error_u = std::abs(residual[RSIE]);
    // this may not be quite right as we may need an energy scaling factor
    // Check for convergence
    bool converged_u = (error_u < params_.pte_rel_tolerance_e ||
                        uscale * error_u < params_.pte_abs_tolerance_e);
    bool converged_v =
        (error_v < params_.pte_rel_tolerance_v || error_v < params_.pte_abs_tolerance_v);

    return converged_v && converged_u;
  }

  PORTABLE_INLINE_FUNCTION
  void Jacobian() const {
    // sum_m d u_m / dT )_P
    Real dudT_P_sum = 0.0;
    // sum_m d u_m / dP )_T
    Real dudP_T_sum = 0.0;
    // - sum_m rhobar / rho_m^2 * d rho_m / dT )_P
    Real rbor2_dr_dT_P_sum = 0.0;
    // - sum_m rhobar / rho_m^2 d rho_m / dP )_T
    Real rbor2_dr_dP_T_sum = 0.0;

    // JMM: Note rescaling for u, P, T

    // TODO(JMM): Should we use the thermodynamic derivatives rather
    // than finite differences?
    for (std::size_t m = 0; m < nmat; ++m) {
      Real r_pert = rho[m]; // provide initial guesses
      Real e_pert = sie[m];

      //////////////////////////////
      // perturb pressures
      //////////////////////////////
      Real dp = -Pequil * params_.derivative_eps; // always move towards phase transition
      eos[m].DensityEnergyFromPressureTemperature(uscale * (Pequil + dp), Tnorm * Tequil,
<<<<<<< HEAD
                                                  Cache[m], r_pert, e_pert);
=======
                                                  lambda[m], r_pert, e_pert);
>>>>>>> 759f493f
      Real drdp = robust::ratio(r_pert - rho[m], dp);
      Real dudp = robust::ratio(robust::ratio(rhobar[m] * e_pert, uscale) - u[m], dp);

      rbor2_dr_dP_T_sum += robust::ratio(rhobar[m], rho[m] * rho[m]) * drdp;
      dudP_T_sum += dudp;

      //////////////////////////////
      // perturb temperatures
      //////////////////////////////
      Real dT = Tequil * params_.derivative_eps;
      eos[m].DensityEnergyFromPressureTemperature(uscale * Pequil, Tnorm * (Tequil + dT),
<<<<<<< HEAD
                                                  Cache[m], r_pert, e_pert);
=======
                                                  lambda[m], r_pert, e_pert);
>>>>>>> 759f493f
      Real drdT = robust::ratio(r_pert - rho[m], dT);
      Real dudT = robust::ratio(robust::ratio(rhobar[m] * e_pert, uscale) - u[m], dT);

      rbor2_dr_dT_P_sum += robust::ratio(rhobar[m], rho[m] * rho[m]) * drdT;
      dudT_P_sum += dudT;
    }

    // Fill in the Jacobian
    jacobian[0] = -rbor2_dr_dT_P_sum; // TODO(JMM): Check positions
    jacobian[1] = -rbor2_dr_dP_T_sum;
    jacobian[2] = dudT_P_sum;
    jacobian[3] = dudP_T_sum;
  }

  PORTABLE_INLINE_FUNCTION
  Real ScaleDx() const {
    Real scale = 1.0;
    if (scale * dx[0] < -0.95 * Tequil) {
      scale = robust::ratio(-0.95 * Tequil, dx[0]);
    }
    auto bounded = [=](Real Pbound, Real delta) {
      return robust::ratio(robust::ratio(Pbound, uscale) - Pequil, delta);
    };

    for (std::size_t m = 0; m < nmat; ++m) {
      Real Pmin = eos[m].MinimumPressure();
      scale = std::min(std::abs(scale), std::abs(0.95 * bounded(Pmin, dx[1])));
    }
    for (std::size_t m = 0; m < nmat; ++m) {
      Real Ttest = (Tequil + scale * dx[0]) * Tnorm;
      Real Pmax = eos[m].MaximumPressureAtTemperature(Ttest);
      scale = std::min(std::abs(scale), std::abs(0.95 * bounded(Pmax, dx[0])));
    }

    for (std::size_t i = 0; i < neq; ++i) {
      dx[i] *= scale;
    }
    return scale;
  }

  // Update the solution and return new residual.  Possibly called repeatedly with
  // different scale factors as part of a line search
  PORTABLE_INLINE_FUNCTION
  Real TestUpdate(const Real scale, bool const cache_state = false) {
    if (cache_state) {
      // Store the current state in temp variables for first iteration of line
      // search
      Ttemp = Tequil;
      Ptemp = Pequil;
    }
    Tequil = Ttemp + scale * dx[0];
    Pequil = Ptemp + scale * dx[1];
    for (std::size_t m = 0; m < nmat; ++m) {
      eos[m].DensityEnergyFromPressureTemperature(Pequil * uscale, Tequil * Tnorm,
<<<<<<< HEAD
                                                  Cache[m], rho[m], sie[m]);
=======
                                                  lambda[m], rho[m], sie[m]);
>>>>>>> 759f493f
      vfrac[m] = robust::ratio(rhobar[m], rho[m]);
      u[m] = robust::ratio(sie[m] * rhobar[m], uscale);
      temp[m] = Tequil;
      press[m] = Pequil;
    }
    Residual();
    return ResidualNorm();
  }

  // Solve the linear system for the update dx
  // Customized because this system can invert its jacobian analytically
  PORTABLE_INLINE_FUNCTION
  bool Solve() const {
    dx[0] = robust::ratio(jacobian[3] * residual[0] - jacobian[1] * residual[1],
                          jacobian[0] * jacobian[3] - jacobian[1] * jacobian[2]);
    dx[1] = robust::ratio(jacobian[2] * residual[0] - jacobian[0] * residual[1],
                          jacobian[1] * jacobian[2] - jacobian[0] * jacobian[3]);
    return mix_impl::check_nans(dx, 2);
  }

 private:
  // TODO(JMM): Should these have trailing underscores?
  // Current P, T state
  Real Pequil;
  Real Tequil;
  // Scratch states for test update
  Real Ptemp;
  Real Ttemp;
  // TODO(JMM): Should there be a P norm as well as a Tnorm?
};

// ======================================================================
// fixed temperature solver
// ======================================================================
<<<<<<< HEAD
inline std::size_t PTESolverFixedTRequiredScratch(const std::size_t nmat) {
  std::size_t neq = nmat;
  return neq * neq                 // jacobian
         + 4 * neq                 // dx, residual, and sol_scratch
         + 2 * nmat                // rhobar and u in base
         + 2 * nmat                // nmat sized arrays in fixed T solver
         + MAX_NUM_LAMBDAS * nmat; // the cache
}
inline size_t PTESolverFixedTRequiredScratchInBytes(const std::size_t nmat) {
=======
constexpr inline std::size_t PTESolverFixedTRequiredScratch(const std::size_t nmat) {
  std::size_t neq = nmat;
  return neq * neq   // jacobian
         + 4 * neq   // dx, residual, and sol_scratch
         + 2 * nmat  // rhobar and u in base
         + 2 * nmat; // nmat sized arrays in fixed T solver
}
constexpr inline size_t PTESolverFixedTRequiredScratchInBytes(const std::size_t nmat) {
>>>>>>> 759f493f
  return PTESolverFixedTRequiredScratch(nmat) * sizeof(Real);
}

template <typename EOSIndexer, typename RealIndexer, typename LambdaIndexer>
<<<<<<< HEAD
class PTESolverFixedT : public mix_impl::PTESolverBase<EOSIndexer, RealIndexer> {
  using mix_impl::PTESolverBase<EOSIndexer, RealIndexer>::AssignIncrement;
  using mix_impl::PTESolverBase<EOSIndexer, RealIndexer>::nmat;
  using mix_impl::PTESolverBase<EOSIndexer, RealIndexer>::neq;
  using mix_impl::PTESolverBase<EOSIndexer, RealIndexer>::ResidualNorm;
  using mix_impl::PTESolverBase<EOSIndexer, RealIndexer>::vfrac_total;
  using mix_impl::PTESolverBase<EOSIndexer, RealIndexer>::eos;
  using mix_impl::PTESolverBase<EOSIndexer, RealIndexer>::rho;
  using mix_impl::PTESolverBase<EOSIndexer, RealIndexer>::vfrac;
  using mix_impl::PTESolverBase<EOSIndexer, RealIndexer>::sie;
  using mix_impl::PTESolverBase<EOSIndexer, RealIndexer>::temp;
  using mix_impl::PTESolverBase<EOSIndexer, RealIndexer>::press;
  using mix_impl::PTESolverBase<EOSIndexer, RealIndexer>::rho_total;
  using mix_impl::PTESolverBase<EOSIndexer, RealIndexer>::uscale;
  using mix_impl::PTESolverBase<EOSIndexer, RealIndexer>::MatIndex;
  using mix_impl::PTESolverBase<EOSIndexer, RealIndexer>::jacobian;
  using mix_impl::PTESolverBase<EOSIndexer, RealIndexer>::residual;
  using mix_impl::PTESolverBase<EOSIndexer, RealIndexer>::dx;
  using mix_impl::PTESolverBase<EOSIndexer, RealIndexer>::u;
  using mix_impl::PTESolverBase<EOSIndexer, RealIndexer>::rhobar;
  using mix_impl::PTESolverBase<EOSIndexer, RealIndexer>::Cache;
  using mix_impl::PTESolverBase<EOSIndexer, RealIndexer>::Tnorm;
  using mix_impl::PTESolverBase<EOSIndexer, RealIndexer>::params_;
=======
class PTESolverFixedT
    : public mix_impl::PTESolverBase<EOSIndexer, RealIndexer, LambdaIndexer> {
  using mix_impl::PTESolverBase<EOSIndexer, RealIndexer, LambdaIndexer>::AssignIncrement;
  using mix_impl::PTESolverBase<EOSIndexer, RealIndexer, LambdaIndexer>::nmat;
  using mix_impl::PTESolverBase<EOSIndexer, RealIndexer, LambdaIndexer>::neq;
  using mix_impl::PTESolverBase<EOSIndexer, RealIndexer, LambdaIndexer>::ResidualNorm;
  using mix_impl::PTESolverBase<EOSIndexer, RealIndexer, LambdaIndexer>::vfrac_total;
  using mix_impl::PTESolverBase<EOSIndexer, RealIndexer, LambdaIndexer>::eos;
  using mix_impl::PTESolverBase<EOSIndexer, RealIndexer, LambdaIndexer>::rho;
  using mix_impl::PTESolverBase<EOSIndexer, RealIndexer, LambdaIndexer>::vfrac;
  using mix_impl::PTESolverBase<EOSIndexer, RealIndexer, LambdaIndexer>::sie;
  using mix_impl::PTESolverBase<EOSIndexer, RealIndexer, LambdaIndexer>::temp;
  using mix_impl::PTESolverBase<EOSIndexer, RealIndexer, LambdaIndexer>::press;
  using mix_impl::PTESolverBase<EOSIndexer, RealIndexer, LambdaIndexer>::rho_total;
  using mix_impl::PTESolverBase<EOSIndexer, RealIndexer, LambdaIndexer>::uscale;
  using mix_impl::PTESolverBase<EOSIndexer, RealIndexer, LambdaIndexer>::MatIndex;
  using mix_impl::PTESolverBase<EOSIndexer, RealIndexer, LambdaIndexer>::jacobian;
  using mix_impl::PTESolverBase<EOSIndexer, RealIndexer, LambdaIndexer>::residual;
  using mix_impl::PTESolverBase<EOSIndexer, RealIndexer, LambdaIndexer>::dx;
  using mix_impl::PTESolverBase<EOSIndexer, RealIndexer, LambdaIndexer>::u;
  using mix_impl::PTESolverBase<EOSIndexer, RealIndexer, LambdaIndexer>::rhobar;
  using mix_impl::PTESolverBase<EOSIndexer, RealIndexer, LambdaIndexer>::Cache;
  using mix_impl::PTESolverBase<EOSIndexer, RealIndexer, LambdaIndexer>::Tnorm;
  using mix_impl::PTESolverBase<EOSIndexer, RealIndexer, LambdaIndexer>::params_;
  using mix_impl::PTESolverBase<EOSIndexer, RealIndexer, LambdaIndexer>::lambda;
>>>>>>> 759f493f

 public:
  // template the ctor to get type deduction/universal references prior to c++17
  // allow the type of the temperature array to be different, potentially a const Real*
  template <typename EOS_t, typename Real_t, typename CReal_t, typename Lambda_t>
  PORTABLE_INLINE_FUNCTION
  PTESolverFixedT(const std::size_t nmat, EOS_t &&eos, const Real vfrac_tot,
                  const Real T_true, Real_t &&rho, Real_t &&vfrac, Real_t &&sie,
<<<<<<< HEAD
                  CReal_t &&temp, Real_t &&press, Lambda_t &&lambda, Real *scratch,
                  const MixParams &params = MixParams())
      : mix_impl::PTESolverBase<EOSIndexer, RealIndexer>(nmat, nmat, eos, vfrac_tot, 1.0,
                                                         rho, vfrac, sie, temp, press,
                                                         scratch, T_true, params) {
=======
                  CReal_t &&temp, Real_t &&press, Lambda_t &lambda, Real *scratch,
                  const MixParams &params = MixParams())
      : mix_impl::PTESolverBase<EOSIndexer, RealIndexer, LambdaIndexer>(
            nmat, nmat, eos, vfrac_tot, 1.0, rho, vfrac, sie, temp, press, lambda,
            scratch, T_true, params) {
>>>>>>> 759f493f
    dpdv = AssignIncrement(scratch, nmat);
    vtemp = AssignIncrement(scratch, nmat);
    Tequil = T_true;
    Ttemp = T_true;
    Tnorm = 1.0;
<<<<<<< HEAD
    // JMM: Copy lambda data into cache. Since the cache uses
    // pointers, it must be done this way.
    for (std::size_t m = 0; m < nmat; ++m) {
      if (!variadic_utils::is_nullptr(lambda[m])) {
        for (int l = 0; l < eos[m].nlambda(); ++l) {
          Cache[m][l] = lambda[m][l];
        }
      }
    }
=======
  }

  static inline std::string MethodType() { return std::string("PTESolverFixedT"); }

  // Create a static member function bound to the class for ease of use
  constexpr static inline int RequiredScratch(const std::size_t nmat) {
    return PTESolverFixedTRequiredScratch(nmat);
  }
  constexpr static inline size_t RequiredScratchInBytes(const std::size_t nmat) {
    return PTESolverFixedTRequiredScratchInBytes(nmat);
>>>>>>> 759f493f
  }

  PORTABLE_INLINE_FUNCTION
  Real Init() {
    // InitBase();
    // fake init base
    // rhobar is a fixed quantity: the average density of
    // material m averaged over the full PTE volume
    Tnorm = 1.0;
    this->InitRhoBarandRho();
    this->SetVfracFromT(Tequil);
    uscale = 0.0;
    for (std::size_t m = 0; m < nmat; m++) {
      // volume fractions have been potentially reset to ensure densitites are
      // larger than rho(Pmin(Tequil)); set the physical density to reflect
      // this change in volume fraction
      rho[m] = robust::ratio(rhobar[m], vfrac[m]);
      sie[m] = eos[m].InternalEnergyFromDensityTemperature(rho[m], Tequil, lambda[m]);
      uscale += sie[m] * rho[m];
      // note the scaling of pressure
      press[m] = eos[m].PressureFromDensityTemperature(rho[m], Tequil, lambda[m]);
    }
    for (std::size_t m = 0; m < nmat; ++m) {
      press[m] = robust::ratio(press[m], uscale);
      u[m] = sie[m] * robust::ratio(rhobar[m], uscale);
    }
    Residual();
    return ResidualNorm();
  }

  PORTABLE_INLINE_FUNCTION
  void Residual() const {
    Real vsum = 0.0;
    for (std::size_t m = 0; m < nmat; ++m) {
      vsum += vfrac[m];
    }
    residual[0] = vfrac_total - vsum;
    for (std::size_t m = 0; m < nmat - 1; ++m) {
      residual[1 + m] = press[m] - press[m + 1];
    }
  }

  PORTABLE_INLINE_FUNCTION
  bool CheckPTE() const {
    Real mean_p = vfrac[0] * press[0];
    Real error_p = 0;
    for (std::size_t m = 1; m < nmat; ++m) {
      mean_p += vfrac[m] * press[m];
      error_p += residual[m + 1] * residual[m + 1];
    }
    error_p = std::sqrt(error_p);
    Real error_v = std::abs(residual[0]);
    // Check for convergence
    bool converged_p = (error_p < params_.pte_rel_tolerance_p * std::abs(mean_p) ||
                        error_p < params_.pte_abs_tolerance_p);
    bool converged_v =
        (error_v < params_.pte_rel_tolerance_e || error_v < params_.pte_abs_tolerance_e);
    return converged_p && converged_v;
  }

  PORTABLE_INLINE_FUNCTION
  void Jacobian() const {
    for (std::size_t m = 0; m < nmat; m++) {
      //////////////////////////////
      // perturb volume fractions
      //////////////////////////////
      Real dv = (vfrac[m] < 0.5 ? 1.0 : -1.0) * vfrac[m] * params_.derivative_eps;
      const Real vf_pert = vfrac[m] + dv;
      const Real rho_pert = robust::ratio(rhobar[m], vf_pert);

      Real p_pert = robust::ratio(
          eos[m].PressureFromDensityTemperature(rho_pert, Tequil, lambda[m]), uscale);
      dpdv[m] = robust::ratio((p_pert - press[m]), dv);
    }

    // Fill in the Jacobian
    for (std::size_t i = 0; i < neq * neq; ++i)
      jacobian[i] = 0.0;
    for (std::size_t m = 0; m < nmat; ++m) {
      jacobian[m] = 1.0;
    }
    for (std::size_t m = 0; m < nmat - 1; m++) {
      jacobian[MatIndex(m + 1, m)] = -dpdv[m];
      jacobian[MatIndex(m + 1, m + 1)] = dpdv[m + 1];
    }
  }

  PORTABLE_INLINE_FUNCTION
  Real ScaleDx() const {
    // Each check reduces the scale further if necessary
    Real scale = 1.0;
    // control how big of a step toward vfrac = 0 is allowed
    for (std::size_t m = 0; m < nmat; ++m) {
      if (scale * dx[m] < -params_.vfrac_safety_fac * vfrac[m]) {
        scale = robust::ratio(-params_.vfrac_safety_fac * vfrac[m], dx[m]);
      }
    }
    // control how big of a step toward rho = rho(Pmin) is allowed
    for (std::size_t m = 0; m < nmat; m++) {
      const Real rho_min = eos[m].RhoPmin(Tequil);
      const Real alpha_max = robust::ratio(rhobar[m], rho_min);
      if (alpha_max < vfrac[m]) {
        // Despite our best efforts, we're already in the unstable regime (i.e.
        // dPdV_T > 0) so we would actually want to *increase* the step instead
        // of decreasing it. As a result, this code doesn't work as intended and
        // should be skipped.
        continue;
      }
      if (scale * dx[m] > 0.5 * (alpha_max - vfrac[m])) {
        scale = robust::ratio(0.5 * (alpha_max - vfrac[m]), dx[m]);
      }
    }
    // Now apply the overall scaling
    for (std::size_t i = 0; i < neq; ++i)
      dx[i] *= scale;
    return scale;
  }

  // Update the solution and return new residual.  Possibly called repeatedly with
  // different scale factors as part of a line search
  PORTABLE_INLINE_FUNCTION
  Real TestUpdate(const Real scale, bool const cache_state = false) {
    if (cache_state) {
      // Store the current state in temp variables for first iteration of line
      // search
      for (std::size_t m = 0; m < nmat; ++m)
        vtemp[m] = vfrac[m];
    }
    for (std::size_t m = 0; m < nmat; ++m) {
      vfrac[m] = vtemp[m] + scale * dx[m];
      rho[m] = robust::ratio(rhobar[m], vfrac[m]);
      u[m] = rhobar[m] *
             eos[m].InternalEnergyFromDensityTemperature(rho[m], Tequil, lambda[m]);
      sie[m] = robust::ratio(u[m], rhobar[m]);
      u[m] = robust::ratio(u[m], uscale);
      press[m] = robust::ratio(
          eos[m].PressureFromDensityTemperature(rho[m], Tequil, lambda[m]), uscale);
    }
    Residual();
    return ResidualNorm();
  }

 private:
  Real *dpdv, *vtemp;
  Real Tequil, Ttemp;
};

// ======================================================================
// fixed P solver
// ======================================================================
<<<<<<< HEAD
inline std::size_t PTESolverFixedPRequiredScratch(const std::size_t nmat) {
  std::size_t neq = nmat + 1;
  return neq * neq                 // jacobian
         + 4 * neq                 // dx, residual, and sol_scratch
         + 2 * nmat                // all the nmat sized arrays in base
         + 3 * nmat                // all the nmat sized arrays in fixedP
         + MAX_NUM_LAMBDAS * nmat; // the cache
}
inline size_t PTESolverFixedPRequiredScratchInBytes(const std::size_t nmat) {
=======
constexpr inline std::size_t PTESolverFixedPRequiredScratch(const std::size_t nmat) {
  std::size_t neq = nmat + 1;
  return neq * neq   // jacobian
         + 4 * neq   // dx, residual, and sol_scratch
         + 2 * nmat  // all the nmat sized arrays in base
         + 3 * nmat; // all the nmat sized arrays in fixedP
}
constexpr inline size_t PTESolverFixedPRequiredScratchInBytes(const std::size_t nmat) {
>>>>>>> 759f493f
  return PTESolverFixedPRequiredScratch(nmat) * sizeof(Real);
}

template <typename EOSIndexer, typename RealIndexer, typename LambdaIndexer>
<<<<<<< HEAD
class PTESolverFixedP : public mix_impl::PTESolverBase<EOSIndexer, RealIndexer> {
  using mix_impl::PTESolverBase<EOSIndexer, RealIndexer>::InitBase;
  using mix_impl::PTESolverBase<EOSIndexer, RealIndexer>::AssignIncrement;
  using mix_impl::PTESolverBase<EOSIndexer, RealIndexer>::nmat;
  using mix_impl::PTESolverBase<EOSIndexer, RealIndexer>::neq;
  using mix_impl::PTESolverBase<EOSIndexer, RealIndexer>::ResidualNorm;
  using mix_impl::PTESolverBase<EOSIndexer, RealIndexer>::vfrac_total;
  using mix_impl::PTESolverBase<EOSIndexer, RealIndexer>::sie_total;
  using mix_impl::PTESolverBase<EOSIndexer, RealIndexer>::eos;
  using mix_impl::PTESolverBase<EOSIndexer, RealIndexer>::rho;
  using mix_impl::PTESolverBase<EOSIndexer, RealIndexer>::vfrac;
  using mix_impl::PTESolverBase<EOSIndexer, RealIndexer>::sie;
  using mix_impl::PTESolverBase<EOSIndexer, RealIndexer>::temp;
  using mix_impl::PTESolverBase<EOSIndexer, RealIndexer>::press;
  using mix_impl::PTESolverBase<EOSIndexer, RealIndexer>::rho_total;
  using mix_impl::PTESolverBase<EOSIndexer, RealIndexer>::uscale;
  using mix_impl::PTESolverBase<EOSIndexer, RealIndexer>::MatIndex;
  using mix_impl::PTESolverBase<EOSIndexer, RealIndexer>::TryIdealPTE;
  using mix_impl::PTESolverBase<EOSIndexer, RealIndexer>::jacobian;
  using mix_impl::PTESolverBase<EOSIndexer, RealIndexer>::residual;
  using mix_impl::PTESolverBase<EOSIndexer, RealIndexer>::dx;
  using mix_impl::PTESolverBase<EOSIndexer, RealIndexer>::u;
  using mix_impl::PTESolverBase<EOSIndexer, RealIndexer>::rhobar;
  using mix_impl::PTESolverBase<EOSIndexer, RealIndexer>::Cache;
  using mix_impl::PTESolverBase<EOSIndexer, RealIndexer>::Tnorm;
  using mix_impl::PTESolverBase<EOSIndexer, RealIndexer>::params_;
=======
class PTESolverFixedP
    : public mix_impl::PTESolverBase<EOSIndexer, RealIndexer, LambdaIndexer> {
  using mix_impl::PTESolverBase<EOSIndexer, RealIndexer, LambdaIndexer>::InitBase;
  using mix_impl::PTESolverBase<EOSIndexer, RealIndexer, LambdaIndexer>::AssignIncrement;
  using mix_impl::PTESolverBase<EOSIndexer, RealIndexer, LambdaIndexer>::nmat;
  using mix_impl::PTESolverBase<EOSIndexer, RealIndexer, LambdaIndexer>::neq;
  using mix_impl::PTESolverBase<EOSIndexer, RealIndexer, LambdaIndexer>::ResidualNorm;
  using mix_impl::PTESolverBase<EOSIndexer, RealIndexer, LambdaIndexer>::vfrac_total;
  using mix_impl::PTESolverBase<EOSIndexer, RealIndexer, LambdaIndexer>::sie_total;
  using mix_impl::PTESolverBase<EOSIndexer, RealIndexer, LambdaIndexer>::eos;
  using mix_impl::PTESolverBase<EOSIndexer, RealIndexer, LambdaIndexer>::rho;
  using mix_impl::PTESolverBase<EOSIndexer, RealIndexer, LambdaIndexer>::vfrac;
  using mix_impl::PTESolverBase<EOSIndexer, RealIndexer, LambdaIndexer>::sie;
  using mix_impl::PTESolverBase<EOSIndexer, RealIndexer, LambdaIndexer>::temp;
  using mix_impl::PTESolverBase<EOSIndexer, RealIndexer, LambdaIndexer>::press;
  using mix_impl::PTESolverBase<EOSIndexer, RealIndexer, LambdaIndexer>::rho_total;
  using mix_impl::PTESolverBase<EOSIndexer, RealIndexer, LambdaIndexer>::uscale;
  using mix_impl::PTESolverBase<EOSIndexer, RealIndexer, LambdaIndexer>::MatIndex;
  using mix_impl::PTESolverBase<EOSIndexer, RealIndexer, LambdaIndexer>::TryIdealPTE;
  using mix_impl::PTESolverBase<EOSIndexer, RealIndexer, LambdaIndexer>::jacobian;
  using mix_impl::PTESolverBase<EOSIndexer, RealIndexer, LambdaIndexer>::residual;
  using mix_impl::PTESolverBase<EOSIndexer, RealIndexer, LambdaIndexer>::dx;
  using mix_impl::PTESolverBase<EOSIndexer, RealIndexer, LambdaIndexer>::u;
  using mix_impl::PTESolverBase<EOSIndexer, RealIndexer, LambdaIndexer>::rhobar;
  using mix_impl::PTESolverBase<EOSIndexer, RealIndexer, LambdaIndexer>::Cache;
  using mix_impl::PTESolverBase<EOSIndexer, RealIndexer, LambdaIndexer>::Tnorm;
  using mix_impl::PTESolverBase<EOSIndexer, RealIndexer, LambdaIndexer>::params_;
  using mix_impl::PTESolverBase<EOSIndexer, RealIndexer, LambdaIndexer>::lambda;
>>>>>>> 759f493f

 public:
  // template the ctor to get type deduction/universal references prior to c++17
  template <typename EOS_t, typename Real_t, typename CReal_t, typename Lambda_t>
  PORTABLE_INLINE_FUNCTION
  PTESolverFixedP(const std::size_t nmat, EOS_t &&eos, const Real vfrac_tot, const Real P,
                  Real_t &&rho, Real_t &&vfrac, Real_t &&sie, Real_t &&temp,
<<<<<<< HEAD
                  CReal_t &&press, Lambda_t &&lambda, Real *scratch,
                  const MixParams &params = MixParams())
      : mix_impl::PTESolverBase<EOSIndexer, RealIndexer>(nmat, nmat + 1, eos, vfrac_tot,
                                                         1.0, rho, vfrac, sie, temp,
                                                         press, scratch, 0.0, params) {
=======
                  CReal_t &&press, Lambda_t &lambda, Real *scratch,
                  const MixParams &params = MixParams())
      : mix_impl::PTESolverBase<EOSIndexer, RealIndexer, LambdaIndexer>(
            nmat, nmat + 1, eos, vfrac_tot, 1.0, rho, vfrac, sie, temp, press, lambda,
            scratch, 0.0, params) {
>>>>>>> 759f493f
    dpdv = AssignIncrement(scratch, nmat);
    dpdT = AssignIncrement(scratch, nmat);
    vtemp = AssignIncrement(scratch, nmat);
    Pequil = P;
<<<<<<< HEAD
    // JMM: Copy lambda data into cache. Since the cache uses
    // pointers, it must be done this way.
    for (std::size_t m = 0; m < nmat; ++m) {
      if (!variadic_utils::is_nullptr(lambda[m])) {
        for (int l = 0; l < eos[m].nlambda(); ++l) {
          Cache[m][l] = lambda[m][l];
        }
      }
    }
=======
  }

  static inline std::string MethodType() { return std::string("PTESolverFixedP"); }

  // Create a static member function bound to the class for ease of use
  constexpr static inline int RequiredScratch(const std::size_t nmat) {
    return PTESolverFixedPRequiredScratch(nmat);
  }
  constexpr static inline size_t RequiredScratchInBytes(const std::size_t nmat) {
    return PTESolverFixedPRequiredScratchInBytes(nmat);
>>>>>>> 759f493f
  }

  PORTABLE_INLINE_FUNCTION
  Real Init() {
    // InitBase();
    // fake init base
    // rhobar is a fixed quantity: the average density of
    // material m averaged over the full PTE volume
    this->InitRhoBarandRho();

    // guess some non-zero temperature to start
    const Real Tguess = this->GetTguess();
    // set the temperature normalization
    Tnorm = Tguess;
    // calculate u normalization as internal energy guess
    uscale = 0.0;
    for (std::size_t m = 0; m < nmat; m++) {
      // scaled initial guess for temperature is just 1
      temp[m] = 1.0;
      sie[m] = eos[m].InternalEnergyFromDensityTemperature(rho[m], Tguess, lambda[m]);
      uscale += sie[m] * rho[m];
    }

    // note the scaling of the material internal energy densities
    for (std::size_t m = 0; m < nmat; ++m) {
      u[m] = robust::ratio(sie[m] * rhobar[m], uscale);
      press[m] = robust::ratio(
          eos[m].PressureFromDensityTemperature(rho[m], Tguess, lambda[m]), uscale);
    }
    Residual();
    // Set the current guess for the equilibrium temperature.  Note that this is already
    // scaled.
    Tequil = temp[0];
    Ttemp = Tequil;
    return ResidualNorm();
  }

  PORTABLE_INLINE_FUNCTION
  void Residual() const {
    Real vsum = 0.0;
    for (std::size_t m = 0; m < nmat; ++m) {
      vsum += vfrac[m];
      residual[m] = robust::ratio(Pequil, uscale) - press[m];
    }
    residual[nmat] = vfrac_total - vsum;
  }

  PORTABLE_INLINE_FUNCTION
  bool CheckPTE() const {
    Real error_p = 0;
    for (std::size_t m = 0; m < nmat; ++m) {
      error_p += residual[m] * residual[m];
    }
    error_p = std::sqrt(error_p);
    error_p *= uscale;
    Real error_v = std::abs(residual[neq - 1]);
    // Check for convergence
    bool converged_p =
        (error_p < params_.pte_rel_tolerance_p || error_p < params_.pte_abs_tolerance_p);
    bool converged_v =
        (error_v < params_.pte_rel_tolerance_e || error_v < params_.pte_abs_tolerance_e);
    return converged_p && converged_v;
  }

  PORTABLE_INLINE_FUNCTION
  void Jacobian() const {
    for (std::size_t m = 0; m < nmat; m++) {
      //////////////////////////////
      // perturb volume fractions
      //////////////////////////////
      Real dv = (vfrac[m] < 0.5 ? 1.0 : -1.0) * vfrac[m] * params_.derivative_eps;
      const Real vf_pert = vfrac[m] + dv;
      const Real rho_pert = robust::ratio(rhobar[m], vf_pert);

      Real p_pert{};
      Real e_pert{};
      p_pert =
          robust::ratio(this->GetPressureFromPreferred(eos[m], rho_pert, Tnorm * Tequil,
                                                       e_pert, lambda[m], true),
                        uscale);
      dpdv[m] = robust::ratio((p_pert - press[m]), dv);
      //////////////////////////////
      // perturb temperature
      //////////////////////////////
      Real dT = Tequil * params_.derivative_eps;

      p_pert = robust::ratio(this->GetPressureFromPreferred(eos[m], rho[m],
                                                            Tnorm * (Tequil + dT), e_pert,
                                                            lambda[m], true),
                             uscale);
      dpdT[m] = robust::ratio((p_pert - press[m]), dT);
    }

    // Fill in the Jacobian
    for (std::size_t i = 0; i < neq * neq; ++i)
      jacobian[i] = 0.0;
    for (std::size_t m = 0; m < nmat; m++) {
      jacobian[MatIndex(m, m)] = dpdv[m];
      jacobian[MatIndex(m, nmat)] = dpdT[m];
    }
    for (std::size_t m = 0; m < neq - 1; ++m) {
      jacobian[MatIndex(neq - 1, m)] = 1.0;
    }
  }

  PORTABLE_INLINE_FUNCTION
  Real ScaleDx() const {
    // Each check reduces the scale further if necessary
    Real scale = 1.0;
    // control how big of a step toward vfrac = 0 is allowed
    for (std::size_t m = 0; m < nmat; ++m) {
      if (scale * dx[m] < -params_.vfrac_safety_fac * vfrac[m]) {
        scale = -params_.vfrac_safety_fac * robust::ratio(vfrac[m], dx[m]);
      }
    }
    const Real Tnew = Tequil + scale * dx[nmat];
    // control how big of a step toward rho = rho(Pmin) is allowed
    for (std::size_t m = 0; m < nmat; m++) {
      const Real rho_min =
          std::max(eos[m].RhoPmin(Tnorm * Tequil), eos[m].RhoPmin(Tnorm * Tnew));
      const Real alpha_max = robust::ratio(rhobar[m], rho_min);
      if (alpha_max < vfrac[m]) {
        // Despite our best efforts, we're already in the unstable regime (i.e.
        // dPdV_T > 0) so we would actually want to *increase* the step instead
        // of decreasing it. As a result, this code doesn't work as intended and
        // should be skipped.
        continue;
      }
      if (scale * dx[m] > 0.5 * (alpha_max - vfrac[m])) {
        scale = 0.5 * robust::ratio(alpha_max - vfrac[m], dx[m]);
      }
    }
    // control how big of a step toward T = 0 is allowed
    if (scale * dx[nmat] < -0.95 * Tequil) {
      scale = -0.95 * robust::ratio(Tequil, dx[nmat]);
    }
    // Now apply the overall scaling
    for (std::size_t i = 0; i < neq; ++i)
      dx[i] *= scale;
    return scale;
  }

  // Update the solution and return new residual.  Possibly called repeatedly with
  // different scale factors as part of a line search
  PORTABLE_INLINE_FUNCTION
  Real TestUpdate(const Real scale, bool const cache_state = false) {
    if (cache_state) {
      // Store the current state in temp variables for first iteration of line
      // search
      Ttemp = Tequil;
      for (std::size_t m = 0; m < nmat; ++m)
        vtemp[m] = vfrac[m];
    }
    Tequil = Ttemp + scale * dx[nmat];
    for (std::size_t m = 0; m < nmat; ++m) {
      vfrac[m] = vtemp[m] + scale * dx[m];
      rho[m] = robust::ratio(rhobar[m], vfrac[m]);
      u[m] = rhobar[m] * eos[m].InternalEnergyFromDensityTemperature(
                             rho[m], Tnorm * Tequil, lambda[m]);
      press[m] = robust::ratio(
          eos[m].PressureFromDensityTemperature(rho[m], Tnorm * Tequil, lambda[m]),
          uscale);
      sie[m] = robust::ratio(u[m], rhobar[m]);
      u[m] = robust::ratio(u[m], uscale);
      temp[m] = Tequil;
    }
    Residual();
    return ResidualNorm();
  }

 private:
  Real *dpdv, *dpdT, *vtemp;
  Real Tequil, Ttemp, Pequil;
};

// ======================================================================
// RhoU Solver
// ======================================================================
<<<<<<< HEAD
inline std::size_t PTESolverRhoURequiredScratch(const std::size_t nmat) {
  std::size_t neq = 2 * nmat;
  return neq * neq                 // jacobian
         + 4 * neq                 // dx, residual, and sol_scratch
         + 8 * nmat                // all the nmat sized arrays
         + MAX_NUM_LAMBDAS * nmat; // the cache
}
inline size_t PTESolverRhoURequiredScratchInBytes(const std::size_t nmat) {
=======
constexpr inline std::size_t PTESolverRhoURequiredScratch(const std::size_t nmat) {
  std::size_t neq = 2 * nmat;
  return neq * neq   // jacobian
         + 4 * neq   // dx, residual, and sol_scratch
         + 8 * nmat; // all the nmat sized arrays
}
constexpr inline size_t PTESolverRhoURequiredScratchInBytes(const std::size_t nmat) {
>>>>>>> 759f493f
  return PTESolverRhoURequiredScratch(nmat) * sizeof(Real);
}

template <typename EOSIndexer, typename RealIndexer, typename LambdaIndexer>
<<<<<<< HEAD
class PTESolverRhoU : public mix_impl::PTESolverBase<EOSIndexer, RealIndexer> {
  using mix_impl::PTESolverBase<EOSIndexer, RealIndexer>::InitBase;
  using mix_impl::PTESolverBase<EOSIndexer, RealIndexer>::AssignIncrement;
  using mix_impl::PTESolverBase<EOSIndexer, RealIndexer>::nmat;
  using mix_impl::PTESolverBase<EOSIndexer, RealIndexer>::neq;
  using mix_impl::PTESolverBase<EOSIndexer, RealIndexer>::ResidualNorm;
  using mix_impl::PTESolverBase<EOSIndexer, RealIndexer>::vfrac_total;
  using mix_impl::PTESolverBase<EOSIndexer, RealIndexer>::sie_total;
  using mix_impl::PTESolverBase<EOSIndexer, RealIndexer>::eos;
  using mix_impl::PTESolverBase<EOSIndexer, RealIndexer>::rho;
  using mix_impl::PTESolverBase<EOSIndexer, RealIndexer>::vfrac;
  using mix_impl::PTESolverBase<EOSIndexer, RealIndexer>::sie;
  using mix_impl::PTESolverBase<EOSIndexer, RealIndexer>::temp;
  using mix_impl::PTESolverBase<EOSIndexer, RealIndexer>::press;
  using mix_impl::PTESolverBase<EOSIndexer, RealIndexer>::rho_total;
  using mix_impl::PTESolverBase<EOSIndexer, RealIndexer>::uscale;
  using mix_impl::PTESolverBase<EOSIndexer, RealIndexer>::utotal_scale;
  using mix_impl::PTESolverBase<EOSIndexer, RealIndexer>::TryIdealPTE;
  using mix_impl::PTESolverBase<EOSIndexer, RealIndexer>::MatIndex;
  using mix_impl::PTESolverBase<EOSIndexer, RealIndexer>::jacobian;
  using mix_impl::PTESolverBase<EOSIndexer, RealIndexer>::residual;
  using mix_impl::PTESolverBase<EOSIndexer, RealIndexer>::dx;
  using mix_impl::PTESolverBase<EOSIndexer, RealIndexer>::u;
  using mix_impl::PTESolverBase<EOSIndexer, RealIndexer>::rhobar;
  using mix_impl::PTESolverBase<EOSIndexer, RealIndexer>::Cache;
  using mix_impl::PTESolverBase<EOSIndexer, RealIndexer>::Tnorm;
  using mix_impl::PTESolverBase<EOSIndexer, RealIndexer>::params_;
=======
class PTESolverRhoU
    : public mix_impl::PTESolverBase<EOSIndexer, RealIndexer, LambdaIndexer> {
  using mix_impl::PTESolverBase<EOSIndexer, RealIndexer, LambdaIndexer>::InitBase;
  using mix_impl::PTESolverBase<EOSIndexer, RealIndexer, LambdaIndexer>::AssignIncrement;
  using mix_impl::PTESolverBase<EOSIndexer, RealIndexer, LambdaIndexer>::nmat;
  using mix_impl::PTESolverBase<EOSIndexer, RealIndexer, LambdaIndexer>::neq;
  using mix_impl::PTESolverBase<EOSIndexer, RealIndexer, LambdaIndexer>::ResidualNorm;
  using mix_impl::PTESolverBase<EOSIndexer, RealIndexer, LambdaIndexer>::vfrac_total;
  using mix_impl::PTESolverBase<EOSIndexer, RealIndexer, LambdaIndexer>::sie_total;
  using mix_impl::PTESolverBase<EOSIndexer, RealIndexer, LambdaIndexer>::eos;
  using mix_impl::PTESolverBase<EOSIndexer, RealIndexer, LambdaIndexer>::rho;
  using mix_impl::PTESolverBase<EOSIndexer, RealIndexer, LambdaIndexer>::vfrac;
  using mix_impl::PTESolverBase<EOSIndexer, RealIndexer, LambdaIndexer>::sie;
  using mix_impl::PTESolverBase<EOSIndexer, RealIndexer, LambdaIndexer>::temp;
  using mix_impl::PTESolverBase<EOSIndexer, RealIndexer, LambdaIndexer>::press;
  using mix_impl::PTESolverBase<EOSIndexer, RealIndexer, LambdaIndexer>::rho_total;
  using mix_impl::PTESolverBase<EOSIndexer, RealIndexer, LambdaIndexer>::uscale;
  using mix_impl::PTESolverBase<EOSIndexer, RealIndexer, LambdaIndexer>::utotal_scale;
  using mix_impl::PTESolverBase<EOSIndexer, RealIndexer, LambdaIndexer>::TryIdealPTE;
  using mix_impl::PTESolverBase<EOSIndexer, RealIndexer, LambdaIndexer>::MatIndex;
  using mix_impl::PTESolverBase<EOSIndexer, RealIndexer, LambdaIndexer>::jacobian;
  using mix_impl::PTESolverBase<EOSIndexer, RealIndexer, LambdaIndexer>::residual;
  using mix_impl::PTESolverBase<EOSIndexer, RealIndexer, LambdaIndexer>::dx;
  using mix_impl::PTESolverBase<EOSIndexer, RealIndexer, LambdaIndexer>::u;
  using mix_impl::PTESolverBase<EOSIndexer, RealIndexer, LambdaIndexer>::rhobar;
  using mix_impl::PTESolverBase<EOSIndexer, RealIndexer, LambdaIndexer>::Cache;
  using mix_impl::PTESolverBase<EOSIndexer, RealIndexer, LambdaIndexer>::Tnorm;
  using mix_impl::PTESolverBase<EOSIndexer, RealIndexer, LambdaIndexer>::params_;
  using mix_impl::PTESolverBase<EOSIndexer, RealIndexer, LambdaIndexer>::lambda;
>>>>>>> 759f493f

 public:
  // template the ctor to get type deduction/universal references prior to c++17
  template <typename EOS_t, typename Real_t, typename Lambda_t>
  PORTABLE_INLINE_FUNCTION
  PTESolverRhoU(const std::size_t nmat, const EOS_t &&eos, const Real vfrac_tot,
                const Real sie_tot, Real_t &&rho, Real_t &&vfrac, Real_t &&sie,
                Real_t &&temp, Real_t &&press, Lambda_t &&lambda, Real *scratch,
                const Real Tnorm = 0.0, const MixParams &params = MixParams())
<<<<<<< HEAD
      : mix_impl::PTESolverBase<EOSIndexer, RealIndexer>(nmat, 2 * nmat, eos, vfrac_tot,
                                                         sie_tot, rho, vfrac, sie, temp,
                                                         press, scratch, Tnorm, params) {
=======
      : mix_impl::PTESolverBase<EOSIndexer, RealIndexer, LambdaIndexer>(
            nmat, 2 * nmat, eos, vfrac_tot, sie_tot, rho, vfrac, sie, temp, press, lambda,
            scratch, Tnorm, params) {
>>>>>>> 759f493f
    dpdv = AssignIncrement(scratch, nmat);
    dtdv = AssignIncrement(scratch, nmat);
    dpde = AssignIncrement(scratch, nmat);
    dtde = AssignIncrement(scratch, nmat);
    vtemp = AssignIncrement(scratch, nmat);
    utemp = AssignIncrement(scratch, nmat);
<<<<<<< HEAD
    // JMM: Copy lambda data into cache. Since the cache uses
    // pointers, it must be done this way.
    for (std::size_t m = 0; m < nmat; ++m) {
      if (!variadic_utils::is_nullptr(lambda[m])) {
        for (int l = 0; l < eos[m].nlambda(); ++l) {
          Cache[m][l] = lambda[m][l];
        }
      }
    }
=======
  }

  static inline std::string MethodType() { return std::string("PTESolverRhoU"); }

  // Create a static member function bound to the class for ease of use
  constexpr static inline int RequiredScratch(const std::size_t nmat) {
    return PTESolverRhoURequiredScratch(nmat);
  }
  constexpr static inline size_t RequiredScratchInBytes(const std::size_t nmat) {
    return PTESolverRhoURequiredScratchInBytes(nmat);
>>>>>>> 759f493f
  }

  PORTABLE_INLINE_FUNCTION
  Real Init() {
    InitBase();
    Residual();
    TryIdealPTE(this);
    return ResidualNorm();
  }

  PORTABLE_INLINE_FUNCTION
  void Residual() const {
    Real vsum = 0.0;
    Real esum = 0.0;
    for (std::size_t m = 0; m < nmat; ++m) {
      vsum += vfrac[m];
      esum += u[m];
    }
    residual[0] = vfrac_total - vsum;
    residual[1] = utotal_scale - esum;
    for (std::size_t m = 0; m < nmat - 1; ++m) {
      residual[2 + m] = press[m + 1] - press[m];
    }
    for (std::size_t m = nmat + 1; m < neq; m++) {
      residual[m] = temp[m - nmat] - temp[m - nmat - 1];
    }
  }

  PORTABLE_INLINE_FUNCTION
  bool CheckPTE() const {
    Real mean_p = vfrac[0] * press[0];
    Real mean_t = rhobar[0] * temp[0];
    Real error_p = 0.0;
    Real error_t = 0.0;
    for (std::size_t m = 1; m < nmat; ++m) {
      mean_p += vfrac[m] * press[m];
      mean_t += rhobar[m] * temp[m];
      error_p += residual[m + 1] * residual[m + 1];
      error_t += residual[m + nmat] * residual[m + nmat];
    }
    mean_t = robust::ratio(mean_t, rho_total);
    error_p = std::sqrt(error_p);
    error_t = std::sqrt(error_t);
    // Check for convergence
    bool converged_p = (error_p < params_.pte_rel_tolerance_p * std::abs(mean_p) ||
                        error_p < params_.pte_abs_tolerance_p);
    bool converged_t = (error_t < params_.pte_rel_tolerance_t * mean_t ||
                        error_t < params_.pte_abs_tolerance_t);
    return (converged_p && converged_t);
  }

  PORTABLE_INLINE_FUNCTION
  void Jacobian() const {
    for (std::size_t m = 0; m < nmat; m++) {
      //////////////////////////////
      // perturb volume fractions
      //////////////////////////////
      Real dv = (vfrac[m] < 0.5 ? 1.0 : -1.0) * vfrac[m] * params_.derivative_eps;
      const Real vf_pert = vfrac[m] + dv;
      const Real rho_pert = robust::ratio(rhobar[m], vf_pert);

      Real p_pert;
      Real t_pert = robust::ratio(
          eos[m].TemperatureFromDensityInternalEnergy(rho_pert, sie[m], lambda[m]),
          Tnorm);
      p_pert =
          robust::ratio(this->GetPressureFromPreferred(eos[m], rho_pert, Tnorm * t_pert,
                                                       sie[m], lambda[m], false),
                        uscale);
      dpdv[m] = robust::ratio(p_pert - press[m], dv);
      dtdv[m] = robust::ratio(t_pert - temp[m], dv);
      //////////////////////////////
      // perturb energies
      //////////////////////////////
      const Real de = std::abs(u[m]) * params_.derivative_eps;
      Real e_pert = robust::ratio(u[m] + de, rhobar[m]);

      t_pert = robust::ratio(
          eos[m].TemperatureFromDensityInternalEnergy(rho[m], uscale * e_pert, lambda[m]),
          Tnorm);
      p_pert =
          robust::ratio(this->GetPressureFromPreferred(eos[m], rho[m], Tnorm * t_pert,
                                                       uscale * e_pert, lambda[m], false),
                        uscale);
      dpde[m] = robust::ratio(p_pert - press[m], de);
      dtde[m] = robust::ratio(t_pert - temp[m], de);
      if (std::abs(dtde[m]) < params_.min_dtde) { // must be on the cold curve
        dtde[m] = params_.derivative_eps;
      }
    }
    for (std::size_t i = 0; i < neq * neq; ++i)
      jacobian[i] = 0.0;
    // TODO(JCD): clean all this up with MatIndex
    for (std::size_t m = 0; m < nmat; ++m) {
      jacobian[m] = 1.0;
      jacobian[2 * nmat + nmat + m] = 1.0;
    }
    jacobian[2 * 2 * nmat] = dpdv[0];
    jacobian[nmat * 2 * nmat + nmat - 1] = -dpdv[nmat - 1];
    jacobian[(nmat + 1) * 2 * nmat] = dtdv[0];
    jacobian[(2 * nmat - 1) * 2 * nmat + nmat - 1] = -dtdv[nmat - 1];
    jacobian[2 * 2 * nmat + nmat] = dpde[0];
    jacobian[nmat * 2 * nmat + 2 * nmat - 1] = -dpde[nmat - 1];
    jacobian[(nmat + 1) * 2 * nmat + nmat] = dtde[0];
    jacobian[(2 * nmat - 1) * 2 * nmat + 2 * nmat - 1] = -dtde[nmat - 1];
    for (std::size_t m = 1; m < nmat - 1; ++m) {
      jacobian[(1 + m) * 2 * nmat + m] = -dpdv[m];
      jacobian[(2 + m) * 2 * nmat + m] = dpdv[m];
      jacobian[(nmat + m) * 2 * nmat + m] = -dtdv[m];
      jacobian[(nmat + m + 1) * 2 * nmat + m] = dtdv[m];
      jacobian[(1 + m) * 2 * nmat + nmat + m] = -dpde[m];
      jacobian[(2 + m) * 2 * nmat + nmat + m] = dpde[m];
      jacobian[(nmat + m) * 2 * nmat + nmat + m] = -dtde[m];
      jacobian[(nmat + m + 1) * 2 * nmat + nmat + m] = dtde[m];
    }
  }

  PORTABLE_INLINE_FUNCTION
  Real ScaleDx() const {
    // Each check reduces the scale further if necessary
    Real scale = 1.0;
    for (std::size_t m = 0; m < nmat; ++m) {
      // control how big of a step toward vfrac = 0 is allowed
      if (scale * dx[m] < -0.1 * vfrac[m]) {
        scale = -0.1 * robust::ratio(vfrac[m], dx[m]);
      }
      // try to control steps toward T = 0
      const Real dt = (dtdv[m] * dx[m] + dtde[m] * dx[m + nmat]);
      if (scale * dt < -0.1 * temp[m]) {
        scale = -0.1 * robust::ratio(temp[m], dt);
      }
      const Real tt = temp[m] + scale * dt;
      const Real rho_min =
          std::max(eos[m].RhoPmin(Tnorm * temp[m]), eos[m].RhoPmin(Tnorm * tt));
      const Real alpha_max = robust::ratio(rhobar[m], rho_min);
      // control how big of a step toward rho = rho(Pmin) is allowed
      if (alpha_max < vfrac[m]) {
        // Despite our best efforts, we're already in the unstable regime (i.e.
        // dPdV_T > 0) so we would actually want to *increase* the step instead
        // of decreasing it. As a result, this code doesn't work as intended and
        // should be skipped.
        continue;
      }
      if (scale * dx[m] > 0.5 * (alpha_max - vfrac[m])) {
        scale = 0.5 * robust::ratio(alpha_max - vfrac[m], dx[m]);
      }
    }
    // Now apply the overall scaling
    for (std::size_t i = 0; i < neq; ++i)
      dx[i] *= scale;
    return scale;
  }

  // Update the solution and return new residual.  Possibly called repeatedly with
  // different scale factors as part of a line search
  PORTABLE_INLINE_FUNCTION
  Real TestUpdate(const Real scale, bool const cache_state = false) const {
    if (cache_state) {
      // Store the current state in temp variables for first iteration of line
      // search
      for (std::size_t m = 0; m < nmat; ++m) {
        vtemp[m] = vfrac[m];
        utemp[m] = u[m];
      }
    }
    for (std::size_t m = 0; m < nmat; ++m) {
      vfrac[m] = vtemp[m] + scale * dx[m];
      rho[m] = robust::ratio(rhobar[m], vfrac[m]);
      u[m] = utemp[m] + scale * dx[nmat + m];
      sie[m] = uscale * robust::ratio(u[m], rhobar[m]);
      temp[m] = robust::ratio(
          eos[m].TemperatureFromDensityInternalEnergy(rho[m], sie[m], lambda[m]), Tnorm);
      press[m] =
          robust::ratio(this->GetPressureFromPreferred(eos[m], rho[m], Tnorm * temp[m],
                                                       sie[m], lambda[m], false),
                        uscale);
    }
    Residual();
    return ResidualNorm();
  }

 private:
  Real *dpdv, *dtdv, *dpde, *dtde, *vtemp, *utemp;
};

// ======================================================================
// Solver loop
// ======================================================================
template <class System>
PORTABLE_INLINE_FUNCTION SolverStatus PTESolver(System &s) {
  SolverStatus status;
  Real &err = status.residual;
  bool &converged = status.converged;

  // initialize the system, fill in residual, and get its norm
  err = s.Init();

  // Pull out params
  const MixParams &params = s.GetParams();

  converged = false;
  const std::size_t pte_max_iter = s.Nmat() * params.pte_max_iter_per_mat;
  const Real residual_tol = s.Nmat() * params.pte_residual_tolerance;
  auto &niter = s.Niter();
  for (niter = 0; niter < pte_max_iter; ++niter) {
    status.max_niter = std::max(status.max_niter, niter);

    // Check for convergence
    converged = s.CheckPTE();
    if (converged) break;

    // compute the Jacobian
    s.Jacobian();

    // solve for the Newton step
    bool success = s.Solve();
    if (!success) {
      // do something to crash out?  Tell folks what happened?
      // printf("crashing out at iteration: %ld\n", niter);
      converged = false;
      break;
    }

    // possibly scale the update to stay within reasonable bounds
    Real scale = s.ScaleDx();
    PORTABLE_REQUIRE(scale <= 1.0, "PTE Solver is attempting to increase the step size");

    // Line search
    Real gradfdx = -2.0 * scale * err;
    scale = 1.0; // New scale for line search
    Real err_old = err;
    // Test the update and reset the cache the current state
    err = s.TestUpdate(scale, true /* cache_state */);
    if (err > err_old + params.line_search_alpha * gradfdx) {
      // backtrack to middle of step
      scale = 0.5;
      Real err_mid = s.TestUpdate(scale);
      if (err_mid < err && err_mid < err_old) {
        // We know the half step is better than both the full step and the
        // prior result, so try a pseudo parabolic fit to the error and find its
        // minimum. The `scale` value is bound between 0.75 and 0.25.
        scale = 0.75 + 0.5 * robust::ratio(err_mid - err, err - 2.0 * err_mid + err_old);
      }
      for (std::size_t line_iter = 0; line_iter < params.line_search_max_iter;
           line_iter++) {
        err = s.TestUpdate(scale);
        if (err < err_old + params.line_search_alpha * scale * gradfdx) break;
        // shrink the step if the error isn't reduced enough
        scale *= params.line_search_fac;
        status.max_line_niter = std::max(line_iter, status.max_line_niter);
      }
    }

    // apply fixes post update, e.g. renormalize volume fractions to deal with round-off
    s.Fixup();

    // check for the case where we have converged as much as precision allows
    if (err > 0.5 * err_old && err < residual_tol) {
      converged = true;
      break;
    }
  }
  // Call it converged even though CheckPTE never said it was because the residual is
  // small.  Helps to avoid "failures" where things have actually converged as well as
  // finite precision allows
  if (!converged && err < residual_tol) converged = true;
  // undo any scaling that was applied internally for the solver
  s.Finalize();
  return status;
}

} // namespace singularity

#endif // _SINGULARITY_EOS_CLOSURE_MIXED_CELL_MODELS_<|MERGE_RESOLUTION|>--- conflicted
+++ resolved
@@ -149,13 +149,6 @@
   return retval;
 }
 
-<<<<<<< HEAD
-struct NullPtrIndexer {
-  PORTABLE_INLINE_FUNCTION Real *operator[](const std::size_t i) { return nullptr; }
-};
-
-=======
->>>>>>> 759f493f
 class CacheAccessor {
  public:
   CacheAccessor() = default;
@@ -163,8 +156,6 @@
   explicit CacheAccessor(Real *scr) : cache_(scr) {}
   PORTABLE_FORCEINLINE_FUNCTION
   Real *operator[](const std::size_t m) const { return cache_ + m * MAX_NUM_LAMBDAS; }
-<<<<<<< HEAD
-=======
 
   PORTABLE_FORCEINLINE_FUNCTION
   static std::size_t Size(const std::size_t nmat) { return MAX_NUM_LAMBDAS * nmat; }
@@ -172,7 +163,6 @@
   static std::size_t SizeInBytes(const std::size_t nmat) {
     return Size(nmat) * sizeof(Real);
   }
->>>>>>> 759f493f
 
  private:
   Real *cache_;
@@ -181,11 +171,7 @@
 // ======================================================================
 // Base class
 // ======================================================================
-<<<<<<< HEAD
-template <typename EOSIndexer, typename RealIndexer>
-=======
 template <typename EOSIndexer, typename RealIndexer, typename LambdaIndexer>
->>>>>>> 759f493f
 class PTESolverBase {
  public:
   PTESolverBase() = delete;
@@ -229,20 +215,12 @@
   PTESolverBase(std::size_t nmats, std::size_t neqs, const EOSIndexer &eos_,
                 const Real vfrac_tot, const Real sie_tot, const RealIndexer &rho_,
                 const RealIndexer &vfrac_, const RealIndexer &sie_,
-<<<<<<< HEAD
-                const RealIndexer &temp_, const RealIndexer &press_, Real *&scratch,
-                Real Tnorm, const MixParams &params = MixParams())
-      : params_(params), nmat(nmats), neq(neqs), niter(0), vfrac_total(vfrac_tot),
-        sie_total(sie_tot), eos(eos_), rho(rho_), vfrac(vfrac_), sie(sie_), temp(temp_),
-        press(press_), Tnorm(Tnorm) {
-=======
                 const RealIndexer &temp_, const RealIndexer &press_,
                 LambdaIndexer &lambda_, Real *&scratch, Real Tnorm,
                 const MixParams &params = MixParams())
       : params_(params), nmat(nmats), neq(neqs), niter(0), vfrac_total(vfrac_tot),
         sie_total(sie_tot), eos(eos_), rho(rho_), vfrac(vfrac_), sie(sie_), temp(temp_),
         press(press_), lambda(lambda_), Tnorm(Tnorm) {
->>>>>>> 759f493f
     jacobian = AssignIncrement(scratch, neq * neq);
     dx = AssignIncrement(scratch, neq);
     sol_scratch = AssignIncrement(scratch, 2 * neq);
@@ -566,16 +544,6 @@
 // ======================================================================
 // PTE Solver RhoT
 // ======================================================================
-<<<<<<< HEAD
-inline int PTESolverRhoTRequiredScratch(const std::size_t nmat) {
-  std::size_t neq = nmat + 1;
-  return neq * neq                 // jacobian
-         + 4 * neq                 // dx, residual, and sol_scratch
-         + 6 * nmat                // all the nmat sized arrays
-         + MAX_NUM_LAMBDAS * nmat; // the cache
-}
-inline size_t PTESolverRhoTRequiredScratchInBytes(const std::size_t nmat) {
-=======
 constexpr inline int PTESolverRhoTRequiredScratch(const std::size_t nmat) {
   std::size_t neq = nmat + 1;
   return neq * neq   // jacobian
@@ -583,40 +551,10 @@
          + 6 * nmat; // all the nmat sized arrays
 }
 constexpr inline size_t PTESolverRhoTRequiredScratchInBytes(const std::size_t nmat) {
->>>>>>> 759f493f
   return PTESolverRhoTRequiredScratch(nmat) * sizeof(Real);
 }
 
 template <typename EOSIndexer, typename RealIndexer, typename LambdaIndexer>
-<<<<<<< HEAD
-class PTESolverRhoT : public mix_impl::PTESolverBase<EOSIndexer, RealIndexer> {
-  using mix_impl::PTESolverBase<EOSIndexer, RealIndexer>::InitBase;
-  using mix_impl::PTESolverBase<EOSIndexer, RealIndexer>::AssignIncrement;
-  using mix_impl::PTESolverBase<EOSIndexer, RealIndexer>::nmat;
-  using mix_impl::PTESolverBase<EOSIndexer, RealIndexer>::neq;
-  using mix_impl::PTESolverBase<EOSIndexer, RealIndexer>::ResidualNorm;
-  using mix_impl::PTESolverBase<EOSIndexer, RealIndexer>::vfrac_total;
-  using mix_impl::PTESolverBase<EOSIndexer, RealIndexer>::sie_total;
-  using mix_impl::PTESolverBase<EOSIndexer, RealIndexer>::eos;
-  using mix_impl::PTESolverBase<EOSIndexer, RealIndexer>::rho;
-  using mix_impl::PTESolverBase<EOSIndexer, RealIndexer>::vfrac;
-  using mix_impl::PTESolverBase<EOSIndexer, RealIndexer>::sie;
-  using mix_impl::PTESolverBase<EOSIndexer, RealIndexer>::temp;
-  using mix_impl::PTESolverBase<EOSIndexer, RealIndexer>::press;
-  using mix_impl::PTESolverBase<EOSIndexer, RealIndexer>::rho_total;
-  using mix_impl::PTESolverBase<EOSIndexer, RealIndexer>::uscale;
-  using mix_impl::PTESolverBase<EOSIndexer, RealIndexer>::utotal_scale;
-  using mix_impl::PTESolverBase<EOSIndexer, RealIndexer>::MatIndex;
-  using mix_impl::PTESolverBase<EOSIndexer, RealIndexer>::TryIdealPTE;
-  using mix_impl::PTESolverBase<EOSIndexer, RealIndexer>::jacobian;
-  using mix_impl::PTESolverBase<EOSIndexer, RealIndexer>::residual;
-  using mix_impl::PTESolverBase<EOSIndexer, RealIndexer>::dx;
-  using mix_impl::PTESolverBase<EOSIndexer, RealIndexer>::u;
-  using mix_impl::PTESolverBase<EOSIndexer, RealIndexer>::rhobar;
-  using mix_impl::PTESolverBase<EOSIndexer, RealIndexer>::Cache;
-  using mix_impl::PTESolverBase<EOSIndexer, RealIndexer>::Tnorm;
-  using mix_impl::PTESolverBase<EOSIndexer, RealIndexer>::params_;
-=======
 class PTESolverRhoT
     : public mix_impl::PTESolverBase<EOSIndexer, RealIndexer, LambdaIndexer> {
   using mix_impl::PTESolverBase<EOSIndexer, RealIndexer, LambdaIndexer>::InitBase;
@@ -646,7 +584,6 @@
   using mix_impl::PTESolverBase<EOSIndexer, RealIndexer, LambdaIndexer>::Tnorm;
   using mix_impl::PTESolverBase<EOSIndexer, RealIndexer, LambdaIndexer>::params_;
   using mix_impl::PTESolverBase<EOSIndexer, RealIndexer, LambdaIndexer>::lambda;
->>>>>>> 759f493f
 
  public:
   // template the ctor to get type deduction/universal references prior to c++17
@@ -656,30 +593,13 @@
                 const Real sie_tot, Real_t &&rho, Real_t &&vfrac, Real_t &&sie,
                 Real_t &&temp, Real_t &&press, Lambda_t &&lambda, Real *scratch,
                 const Real Tnorm = 0.0, const MixParams &params = MixParams())
-<<<<<<< HEAD
-      : mix_impl::PTESolverBase<EOSIndexer, RealIndexer>(nmat, nmat + 1, eos, vfrac_tot,
-                                                         sie_tot, rho, vfrac, sie, temp,
-                                                         press, scratch, Tnorm, params) {
-=======
       : mix_impl::PTESolverBase<EOSIndexer, RealIndexer, LambdaIndexer>(
             nmat, nmat + 1, eos, vfrac_tot, sie_tot, rho, vfrac, sie, temp, press, lambda,
             scratch, Tnorm, params) {
->>>>>>> 759f493f
     dpdv = AssignIncrement(scratch, nmat);
     dedv = AssignIncrement(scratch, nmat);
     dpdT = AssignIncrement(scratch, nmat);
     vtemp = AssignIncrement(scratch, nmat);
-<<<<<<< HEAD
-    // JMM: Copy lambda data into cache. Since the cache uses
-    // pointers, it must be done this way.
-    for (std::size_t m = 0; m < nmat; ++m) {
-      if (!variadic_utils::is_nullptr(lambda[m])) {
-        for (int l = 0; l < eos[m].nlambda(); ++l) {
-          Cache[m][l] = lambda[m][l];
-        }
-      }
-    }
-=======
   }
 
   static inline std::string MethodType() { return std::string("PTESolveRhoT"); }
@@ -690,7 +610,6 @@
   }
   constexpr static inline size_t RequiredScratchInBytes(const std::size_t nmat) {
     return PTESolverRhoTRequiredScratchInBytes(nmat);
->>>>>>> 759f493f
   }
 
   PORTABLE_INLINE_FUNCTION
@@ -749,13 +668,8 @@
       const Real vf_pert = vfrac[m] + dv;
       const Real rho_pert = robust::ratio(rhobar[m], vf_pert);
 
-<<<<<<< HEAD
-      Real e_pert =
-          eos[m].InternalEnergyFromDensityTemperature(rho_pert, Tnorm * Tequil, Cache[m]);
-=======
       Real e_pert = eos[m].InternalEnergyFromDensityTemperature(rho_pert, Tnorm * Tequil,
                                                                 lambda[m]);
->>>>>>> 759f493f
       Real p_pert =
           robust::ratio(this->GetPressureFromPreferred(eos[m], rho_pert, Tnorm * Tequil,
                                                        e_pert, lambda[m], false),
@@ -866,46 +780,6 @@
 // ======================================================================
 // PT space solver
 // ======================================================================
-<<<<<<< HEAD
-inline int PTESolverPTRequiredScratch(const std::size_t nmat) {
-  constexpr int neq = 2;
-  return neq * neq                 // jacobian
-         + 4 * neq                 // dx, residual, and sol_scratch
-         + 2 * nmat                // all the nmat sized arrays
-         + MAX_NUM_LAMBDAS * nmat; // the cache
-}
-inline size_t PTESolverPTRequiredScratchInBytes(const std::size_t nmat) {
-  return PTESolverPTRequiredScratch(nmat) * sizeof(Real);
-}
-template <typename EOSIndexer, typename RealIndexer, typename LambdaIndexer>
-class PTESolverPT : public mix_impl::PTESolverBase<EOSIndexer, RealIndexer> {
-  using mix_impl::PTESolverBase<EOSIndexer, RealIndexer>::InitBase;
-  using mix_impl::PTESolverBase<EOSIndexer, RealIndexer>::AssignIncrement;
-  using mix_impl::PTESolverBase<EOSIndexer, RealIndexer>::nmat;
-  using mix_impl::PTESolverBase<EOSIndexer, RealIndexer>::neq;
-  using mix_impl::PTESolverBase<EOSIndexer, RealIndexer>::ResidualNorm;
-  using mix_impl::PTESolverBase<EOSIndexer, RealIndexer>::vfrac_total;
-  using mix_impl::PTESolverBase<EOSIndexer, RealIndexer>::sie_total;
-  using mix_impl::PTESolverBase<EOSIndexer, RealIndexer>::eos;
-  using mix_impl::PTESolverBase<EOSIndexer, RealIndexer>::rho;
-  using mix_impl::PTESolverBase<EOSIndexer, RealIndexer>::vfrac;
-  using mix_impl::PTESolverBase<EOSIndexer, RealIndexer>::sie;
-  using mix_impl::PTESolverBase<EOSIndexer, RealIndexer>::temp;
-  using mix_impl::PTESolverBase<EOSIndexer, RealIndexer>::press;
-  using mix_impl::PTESolverBase<EOSIndexer, RealIndexer>::rho_total;
-  using mix_impl::PTESolverBase<EOSIndexer, RealIndexer>::uscale;
-  using mix_impl::PTESolverBase<EOSIndexer, RealIndexer>::utotal_scale;
-  using mix_impl::PTESolverBase<EOSIndexer, RealIndexer>::MatIndex;
-  using mix_impl::PTESolverBase<EOSIndexer, RealIndexer>::TryIdealPTE;
-  using mix_impl::PTESolverBase<EOSIndexer, RealIndexer>::jacobian;
-  using mix_impl::PTESolverBase<EOSIndexer, RealIndexer>::residual;
-  using mix_impl::PTESolverBase<EOSIndexer, RealIndexer>::dx;
-  using mix_impl::PTESolverBase<EOSIndexer, RealIndexer>::u;
-  using mix_impl::PTESolverBase<EOSIndexer, RealIndexer>::rhobar;
-  using mix_impl::PTESolverBase<EOSIndexer, RealIndexer>::Cache;
-  using mix_impl::PTESolverBase<EOSIndexer, RealIndexer>::Tnorm;
-  using mix_impl::PTESolverBase<EOSIndexer, RealIndexer>::params_;
-=======
 constexpr inline int PTESolverPTRequiredScratch(const std::size_t nmat) {
   constexpr int neq = 2;
   return neq * neq   // jacobian
@@ -945,7 +819,6 @@
   using mix_impl::PTESolverBase<EOSIndexer, RealIndexer, LambdaIndexer>::Tnorm;
   using mix_impl::PTESolverBase<EOSIndexer, RealIndexer, LambdaIndexer>::params_;
   using mix_impl::PTESolverBase<EOSIndexer, RealIndexer, LambdaIndexer>::lambda;
->>>>>>> 759f493f
 
   enum RES { RV = 0, RSIE = 1 };
 
@@ -957,20 +830,6 @@
               const Real sie_tot, Real_t &&rho, Real_t &&vfrac, Real_t &&sie,
               Real_t &&temp, Real_t &&press, Lambda_t &&lambda, Real *scratch,
               const Real Tnorm = 0.0, const MixParams &params = MixParams())
-<<<<<<< HEAD
-      : mix_impl::PTESolverBase<EOSIndexer, RealIndexer>(nmat, 2, eos, vfrac_tot, sie_tot,
-                                                         rho, vfrac, sie, temp, press,
-                                                         scratch, Tnorm, params) {
-    // JMM: Copy lambda data into cache. Since the cache uses
-    // pointers, it must be done this way.
-    for (std::size_t m = 0; m < nmat; ++m) {
-      if (!variadic_utils::is_nullptr(lambda[m])) {
-        for (int l = 0; l < eos[m].nlambda(); ++l) {
-          Cache[m][l] = lambda[m][l];
-        }
-      }
-    }
-=======
       : mix_impl::PTESolverBase<EOSIndexer, RealIndexer, LambdaIndexer>(
             nmat, 2, eos, vfrac_tot, sie_tot, rho, vfrac, sie, temp, press, lambda,
             scratch, Tnorm, params) {}
@@ -983,7 +842,6 @@
   }
   constexpr static inline size_t RequiredScratchInBytes(const std::size_t nmat) {
     return PTESolverPTRequiredScratchInBytes(nmat);
->>>>>>> 759f493f
   }
 
   PORTABLE_INLINE_FUNCTION
@@ -1009,11 +867,7 @@
     // Set the state based on the P/T chosen
     for (std::size_t m = 0; m < nmat; ++m) {
       eos[m].DensityEnergyFromPressureTemperature(Pequil * uscale, Tequil * Tnorm,
-<<<<<<< HEAD
-                                                  Cache[m], rho[m], sie[m]);
-=======
                                                   lambda[m], rho[m], sie[m]);
->>>>>>> 759f493f
       vfrac[m] = robust::ratio(rhobar[m], rho[m]);
       u[m] = robust::ratio(sie[m] * rhobar[m], uscale);
       temp[m] = Tequil;
@@ -1075,11 +929,7 @@
       //////////////////////////////
       Real dp = -Pequil * params_.derivative_eps; // always move towards phase transition
       eos[m].DensityEnergyFromPressureTemperature(uscale * (Pequil + dp), Tnorm * Tequil,
-<<<<<<< HEAD
-                                                  Cache[m], r_pert, e_pert);
-=======
                                                   lambda[m], r_pert, e_pert);
->>>>>>> 759f493f
       Real drdp = robust::ratio(r_pert - rho[m], dp);
       Real dudp = robust::ratio(robust::ratio(rhobar[m] * e_pert, uscale) - u[m], dp);
 
@@ -1091,11 +941,7 @@
       //////////////////////////////
       Real dT = Tequil * params_.derivative_eps;
       eos[m].DensityEnergyFromPressureTemperature(uscale * Pequil, Tnorm * (Tequil + dT),
-<<<<<<< HEAD
-                                                  Cache[m], r_pert, e_pert);
-=======
                                                   lambda[m], r_pert, e_pert);
->>>>>>> 759f493f
       Real drdT = robust::ratio(r_pert - rho[m], dT);
       Real dudT = robust::ratio(robust::ratio(rhobar[m] * e_pert, uscale) - u[m], dT);
 
@@ -1150,11 +996,7 @@
     Pequil = Ptemp + scale * dx[1];
     for (std::size_t m = 0; m < nmat; ++m) {
       eos[m].DensityEnergyFromPressureTemperature(Pequil * uscale, Tequil * Tnorm,
-<<<<<<< HEAD
-                                                  Cache[m], rho[m], sie[m]);
-=======
                                                   lambda[m], rho[m], sie[m]);
->>>>>>> 759f493f
       vfrac[m] = robust::ratio(rhobar[m], rho[m]);
       u[m] = robust::ratio(sie[m] * rhobar[m], uscale);
       temp[m] = Tequil;
@@ -1189,17 +1031,6 @@
 // ======================================================================
 // fixed temperature solver
 // ======================================================================
-<<<<<<< HEAD
-inline std::size_t PTESolverFixedTRequiredScratch(const std::size_t nmat) {
-  std::size_t neq = nmat;
-  return neq * neq                 // jacobian
-         + 4 * neq                 // dx, residual, and sol_scratch
-         + 2 * nmat                // rhobar and u in base
-         + 2 * nmat                // nmat sized arrays in fixed T solver
-         + MAX_NUM_LAMBDAS * nmat; // the cache
-}
-inline size_t PTESolverFixedTRequiredScratchInBytes(const std::size_t nmat) {
-=======
 constexpr inline std::size_t PTESolverFixedTRequiredScratch(const std::size_t nmat) {
   std::size_t neq = nmat;
   return neq * neq   // jacobian
@@ -1208,36 +1039,10 @@
          + 2 * nmat; // nmat sized arrays in fixed T solver
 }
 constexpr inline size_t PTESolverFixedTRequiredScratchInBytes(const std::size_t nmat) {
->>>>>>> 759f493f
   return PTESolverFixedTRequiredScratch(nmat) * sizeof(Real);
 }
 
 template <typename EOSIndexer, typename RealIndexer, typename LambdaIndexer>
-<<<<<<< HEAD
-class PTESolverFixedT : public mix_impl::PTESolverBase<EOSIndexer, RealIndexer> {
-  using mix_impl::PTESolverBase<EOSIndexer, RealIndexer>::AssignIncrement;
-  using mix_impl::PTESolverBase<EOSIndexer, RealIndexer>::nmat;
-  using mix_impl::PTESolverBase<EOSIndexer, RealIndexer>::neq;
-  using mix_impl::PTESolverBase<EOSIndexer, RealIndexer>::ResidualNorm;
-  using mix_impl::PTESolverBase<EOSIndexer, RealIndexer>::vfrac_total;
-  using mix_impl::PTESolverBase<EOSIndexer, RealIndexer>::eos;
-  using mix_impl::PTESolverBase<EOSIndexer, RealIndexer>::rho;
-  using mix_impl::PTESolverBase<EOSIndexer, RealIndexer>::vfrac;
-  using mix_impl::PTESolverBase<EOSIndexer, RealIndexer>::sie;
-  using mix_impl::PTESolverBase<EOSIndexer, RealIndexer>::temp;
-  using mix_impl::PTESolverBase<EOSIndexer, RealIndexer>::press;
-  using mix_impl::PTESolverBase<EOSIndexer, RealIndexer>::rho_total;
-  using mix_impl::PTESolverBase<EOSIndexer, RealIndexer>::uscale;
-  using mix_impl::PTESolverBase<EOSIndexer, RealIndexer>::MatIndex;
-  using mix_impl::PTESolverBase<EOSIndexer, RealIndexer>::jacobian;
-  using mix_impl::PTESolverBase<EOSIndexer, RealIndexer>::residual;
-  using mix_impl::PTESolverBase<EOSIndexer, RealIndexer>::dx;
-  using mix_impl::PTESolverBase<EOSIndexer, RealIndexer>::u;
-  using mix_impl::PTESolverBase<EOSIndexer, RealIndexer>::rhobar;
-  using mix_impl::PTESolverBase<EOSIndexer, RealIndexer>::Cache;
-  using mix_impl::PTESolverBase<EOSIndexer, RealIndexer>::Tnorm;
-  using mix_impl::PTESolverBase<EOSIndexer, RealIndexer>::params_;
-=======
 class PTESolverFixedT
     : public mix_impl::PTESolverBase<EOSIndexer, RealIndexer, LambdaIndexer> {
   using mix_impl::PTESolverBase<EOSIndexer, RealIndexer, LambdaIndexer>::AssignIncrement;
@@ -1263,7 +1068,6 @@
   using mix_impl::PTESolverBase<EOSIndexer, RealIndexer, LambdaIndexer>::Tnorm;
   using mix_impl::PTESolverBase<EOSIndexer, RealIndexer, LambdaIndexer>::params_;
   using mix_impl::PTESolverBase<EOSIndexer, RealIndexer, LambdaIndexer>::lambda;
->>>>>>> 759f493f
 
  public:
   // template the ctor to get type deduction/universal references prior to c++17
@@ -1272,35 +1076,16 @@
   PORTABLE_INLINE_FUNCTION
   PTESolverFixedT(const std::size_t nmat, EOS_t &&eos, const Real vfrac_tot,
                   const Real T_true, Real_t &&rho, Real_t &&vfrac, Real_t &&sie,
-<<<<<<< HEAD
-                  CReal_t &&temp, Real_t &&press, Lambda_t &&lambda, Real *scratch,
-                  const MixParams &params = MixParams())
-      : mix_impl::PTESolverBase<EOSIndexer, RealIndexer>(nmat, nmat, eos, vfrac_tot, 1.0,
-                                                         rho, vfrac, sie, temp, press,
-                                                         scratch, T_true, params) {
-=======
                   CReal_t &&temp, Real_t &&press, Lambda_t &lambda, Real *scratch,
                   const MixParams &params = MixParams())
       : mix_impl::PTESolverBase<EOSIndexer, RealIndexer, LambdaIndexer>(
             nmat, nmat, eos, vfrac_tot, 1.0, rho, vfrac, sie, temp, press, lambda,
             scratch, T_true, params) {
->>>>>>> 759f493f
     dpdv = AssignIncrement(scratch, nmat);
     vtemp = AssignIncrement(scratch, nmat);
     Tequil = T_true;
     Ttemp = T_true;
     Tnorm = 1.0;
-<<<<<<< HEAD
-    // JMM: Copy lambda data into cache. Since the cache uses
-    // pointers, it must be done this way.
-    for (std::size_t m = 0; m < nmat; ++m) {
-      if (!variadic_utils::is_nullptr(lambda[m])) {
-        for (int l = 0; l < eos[m].nlambda(); ++l) {
-          Cache[m][l] = lambda[m][l];
-        }
-      }
-    }
-=======
   }
 
   static inline std::string MethodType() { return std::string("PTESolverFixedT"); }
@@ -1311,7 +1096,6 @@
   }
   constexpr static inline size_t RequiredScratchInBytes(const std::size_t nmat) {
     return PTESolverFixedTRequiredScratchInBytes(nmat);
->>>>>>> 759f493f
   }
 
   PORTABLE_INLINE_FUNCTION
@@ -1462,17 +1246,6 @@
 // ======================================================================
 // fixed P solver
 // ======================================================================
-<<<<<<< HEAD
-inline std::size_t PTESolverFixedPRequiredScratch(const std::size_t nmat) {
-  std::size_t neq = nmat + 1;
-  return neq * neq                 // jacobian
-         + 4 * neq                 // dx, residual, and sol_scratch
-         + 2 * nmat                // all the nmat sized arrays in base
-         + 3 * nmat                // all the nmat sized arrays in fixedP
-         + MAX_NUM_LAMBDAS * nmat; // the cache
-}
-inline size_t PTESolverFixedPRequiredScratchInBytes(const std::size_t nmat) {
-=======
 constexpr inline std::size_t PTESolverFixedPRequiredScratch(const std::size_t nmat) {
   std::size_t neq = nmat + 1;
   return neq * neq   // jacobian
@@ -1481,39 +1254,10 @@
          + 3 * nmat; // all the nmat sized arrays in fixedP
 }
 constexpr inline size_t PTESolverFixedPRequiredScratchInBytes(const std::size_t nmat) {
->>>>>>> 759f493f
   return PTESolverFixedPRequiredScratch(nmat) * sizeof(Real);
 }
 
 template <typename EOSIndexer, typename RealIndexer, typename LambdaIndexer>
-<<<<<<< HEAD
-class PTESolverFixedP : public mix_impl::PTESolverBase<EOSIndexer, RealIndexer> {
-  using mix_impl::PTESolverBase<EOSIndexer, RealIndexer>::InitBase;
-  using mix_impl::PTESolverBase<EOSIndexer, RealIndexer>::AssignIncrement;
-  using mix_impl::PTESolverBase<EOSIndexer, RealIndexer>::nmat;
-  using mix_impl::PTESolverBase<EOSIndexer, RealIndexer>::neq;
-  using mix_impl::PTESolverBase<EOSIndexer, RealIndexer>::ResidualNorm;
-  using mix_impl::PTESolverBase<EOSIndexer, RealIndexer>::vfrac_total;
-  using mix_impl::PTESolverBase<EOSIndexer, RealIndexer>::sie_total;
-  using mix_impl::PTESolverBase<EOSIndexer, RealIndexer>::eos;
-  using mix_impl::PTESolverBase<EOSIndexer, RealIndexer>::rho;
-  using mix_impl::PTESolverBase<EOSIndexer, RealIndexer>::vfrac;
-  using mix_impl::PTESolverBase<EOSIndexer, RealIndexer>::sie;
-  using mix_impl::PTESolverBase<EOSIndexer, RealIndexer>::temp;
-  using mix_impl::PTESolverBase<EOSIndexer, RealIndexer>::press;
-  using mix_impl::PTESolverBase<EOSIndexer, RealIndexer>::rho_total;
-  using mix_impl::PTESolverBase<EOSIndexer, RealIndexer>::uscale;
-  using mix_impl::PTESolverBase<EOSIndexer, RealIndexer>::MatIndex;
-  using mix_impl::PTESolverBase<EOSIndexer, RealIndexer>::TryIdealPTE;
-  using mix_impl::PTESolverBase<EOSIndexer, RealIndexer>::jacobian;
-  using mix_impl::PTESolverBase<EOSIndexer, RealIndexer>::residual;
-  using mix_impl::PTESolverBase<EOSIndexer, RealIndexer>::dx;
-  using mix_impl::PTESolverBase<EOSIndexer, RealIndexer>::u;
-  using mix_impl::PTESolverBase<EOSIndexer, RealIndexer>::rhobar;
-  using mix_impl::PTESolverBase<EOSIndexer, RealIndexer>::Cache;
-  using mix_impl::PTESolverBase<EOSIndexer, RealIndexer>::Tnorm;
-  using mix_impl::PTESolverBase<EOSIndexer, RealIndexer>::params_;
-=======
 class PTESolverFixedP
     : public mix_impl::PTESolverBase<EOSIndexer, RealIndexer, LambdaIndexer> {
   using mix_impl::PTESolverBase<EOSIndexer, RealIndexer, LambdaIndexer>::InitBase;
@@ -1542,7 +1286,6 @@
   using mix_impl::PTESolverBase<EOSIndexer, RealIndexer, LambdaIndexer>::Tnorm;
   using mix_impl::PTESolverBase<EOSIndexer, RealIndexer, LambdaIndexer>::params_;
   using mix_impl::PTESolverBase<EOSIndexer, RealIndexer, LambdaIndexer>::lambda;
->>>>>>> 759f493f
 
  public:
   // template the ctor to get type deduction/universal references prior to c++17
@@ -1550,34 +1293,15 @@
   PORTABLE_INLINE_FUNCTION
   PTESolverFixedP(const std::size_t nmat, EOS_t &&eos, const Real vfrac_tot, const Real P,
                   Real_t &&rho, Real_t &&vfrac, Real_t &&sie, Real_t &&temp,
-<<<<<<< HEAD
-                  CReal_t &&press, Lambda_t &&lambda, Real *scratch,
-                  const MixParams &params = MixParams())
-      : mix_impl::PTESolverBase<EOSIndexer, RealIndexer>(nmat, nmat + 1, eos, vfrac_tot,
-                                                         1.0, rho, vfrac, sie, temp,
-                                                         press, scratch, 0.0, params) {
-=======
                   CReal_t &&press, Lambda_t &lambda, Real *scratch,
                   const MixParams &params = MixParams())
       : mix_impl::PTESolverBase<EOSIndexer, RealIndexer, LambdaIndexer>(
             nmat, nmat + 1, eos, vfrac_tot, 1.0, rho, vfrac, sie, temp, press, lambda,
             scratch, 0.0, params) {
->>>>>>> 759f493f
     dpdv = AssignIncrement(scratch, nmat);
     dpdT = AssignIncrement(scratch, nmat);
     vtemp = AssignIncrement(scratch, nmat);
     Pequil = P;
-<<<<<<< HEAD
-    // JMM: Copy lambda data into cache. Since the cache uses
-    // pointers, it must be done this way.
-    for (std::size_t m = 0; m < nmat; ++m) {
-      if (!variadic_utils::is_nullptr(lambda[m])) {
-        for (int l = 0; l < eos[m].nlambda(); ++l) {
-          Cache[m][l] = lambda[m][l];
-        }
-      }
-    }
-=======
   }
 
   static inline std::string MethodType() { return std::string("PTESolverFixedP"); }
@@ -1588,7 +1312,6 @@
   }
   constexpr static inline size_t RequiredScratchInBytes(const std::size_t nmat) {
     return PTESolverFixedPRequiredScratchInBytes(nmat);
->>>>>>> 759f493f
   }
 
   PORTABLE_INLINE_FUNCTION
@@ -1767,16 +1490,6 @@
 // ======================================================================
 // RhoU Solver
 // ======================================================================
-<<<<<<< HEAD
-inline std::size_t PTESolverRhoURequiredScratch(const std::size_t nmat) {
-  std::size_t neq = 2 * nmat;
-  return neq * neq                 // jacobian
-         + 4 * neq                 // dx, residual, and sol_scratch
-         + 8 * nmat                // all the nmat sized arrays
-         + MAX_NUM_LAMBDAS * nmat; // the cache
-}
-inline size_t PTESolverRhoURequiredScratchInBytes(const std::size_t nmat) {
-=======
 constexpr inline std::size_t PTESolverRhoURequiredScratch(const std::size_t nmat) {
   std::size_t neq = 2 * nmat;
   return neq * neq   // jacobian
@@ -1784,40 +1497,10 @@
          + 8 * nmat; // all the nmat sized arrays
 }
 constexpr inline size_t PTESolverRhoURequiredScratchInBytes(const std::size_t nmat) {
->>>>>>> 759f493f
   return PTESolverRhoURequiredScratch(nmat) * sizeof(Real);
 }
 
 template <typename EOSIndexer, typename RealIndexer, typename LambdaIndexer>
-<<<<<<< HEAD
-class PTESolverRhoU : public mix_impl::PTESolverBase<EOSIndexer, RealIndexer> {
-  using mix_impl::PTESolverBase<EOSIndexer, RealIndexer>::InitBase;
-  using mix_impl::PTESolverBase<EOSIndexer, RealIndexer>::AssignIncrement;
-  using mix_impl::PTESolverBase<EOSIndexer, RealIndexer>::nmat;
-  using mix_impl::PTESolverBase<EOSIndexer, RealIndexer>::neq;
-  using mix_impl::PTESolverBase<EOSIndexer, RealIndexer>::ResidualNorm;
-  using mix_impl::PTESolverBase<EOSIndexer, RealIndexer>::vfrac_total;
-  using mix_impl::PTESolverBase<EOSIndexer, RealIndexer>::sie_total;
-  using mix_impl::PTESolverBase<EOSIndexer, RealIndexer>::eos;
-  using mix_impl::PTESolverBase<EOSIndexer, RealIndexer>::rho;
-  using mix_impl::PTESolverBase<EOSIndexer, RealIndexer>::vfrac;
-  using mix_impl::PTESolverBase<EOSIndexer, RealIndexer>::sie;
-  using mix_impl::PTESolverBase<EOSIndexer, RealIndexer>::temp;
-  using mix_impl::PTESolverBase<EOSIndexer, RealIndexer>::press;
-  using mix_impl::PTESolverBase<EOSIndexer, RealIndexer>::rho_total;
-  using mix_impl::PTESolverBase<EOSIndexer, RealIndexer>::uscale;
-  using mix_impl::PTESolverBase<EOSIndexer, RealIndexer>::utotal_scale;
-  using mix_impl::PTESolverBase<EOSIndexer, RealIndexer>::TryIdealPTE;
-  using mix_impl::PTESolverBase<EOSIndexer, RealIndexer>::MatIndex;
-  using mix_impl::PTESolverBase<EOSIndexer, RealIndexer>::jacobian;
-  using mix_impl::PTESolverBase<EOSIndexer, RealIndexer>::residual;
-  using mix_impl::PTESolverBase<EOSIndexer, RealIndexer>::dx;
-  using mix_impl::PTESolverBase<EOSIndexer, RealIndexer>::u;
-  using mix_impl::PTESolverBase<EOSIndexer, RealIndexer>::rhobar;
-  using mix_impl::PTESolverBase<EOSIndexer, RealIndexer>::Cache;
-  using mix_impl::PTESolverBase<EOSIndexer, RealIndexer>::Tnorm;
-  using mix_impl::PTESolverBase<EOSIndexer, RealIndexer>::params_;
-=======
 class PTESolverRhoU
     : public mix_impl::PTESolverBase<EOSIndexer, RealIndexer, LambdaIndexer> {
   using mix_impl::PTESolverBase<EOSIndexer, RealIndexer, LambdaIndexer>::InitBase;
@@ -1847,7 +1530,6 @@
   using mix_impl::PTESolverBase<EOSIndexer, RealIndexer, LambdaIndexer>::Tnorm;
   using mix_impl::PTESolverBase<EOSIndexer, RealIndexer, LambdaIndexer>::params_;
   using mix_impl::PTESolverBase<EOSIndexer, RealIndexer, LambdaIndexer>::lambda;
->>>>>>> 759f493f
 
  public:
   // template the ctor to get type deduction/universal references prior to c++17
@@ -1857,32 +1539,15 @@
                 const Real sie_tot, Real_t &&rho, Real_t &&vfrac, Real_t &&sie,
                 Real_t &&temp, Real_t &&press, Lambda_t &&lambda, Real *scratch,
                 const Real Tnorm = 0.0, const MixParams &params = MixParams())
-<<<<<<< HEAD
-      : mix_impl::PTESolverBase<EOSIndexer, RealIndexer>(nmat, 2 * nmat, eos, vfrac_tot,
-                                                         sie_tot, rho, vfrac, sie, temp,
-                                                         press, scratch, Tnorm, params) {
-=======
       : mix_impl::PTESolverBase<EOSIndexer, RealIndexer, LambdaIndexer>(
             nmat, 2 * nmat, eos, vfrac_tot, sie_tot, rho, vfrac, sie, temp, press, lambda,
             scratch, Tnorm, params) {
->>>>>>> 759f493f
     dpdv = AssignIncrement(scratch, nmat);
     dtdv = AssignIncrement(scratch, nmat);
     dpde = AssignIncrement(scratch, nmat);
     dtde = AssignIncrement(scratch, nmat);
     vtemp = AssignIncrement(scratch, nmat);
     utemp = AssignIncrement(scratch, nmat);
-<<<<<<< HEAD
-    // JMM: Copy lambda data into cache. Since the cache uses
-    // pointers, it must be done this way.
-    for (std::size_t m = 0; m < nmat; ++m) {
-      if (!variadic_utils::is_nullptr(lambda[m])) {
-        for (int l = 0; l < eos[m].nlambda(); ++l) {
-          Cache[m][l] = lambda[m][l];
-        }
-      }
-    }
-=======
   }
 
   static inline std::string MethodType() { return std::string("PTESolverRhoU"); }
@@ -1893,7 +1558,6 @@
   }
   constexpr static inline size_t RequiredScratchInBytes(const std::size_t nmat) {
     return PTESolverRhoURequiredScratchInBytes(nmat);
->>>>>>> 759f493f
   }
 
   PORTABLE_INLINE_FUNCTION
