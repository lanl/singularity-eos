--- conflicted
+++ resolved
@@ -65,11 +65,7 @@
           Real *ptemp_pte = &temp_pte(tid, 0);
           Real *ppress_pte = &press_pte(tid, 0);
           Real *pscratch = &solver_scratch(tid, 0);
-<<<<<<< HEAD
-          PTESolverRhoT<singularity::EOSAccessor_, Real *, Real **> method(
-=======
           PTESolverRhoT<singularity::EOSAccessor_, Real *, decltype(cache)> method(
->>>>>>> 759f493f
               npte, eos_inx, vfrac_sum, sie_v(i), prho_pte, pvfrac_pte, psie_pte,
               ptemp_pte, ppress_pte, cache, pscratch);
           auto status = PTESolver(method);
