//------------------------------------------------------------------------------
// © 2021-2025. Triad National Security, LLC. All rights reserved.  This
// program was produced under U.S. Government contract 89233218CNA000001
// for Los Alamos National Laboratory (LANL), which is operated by Triad
// National Security, LLC for the U.S.  Department of Energy/National
// Nuclear Security Administration. All rights in the program are
// reserved by Triad National Security, LLC, and the U.S. Department of
// Energy/National Nuclear Security Administration. The Government is
// granted for itself and others acting on its behalf a nonexclusive,
// paid-up, irrevocable worldwide license in this material to reproduce,
// prepare derivative works, distribute copies to the public, perform
// publicly and display publicly, and to permit others to do so.
//------------------------------------------------------------------------------

#ifndef _SINGULARITY_EOS_EOS_EOS_TYPE_LISTS_HPP_
#define _SINGULARITY_EOS_EOS_EOS_TYPE_LISTS_HPP_

#include <cassert>
#include <cmath>
#include <cstdio>
#include <cstdlib>
#include <iostream>
#include <limits>
#include <utility>

#include <ports-of-call/portability.hpp>
#include <singularity-eos/eos/eos_base.hpp>
#include <singularity-eos/eos/eos_variant.hpp>

// Base stuff
#include <singularity-eos/base/constants.hpp>
#include <singularity-eos/base/eos_error.hpp>
#include <singularity-eos/base/variadic_utils.hpp>

// EOS models
#include <singularity-eos/eos/eos_models.hpp>

namespace singularity {

// recreate variadic list
template <typename... Ts>
using tl = singularity::variadic_utils::type_list<Ts...>;

template <template <typename> class... Ts>
using al = singularity::variadic_utils::adapt_list<Ts...>;

// transform variadic list: applies modifiers to eos's
using singularity::variadic_utils::transform_variadic_list;

// all eos's
static constexpr const auto full_eos_list =
    tl<IdealGas, Gruneisen, Vinet, MGUsup, PowerMG, JWL, DavisReactants, DavisProducts
#ifdef SINGULARITY_USE_V_AND_V_EOS
       ,
       SAP_Polynomial, NobleAbel, CarnahanStarling, StiffGas
<<<<<<< HEAD

=======
>>>>>>> 4abc87e8
#endif // SINGULARITY_USE_V_AND_V_EOS
#ifdef SINGULARITY_USE_SPINER_WITH_HDF5
#ifdef SINGULARITY_USE_HELMHOLTZ
       ,
       Helmholtz
#endif // SINGULARITY_USE_HELMHOLTZ
       ,
       SpinerEOSDependsRhoT, SpinerEOSDependsRhoSie
#endif // SINGULARITY_USE_SPINER_WITH_HDF5
#ifdef SINGULARITY_USE_EOSPAC
       ,
       EOSPAC
#endif // SINGULARITY_USE_EOSPAC
       >{};
<<<<<<< HEAD
// eos's that get relativistic modifier
static constexpr const auto relativistic_eos_list =
    tl<IdealGas
#ifdef SINGULARITY_USE_SPINER_WITH_HDF5
       ,
       SpinerEOSDependsRhoT, SpinerEOSDependsRhoSie
#endif // SINGULAIRTY_USE_SPINER_WITH_HDF5
       >{};
// eos's that get unit system modifier
static constexpr const auto unit_system_eos_list =
    tl<IdealGas
#ifdef SPINER_USE_HDF
       ,
       SpinerEOSDependsRhoT, SpinerEOSDependsRhoSie
#endif // SPINER_USE_HDF
#ifdef SINGULARITY_USE_EOSPAC
       ,
       EOSPAC
#endif // SINGULARITY_USE_EOSPAC
       >{};
=======
>>>>>>> 4abc87e8
// modifiers that get applied to all eos's
static constexpr const auto apply_to_all = al<ScaledEOS, ShiftedEOS>{};
// variadic list of eos's with shifted or scaled modifiers
static constexpr const auto shifted =
    transform_variadic_list(full_eos_list, al<ShiftedEOS>{});
static constexpr const auto scaled_1 =
    transform_variadic_list(full_eos_list, al<ScaledEOS>{});
// variadic list of Scaled<Shifted<T>>'s
static constexpr const auto scaled_of_shifted =
    transform_variadic_list(shifted, al<ScaledEOS>{});
// combined list of all scaled EOS
static constexpr const auto scaled =
    singularity::variadic_utils::concat(scaled_1, scaled_of_shifted);
// create combined list
static constexpr const auto combined_list_1 =
    singularity::variadic_utils::concat(full_eos_list, shifted, scaled);
// make a ramped eos of everything
static constexpr const auto ramped_all =
    transform_variadic_list(combined_list_1, al<BilinearRampEOS>{});
// final combined list
static constexpr const auto combined_list =
    singularity::variadic_utils::concat(combined_list_1, ramped_all);

} // namespace singularity

#endif // _SINGULARITY_EOS_EOS_EOS_TYPE_LISTS_HPP_<|MERGE_RESOLUTION|>--- conflicted
+++ resolved
@@ -53,10 +53,6 @@
 #ifdef SINGULARITY_USE_V_AND_V_EOS
        ,
        SAP_Polynomial, NobleAbel, CarnahanStarling, StiffGas
-<<<<<<< HEAD
-
-=======
->>>>>>> 4abc87e8
 #endif // SINGULARITY_USE_V_AND_V_EOS
 #ifdef SINGULARITY_USE_SPINER_WITH_HDF5
 #ifdef SINGULARITY_USE_HELMHOLTZ
@@ -71,29 +67,6 @@
        EOSPAC
 #endif // SINGULARITY_USE_EOSPAC
        >{};
-<<<<<<< HEAD
-// eos's that get relativistic modifier
-static constexpr const auto relativistic_eos_list =
-    tl<IdealGas
-#ifdef SINGULARITY_USE_SPINER_WITH_HDF5
-       ,
-       SpinerEOSDependsRhoT, SpinerEOSDependsRhoSie
-#endif // SINGULAIRTY_USE_SPINER_WITH_HDF5
-       >{};
-// eos's that get unit system modifier
-static constexpr const auto unit_system_eos_list =
-    tl<IdealGas
-#ifdef SPINER_USE_HDF
-       ,
-       SpinerEOSDependsRhoT, SpinerEOSDependsRhoSie
-#endif // SPINER_USE_HDF
-#ifdef SINGULARITY_USE_EOSPAC
-       ,
-       EOSPAC
-#endif // SINGULARITY_USE_EOSPAC
-       >{};
-=======
->>>>>>> 4abc87e8
 // modifiers that get applied to all eos's
 static constexpr const auto apply_to_all = al<ScaledEOS, ShiftedEOS>{};
 // variadic list of eos's with shifted or scaled modifiers
