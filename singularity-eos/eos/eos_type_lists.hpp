//------------------------------------------------------------------------------
// © 2021-2025. Triad National Security, LLC. All rights reserved.  This
// program was produced under U.S. Government contract 89233218CNA000001
// for Los Alamos National Laboratory (LANL), which is operated by Triad
// National Security, LLC for the U.S.  Department of Energy/National
// Nuclear Security Administration. All rights in the program are
// reserved by Triad National Security, LLC, and the U.S. Department of
// Energy/National Nuclear Security Administration. The Government is
// granted for itself and others acting on its behalf a nonexclusive,
// paid-up, irrevocable worldwide license in this material to reproduce,
// prepare derivative works, distribute copies to the public, perform
// publicly and display publicly, and to permit others to do so.
//------------------------------------------------------------------------------

#ifndef _SINGULARITY_EOS_EOS_EOS_TYPE_LISTS_HPP_
#define _SINGULARITY_EOS_EOS_EOS_TYPE_LISTS_HPP_

#include <cassert>
#include <cmath>
#include <cstdio>
#include <cstdlib>
#include <iostream>
#include <limits>
#include <utility>

#include <ports-of-call/portability.hpp>
#include <singularity-eos/eos/eos_base.hpp>
#include <singularity-eos/eos/eos_variant.hpp>

// Base stuff
#include <singularity-eos/base/constants.hpp>
#include <singularity-eos/base/eos_error.hpp>
#include <singularity-eos/base/variadic_utils.hpp>

// EOS models
#include <singularity-eos/eos/eos_models.hpp>

namespace singularity {

// recreate variadic list
template <typename... Ts>
using tl = singularity::variadic_utils::type_list<Ts...>;

template <template <typename> class... Ts>
using al = singularity::variadic_utils::adapt_list<Ts...>;

// transform variadic list: applies modifiers to eos's
using singularity::variadic_utils::transform_variadic_list;

// all eos's
static constexpr const auto full_eos_list =
<<<<<<< HEAD
    tl<IdealGas, Gruneisen, Vinet, MGUsup, PowerMG, JWL, DavisReactants, DavisProducts,
       StiffGas
#ifdef SINGULARITY_USE_V_AND_V_EOS
       ,
       SAP_Polynomial, NobleAbel, CarnahanStarling
=======
    tl<IdealGas, Gruneisen, Vinet, MGUsup, PowerMG, JWL, DavisReactants, DavisProducts
#ifdef SINGULARITY_USE_V_AND_V_EOS
       ,
       SAP_Polynomial, NobleAbel, CarnahanStarling, StiffGas
>>>>>>> 759f493f
#endif // SINGULARITY_USE_V_AND_V_EOS
#ifdef SINGULARITY_USE_SPINER_WITH_HDF5
#ifdef SINGULARITY_USE_HELMHOLTZ
       ,
       Helmholtz
#endif // SINGULARITY_USE_HELMHOLTZ
#ifdef SINGULARITY_USE_STELLAR_COLLAPSE
       ,
       StellarCollapse
#endif // SINGULARITY_USE_STELLAR_COLLAPSE
       ,
       SpinerEOSDependsRhoT, SpinerEOSDependsRhoSie
#endif // SINGULARITY_USE_SPINER_WITH_HDF5
#ifdef SINGULARITY_USE_EOSPAC
       ,
       EOSPAC
#endif // SINGULARITY_USE_EOSPAC
       >{};
// modifiers that get applied to all eos's
static constexpr const auto apply_to_all = al<ScaledEOS, ShiftedEOS>{};
// variadic list of eos's with shifted or scaled modifiers
static constexpr const auto shifted =
    transform_variadic_list(full_eos_list, al<ShiftedEOS>{});
static constexpr const auto scaled_1 =
    transform_variadic_list(full_eos_list, al<ScaledEOS>{});
// variadic list of Scaled<Shifted<T>>'s
static constexpr const auto scaled_of_shifted =
    transform_variadic_list(shifted, al<ScaledEOS>{});
// combined list of all scaled EOS
static constexpr const auto scaled =
    singularity::variadic_utils::concat(scaled_1, scaled_of_shifted);
// create combined list
static constexpr const auto combined_list_1 =
    singularity::variadic_utils::concat(full_eos_list, shifted, scaled);
// make a ramped eos of everything
static constexpr const auto ramped_all =
    transform_variadic_list(combined_list_1, al<BilinearRampEOS>{});
// final combined list
static constexpr const auto combined_list =
    singularity::variadic_utils::concat(combined_list_1, ramped_all);

} // namespace singularity

#endif // _SINGULARITY_EOS_EOS_EOS_TYPE_LISTS_HPP_<|MERGE_RESOLUTION|>--- conflicted
+++ resolved
@@ -49,18 +49,10 @@
 
 // all eos's
 static constexpr const auto full_eos_list =
-<<<<<<< HEAD
-    tl<IdealGas, Gruneisen, Vinet, MGUsup, PowerMG, JWL, DavisReactants, DavisProducts,
-       StiffGas
-#ifdef SINGULARITY_USE_V_AND_V_EOS
-       ,
-       SAP_Polynomial, NobleAbel, CarnahanStarling
-=======
     tl<IdealGas, Gruneisen, Vinet, MGUsup, PowerMG, JWL, DavisReactants, DavisProducts
 #ifdef SINGULARITY_USE_V_AND_V_EOS
        ,
        SAP_Polynomial, NobleAbel, CarnahanStarling, StiffGas
->>>>>>> 759f493f
 #endif // SINGULARITY_USE_V_AND_V_EOS
 #ifdef SINGULARITY_USE_SPINER_WITH_HDF5
 #ifdef SINGULARITY_USE_HELMHOLTZ
