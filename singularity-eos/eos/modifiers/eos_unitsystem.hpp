--- conflicted
+++ resolved
@@ -57,8 +57,7 @@
         inv_dpdr_unit_(rho_unit / press_unit_), inv_dtdr_unit_(rho_unit / temp_unit),
         inv_dtde_unit_(sie_unit / temp_unit) // obviously this is also Cv
         ,
-        inv_cv_unit_(temp_unit / sie_unit),
-        inv_bmod_unit_(1 / press_unit_) {}
+        inv_cv_unit_(temp_unit / sie_unit), inv_bmod_unit_(1 / press_unit_) {}
   UnitSystem(T &&t, eos_units_init::LengthTimeUnitsInit, const Real time_unit,
              const Real mass_unit, const Real length_unit, const Real temp_unit)
       : UnitSystem(std::forward<T>(t), eos_units_init::thermal_units_init_tag,
@@ -174,37 +173,20 @@
     // TODO(JMM): Is this general enough? Do I need more switches/scales?
     Real srho = rho_unit_ * rho;
     switch (t_.PreferredInput()) {
-    case thermalqs::density | thermalqs::temperature:
-      {
-<<<<<<< HEAD
-	Real sT = temp_unit_ * temp;
-	t_.FillEos(srho, sT, energy, press, cv, bmod, output, lambda);
-	energy *= inv_sie_unit_;
-	break;
-      }
-    case thermalqs::density | thermalqs::specific_internal_energy:
-      {
-	Real ssie = sie_unit_ * energy;
-	t_.FillEos(srho, temp, ssie, press, cv, bmod, output, lambda);
-	break;
-      }
-=======
+    case thermalqs::density | thermalqs::temperature: {
       Real sT = temp_unit_ * temp;
       t_.FillEos(srho, sT, energy, press, cv, bmod, output, lambda);
       energy *= inv_sie_unit_;
-      }
       break;
-    case thermalqs::density | thermalqs::specific_internal_energy:
-      {
+    }
+    case thermalqs::density | thermalqs::specific_internal_energy: {
       Real ssie = sie_unit_ * energy;
       t_.FillEos(srho, temp, ssie, press, cv, bmod, output, lambda);
-      }
       break;
->>>>>>> 1ab97325
-    default:
-      {
-	EOS_ERROR("Didn't find a valid input for ScaledEOS::FillEOS\n");
-      }
+    }
+    default: {
+      EOS_ERROR("Didn't find a valid input for ScaledEOS::FillEOS\n");
+    }
     }
     press *= inv_press_unit_;
     cv *= inv_cv_unit_;
