--- conflicted
+++ resolved
@@ -56,15 +56,6 @@
 namespace singularity {
 
 using namespace eos_base;
-
-
-static PORTABLE_FORCEINLINE_FUNCTION Real toLog_(const Real x, const Real offset) {
-   // return std::log10(std::abs(std::max(x,-offset) + offset)+robust::EPS());
-   return FastMath::log10(std::abs(std::max(x, -offset) + offset) + robust::EPS());
-}
-static PORTABLE_FORCEINLINE_FUNCTION Real fromLog_(const Real lx, const Real offset) {
-   return FastMath::pow10(lx) - offset;
-}
 
 
 template <typename Data = void>
@@ -296,10 +287,6 @@
                                hid_t lEGroup, hid_t coldGroupd);
   inline void calcBMod_(SP5Tables &tables);
 
-<<<<<<< HEAD
-
-=======
->>>>>>> 4761ff15
   template <typename Indexer_t = Real *>
   PORTABLE_INLINE_FUNCTION Real
   interpRhoT_(const Real rho, const Real T, const DataBox &db,
