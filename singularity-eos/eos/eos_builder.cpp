--- conflicted
+++ resolved
@@ -64,17 +64,9 @@
         if (relativistic) {
           return makeRelativistic(std::move(s), cl);
         }
-<<<<<<< HEAD
-        return applyScaleAndShift(std::move(s),
-                                  scaled,shifted,scale,shift);
-      }
-      else {
-        SpinerEOSDependsRhoSie s(filename,matid,reproducibility_mode);
-=======
         return applyScaleAndShift(std::move(s), scaled, shifted, scale, shift);
       } else {
         SpinerEOSDependsRhoSie s(filename, matid, reproducibility_mode);
->>>>>>> 886b3921
         if (relativistic) {
           return makeRelativistic(std::move(s), cl);
         }
