#------------------------------------------------------------------------------#
# © 2021. Triad National Security, LLC. All rights reserved.  This
# program was produced under U.S. Government contract 89233218CNA000001
# for Los Alamos National Laboratory (LANL), which is operated by Triad
# National Security, LLC for the U.S.  Department of Energy/National
# Nuclear Security Administration. All rights in the program are
# reserved by Triad National Security, LLC, and the U.S. Department of
# Energy/National Nuclear Security Administration. The Government is
# granted for itself and others acting on its behalf a nonexclusive,
# paid-up, irrevocable worldwide license in this material to reproduce,
# prepare derivative works, distribute copies to the public, perform
# publicly and display publicly, and to permit others to do so.
#------------------------------------------------------------------------------#

set(eos_HEADERS
  eos_builder.hpp
  eos_variant.hpp
  eos.hpp
  singularity_eos.hpp
  base/constants.hpp
  base/eos_error.hpp
)

<<<<<<< HEAD
set(eos_SOURCES
  eos_spiner.cpp
  eos_jwl.cpp
  eos_builder.cpp
  eos_ideal.cpp
  eos_gruneisen.cpp
  eos_davis.cpp
  eos_stellar_collapse.cpp
  eos_eospac.cpp
)
if(SINGULARITY_BUILD_CLOSURE)
  set(eos_SOURCES
    ${eos_SOURCES}
    singularity_eos.cpp
  )
endif()
if(SINGULARITY_USE_FORTRAN)
  set(eos_SOURCES
    ${eos_SOURCES}
    singularity_eos.f90
  )
=======
set(EOS_SRCS
    eos.hpp
    modifiers/eos_unitsystem.hpp
    modifiers/scaled_eos.hpp
    modifiers/shifted_eos.hpp
    modifiers/relativistic_eos.hpp
    eos_spiner.cpp
    eos_jwl.cpp
    eos_builder.cpp
    eos_ideal.cpp
    eos_gruneisen.cpp
    eos_davis.cpp
    eos_stellar_collapse.cpp
    eos_eospac.cpp
    )
if (SINGULARITY_BUILD_CLOSURE)
  list(APPEND EOS_SRCS singularity_eos.cpp)
>>>>>>> 6a3fe45e
endif()

#------------------------------------------------------------------------------#
# Export header list to parent scope.
#------------------------------------------------------------------------------#

set(eos_HEADERS
  ${eos_HEADERS}
  PARENT_SCOPE
)

#------------------------------------------------------------------------------#
# Export source list to parent scope.
#------------------------------------------------------------------------------#

set(eos_SOURCES
  ${eos_SOURCES}
  PARENT_SCOPE
)<|MERGE_RESOLUTION|>--- conflicted
+++ resolved
@@ -19,9 +19,12 @@
   singularity_eos.hpp
   base/constants.hpp
   base/eos_error.hpp
+  modifiers/eos_unitsystem.hpp
+  modifiers/scaled_eos.hpp
+  modifiers/shifted_eos.hpp
+  modifiers/relativistic_eos.hpp
 )
 
-<<<<<<< HEAD
 set(eos_SOURCES
   eos_spiner.cpp
   eos_jwl.cpp
@@ -43,25 +46,7 @@
     ${eos_SOURCES}
     singularity_eos.f90
   )
-=======
-set(EOS_SRCS
-    eos.hpp
-    modifiers/eos_unitsystem.hpp
-    modifiers/scaled_eos.hpp
-    modifiers/shifted_eos.hpp
-    modifiers/relativistic_eos.hpp
-    eos_spiner.cpp
-    eos_jwl.cpp
-    eos_builder.cpp
-    eos_ideal.cpp
-    eos_gruneisen.cpp
-    eos_davis.cpp
-    eos_stellar_collapse.cpp
-    eos_eospac.cpp
-    )
-if (SINGULARITY_BUILD_CLOSURE)
-  list(APPEND EOS_SRCS singularity_eos.cpp)
->>>>>>> 6a3fe45e
+
 endif()
 
 #------------------------------------------------------------------------------#
