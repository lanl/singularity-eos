//------------------------------------------------------------------------------
// © 2021-2025. Triad National Security, LLC. All rights reserved.  This
// program was produced under U.S. Government contract 89233218CNA000001
// for Los Alamos National Laboratory (LANL), which is operated by Triad
// National Security, LLC for the U.S.  Department of Energy/National
// Nuclear Security Administration. All rights in the program are
// reserved by Triad National Security, LLC, and the U.S. Department of
// Energy/National Nuclear Security Administration. The Government is
// granted for itself and others acting on its behalf a nonexclusive,
// paid-up, irrevocable worldwide license in this material to reproduce,
// prepare derivative works, distribute copies to the public, perform
// publicly and display publicly, and to permit others to do so.
//------------------------------------------------------------------------------

#ifndef _SINGULARITY_EOS_EOS_EOS_DAVIS_HPP_
#define _SINGULARITY_EOS_EOS_EOS_DAVIS_HPP_

#include <cmath>
#include <cstdio>

#include <ports-of-call/portable_errors.hpp>
#include <singularity-eos/base/constants.hpp>
#include <singularity-eos/base/math_utils.hpp>
#include <singularity-eos/base/robust_utils.hpp>
#include <singularity-eos/base/root-finding-1d/root_finding.hpp>
#include <singularity-eos/eos/eos_base.hpp>

namespace singularity {

using namespace eos_base;

class DavisReactants : public EosBase<DavisReactants> {
 public:
  DavisReactants() = default;
  PORTABLE_INLINE_FUNCTION
  DavisReactants(const Real rho0, const Real e0, const Real P0, const Real T0,
                 const Real A, const Real B, const Real C, const Real G0, const Real Z,
                 const Real alpha, const Real Cv0,
                 const MeanAtomicProperties &AZbar = MeanAtomicProperties())
<<<<<<< HEAD
      : _rho0(rho0), _spvol(1.0 / rho0), _e0(e0), _P0(P0), _T0(T0), _A(A), _B(B), _C(C),
=======
      : _rho0(rho0), _spvol0(1.0 / rho0), _e0(e0), _P0(P0), _T0(T0), _A(A), _B(B), _C(C),
>>>>>>> bbfcecb1
        _G0(G0), _Z(Z), _alpha(alpha), _i1pa(1.0 / (1.0 + _alpha)), _Cv0(Cv0),
        _A2oB(_A * _A / _B), _AZbar(AZbar) {
    CheckParams();
  }
  DavisReactants GetOnDevice() { return *this; }
  PORTABLE_INLINE_FUNCTION
  void CheckParams() const {
    PORTABLE_REQUIRE(_rho0 > robust::SMALL(),
                     "Reference density must be strictly positive");
    PORTABLE_REQUIRE(_T0 >= 0, "Reference temperature must be positive");
    PORTABLE_REQUIRE(_B > robust::SMALL(), "B must be strictly positive");
    PORTABLE_REQUIRE(_alpha >= 0, "alpha must be positive");
    _AZbar.CheckParams();
  }
  template <typename Indexer_t = Real *>
  PORTABLE_INLINE_FUNCTION Real TemperatureFromDensityInternalEnergy(
      const Real rho, const Real sie,
      Indexer_t &&lambda = static_cast<Real *>(nullptr)) const {
    const Real power_base = DimlessEdiff(rho, sie);
    if (power_base <= 0) {
      // This case would result in an imaginary temperature (i.e. negative), but we won't
      // allow that so return zero
      return 0.;
    }
    const Real tmp = std::pow(power_base, _i1pa);
    return Ts(rho) * tmp;
  }
  template <typename Indexer_t = Real *>
  PORTABLE_INLINE_FUNCTION Real InternalEnergyFromDensityTemperature(
      const Real rho, const Real temp,
      Indexer_t &&lambda = static_cast<Real *>(nullptr)) const {
    const Real t_s = Ts(rho);
    PORTABLE_REQUIRE(temp >= 0, "Negative temperature provided");
    return Es(rho) +
           _Cv0 * t_s * _i1pa * (std::pow(robust::ratio(temp, t_s), 1.0 + _alpha) - 1.0);
  }
  template <typename Indexer_t = Real *>
  PORTABLE_INLINE_FUNCTION Real PressureFromDensityTemperature(
      const Real rho, const Real temp,
      Indexer_t &&lambda = static_cast<Real *>(nullptr)) const {
    return PressureFromDensityInternalEnergy(
        rho, InternalEnergyFromDensityTemperature(rho, temp));
  }
  template <typename Indexer_t = Real *>
  PORTABLE_INLINE_FUNCTION Real PressureFromDensityInternalEnergy(
      const Real rho, const Real sie,
      Indexer_t &&lambda = static_cast<Real *>(nullptr)) const {
    return Ps(rho) + Gamma(rho) * rho * (sie - Es(rho));
  }

  template <typename Indexer_t = Real *>
  PORTABLE_INLINE_FUNCTION Real MinInternalEnergyFromDensity(
      const Real rho, Indexer_t &&lambda = static_cast<Real *>(nullptr)) const {
    // Minimum enegy is when the returned temperature is zero. This only happens
    // when the base to the exponent is zero (see T(rho, e) equation)
    const Real es = Es(rho);
    const Real ts = Ts(rho);
    return es - (_Cv0 * ts) * _i1pa;
  }
  template <typename Indexer_t = Real *>
  PORTABLE_INLINE_FUNCTION Real
  EntropyFromDensityTemperature(const Real rho, const Real temperature,
                                Indexer_t &&lambda = static_cast<Real *>(nullptr)) const {
    EntropyIsNotEnabled("DavisReactants");
    return 1.0;
  }
  template <typename Indexer_t = Real *>
  PORTABLE_INLINE_FUNCTION Real EntropyFromDensityInternalEnergy(
      const Real rho, const Real sie,
      Indexer_t &&lambda = static_cast<Real *>(nullptr)) const {
    EntropyIsNotEnabled("DavisReactants");
    return 1.0;
  }
  template <typename Indexer_t = Real *>
  PORTABLE_INLINE_FUNCTION Real SpecificHeatFromDensityTemperature(
      const Real rho, const Real temp,
      Indexer_t &&lambda = static_cast<Real *>(nullptr)) const {
    return SpecificHeatFromDensityInternalEnergy(
        rho, InternalEnergyFromDensityTemperature(rho, temp));
  }
  template <typename Indexer_t = Real *>
  PORTABLE_INLINE_FUNCTION Real SpecificHeatFromDensityInternalEnergy(
      const Real rho, const Real sie,
      Indexer_t &&lambda = static_cast<Real *>(nullptr)) const {
    const Real power_base = DimlessEdiff(rho, sie);
    if (power_base <= 0) {
      // Return zero heat capacity instead of an imaginary value
      return 0.;
    }
    return robust::ratio(_Cv0, std::pow(power_base, -_alpha * _i1pa));
  }
  template <typename Indexer_t = Real *>
  PORTABLE_INLINE_FUNCTION Real BulkModulusFromDensityTemperature(
      const Real rho, const Real temp,
      Indexer_t &&lambda = static_cast<Real *>(nullptr)) const {
    return BulkModulusFromDensityInternalEnergy(
        rho, InternalEnergyFromDensityTemperature(rho, temp));
  }
  template <typename Indexer_t = Real *>
  PORTABLE_INLINE_FUNCTION Real BulkModulusFromDensityInternalEnergy(
      const Real rho, const Real sie,
      Indexer_t &&lambda = static_cast<Real *>(nullptr)) const;
  template <typename Indexer_t = Real *>
  PORTABLE_INLINE_FUNCTION Real GruneisenParamFromDensityTemperature(
      const Real rho, const Real temperature,
      Indexer_t &&lambda = static_cast<Real *>(nullptr)) const {
    return Gamma(rho);
  }
  template <typename Indexer_t = Real *>
  PORTABLE_INLINE_FUNCTION Real GruneisenParamFromDensityInternalEnergy(
      const Real rho, const Real sie,
      Indexer_t &&lambda = static_cast<Real *>(nullptr)) const {
    return Gamma(rho);
  }
  template <typename Indexer_t = Real *>
  PORTABLE_INLINE_FUNCTION void
  FillEos(Real &rho, Real &temp, Real &energy, Real &press, Real &cv, Real &bmod,
          const unsigned long output,
          Indexer_t &&lambda = static_cast<Real *>(nullptr)) const;
  template <typename Indexer_t = Real *>
  PORTABLE_INLINE_FUNCTION void
  ValuesAtReferenceState(Real &rho, Real &temp, Real &sie, Real &press, Real &cv,
                         Real &bmod, Real &dpde, Real &dvdt,
                         Indexer_t &&lambda = static_cast<Real *>(nullptr)) const;
  template <typename Indexer_t = Real *>
  PORTABLE_INLINE_FUNCTION void
  DensityEnergyFromPressureTemperature(const Real press, const Real temp,
                                       Indexer_t &&lambda, Real &rho, Real &sie) const;
  // Default accessors for mean atomic mass/number
  SG_ADD_DEFAULT_MEAN_ATOMIC_FUNCTIONS(_AZbar)
  // Generic functions provided by the base class. These contain e.g. the vector
  // overloads that use the scalar versions declared here
  SG_ADD_BASE_CLASS_USINGS(DavisReactants)

  static constexpr unsigned long PreferredInput() { return _preferred_input; }
  PORTABLE_INLINE_FUNCTION void PrintParams() const {
    static constexpr char s1[]{"DavisReactants Params: "};
    printf("%srho0:%e e0:%e P0:%e\nT0:%e A:%e B:%e\nC:%e G0:%e Z:%e\nalpha:%e "
           "Cv0:%e\n",
           s1, _rho0, _e0, _P0, _T0, _A, _B, _C, _G0, _Z, _alpha, _Cv0);
    _AZbar.PrintParams();
  }
  void inline Finalize() {}
  static std::string EosType() { return std::string("DavisReactants"); }
  static std::string EosPyType() { return EosType(); }

 private:
  static constexpr Real onethird = 1.0 / 3.0;
<<<<<<< HEAD
  Real _rho0, _spvol, _e0, _P0, _T0, _A, _B, _C, _G0, _Z, _alpha, _i1pa, _Cv0, _A2oB;
=======
  Real _rho0, _spvol0, _e0, _P0, _T0, _A, _B, _C, _G0, _Z, _alpha, _i1pa, _Cv0, _A2oB;
>>>>>>> bbfcecb1
  MeanAtomicProperties _AZbar;
  // static constexpr const char _eos_type[] = "DavisReactants";
  static constexpr unsigned long _preferred_input =
      thermalqs::density | thermalqs::specific_internal_energy;
  PORTABLE_FORCEINLINE_FUNCTION Real DimlessEdiff(const Real rho, const Real sie) const;
  PORTABLE_INLINE_FUNCTION Real Ps(const Real rho) const;
  PORTABLE_INLINE_FUNCTION Real Es(const Real rho) const;
  PORTABLE_INLINE_FUNCTION Real Ts(const Real rho) const;
  PORTABLE_INLINE_FUNCTION Real Gamma(const Real rho) const;
};

class DavisProducts : public EosBase<DavisProducts> {
 public:
  DavisProducts() = default;
  PORTABLE_INLINE_FUNCTION
  DavisProducts(const Real a, const Real b, const Real k, const Real n, const Real vc,
                const Real pc, const Real Cv,
                const MeanAtomicProperties &AZbar = MeanAtomicProperties())
      : _a(a), _b(b), _k(k), _n(n), _aon(_a / _n), _vc(vc), _pc(pc), _Cv(Cv),
        _AZbar(AZbar) {
    CheckParams();
  }
  PORTABLE_INLINE_FUNCTION
  void CheckParams() const {
    PORTABLE_REQUIRE(_n > robust::SMALL(), "n must be strictly positive");
    PORTABLE_REQUIRE(_Cv > robust::SMALL(), "Cv must be strictly positive");
    _AZbar.CheckParams();
  }
  DavisProducts GetOnDevice() { return *this; }
  template <typename Indexer_t = Real *>
  PORTABLE_INLINE_FUNCTION Real TemperatureFromDensityInternalEnergy(
      const Real rho, const Real sie,
      Indexer_t &&lambda = static_cast<Real *>(nullptr)) const {
    return Ts(rho) + robust::ratio(sie - Es(rho), _Cv);
  }
  template <typename Indexer_t = Real *>
  PORTABLE_INLINE_FUNCTION Real InternalEnergyFromDensityTemperature(
      const Real rho, const Real temp,
      Indexer_t &&lambda = static_cast<Real *>(nullptr)) const {
    return _Cv * (temp - Ts(rho)) + Es(rho);
  }
  template <typename Indexer_t = Real *>
  PORTABLE_INLINE_FUNCTION Real PressureFromDensityTemperature(
      const Real rho, const Real temp,
      Indexer_t &&lambda = static_cast<Real *>(nullptr)) const {
    return PressureFromDensityInternalEnergy(
        rho, InternalEnergyFromDensityTemperature(rho, temp));
  }
  template <typename Indexer_t = Real *>
  PORTABLE_INLINE_FUNCTION Real PressureFromDensityInternalEnergy(
      const Real rho, const Real sie,
      Indexer_t &&lambda = static_cast<Real *>(nullptr)) const {
    return Ps(rho) + rho * Gamma(rho) * (sie - Es(rho));
  }
  template <typename Indexer_t = Real *>
  PORTABLE_INLINE_FUNCTION Real MinInternalEnergyFromDensity(
      const Real rho, Indexer_t &&lambda = static_cast<Real *>(nullptr)) const {
    MinInternalEnergyIsNotEnabled("DavisProducts");
    return 0.0;
  }
  template <typename Indexer_t = Real *>
  PORTABLE_INLINE_FUNCTION Real
  EntropyFromDensityTemperature(const Real rho, const Real temperature,
                                Indexer_t &&lambda = static_cast<Real *>(nullptr)) const {
    EntropyIsNotEnabled("DavisProducts");
    return 1.0;
  }
  template <typename Indexer_t = Real *>
  PORTABLE_INLINE_FUNCTION Real EntropyFromDensityInternalEnergy(
      const Real rho, const Real sie,
      Indexer_t &&lambda = static_cast<Real *>(nullptr)) const {
    EntropyIsNotEnabled("DavisProducts");
    return 1.0;
  }
  template <typename Indexer_t = Real *>
  PORTABLE_INLINE_FUNCTION Real SpecificHeatFromDensityTemperature(
      const Real rho, const Real temperature,
      Indexer_t &&lambda = static_cast<Real *>(nullptr)) const {
    return _Cv;
  }
  template <typename Indexer_t = Real *>
  PORTABLE_INLINE_FUNCTION Real SpecificHeatFromDensityInternalEnergy(
      const Real rho, const Real sie,
      Indexer_t &&lambda = static_cast<Real *>(nullptr)) const {
    return _Cv;
  }
  template <typename Indexer_t = Real *>
  PORTABLE_INLINE_FUNCTION Real BulkModulusFromDensityTemperature(
      const Real rho, const Real temp,
      Indexer_t &&lambda = static_cast<Real *>(nullptr)) const {
    return BulkModulusFromDensityInternalEnergy(
        rho, InternalEnergyFromDensityTemperature(rho, temp));
  }
  template <typename Indexer_t = Real *>
  PORTABLE_INLINE_FUNCTION Real BulkModulusFromDensityInternalEnergy(
      const Real rho, const Real sie,
      Indexer_t &&lambda = static_cast<Real *>(nullptr)) const;
  template <typename Indexer_t = Real *>
  PORTABLE_INLINE_FUNCTION Real GruneisenParamFromDensityTemperature(
      const Real rho, const Real temperature,
      Indexer_t &&lambda = static_cast<Real *>(nullptr)) const {
    return Gamma(rho);
  }
  template <typename Indexer_t = Real *>
  PORTABLE_INLINE_FUNCTION Real GruneisenParamFromDensityInternalEnergy(
      const Real rho, const Real sie,
      Indexer_t &&lambda = static_cast<Real *>(nullptr)) const {
    return Gamma(rho);
  }
  template <typename Indexer_t = Real *>
  PORTABLE_INLINE_FUNCTION void
  DensityEnergyFromPressureTemperature(const Real press, const Real temp,
                                       Indexer_t &&lambda, Real &rho, Real &sie) const;
  template <typename Indexer_t = Real *>
  PORTABLE_INLINE_FUNCTION void
  FillEos(Real &rho, Real &temp, Real &energy, Real &press, Real &cv, Real &bmod,
          const unsigned long output,
          Indexer_t &&lambda = static_cast<Real *>(nullptr)) const;
  template <typename Indexer_t = Real *>
  PORTABLE_INLINE_FUNCTION void
  ValuesAtReferenceState(Real &rho, Real &temp, Real &sie, Real &press, Real &cv,
                         Real &bmod, Real &dpde, Real &dvdt,
                         Indexer_t &&lambda = static_cast<Real *>(nullptr)) const;
  // Default accessors for mean atomic mass/number
  SG_ADD_DEFAULT_MEAN_ATOMIC_FUNCTIONS(_AZbar)
  // Generic functions provided by the base class. These contain e.g. the vector
  // overloads that use the scalar versions declared here
  SG_ADD_BASE_CLASS_USINGS(DavisProducts)

  static constexpr unsigned long PreferredInput() { return _preferred_input; }
  static inline unsigned long scratch_size(std::string method, unsigned int nelements) {
    return 0;
  }
  static inline unsigned long max_scratch_size(unsigned int nelements) { return 0; }
  PORTABLE_INLINE_FUNCTION void PrintParams() const {
    static constexpr char s1[]{"DavisProducts Params: "};
    printf("%sa:%e b:%e k:%e\nn:%e vc:%e pc:%e\nCv:%e \n", s1, _a, _b, _k, _n, _vc, _pc,
           _Cv);
    _AZbar.PrintParams();
  }
  inline void Finalize() {}
  static std::string EosType() { return std::string("DavisProducts"); }
  static std::string EosPyType() { return EosType(); }

 private:
  static constexpr Real onethird = 1.0 / 3.0;
  Real _a, _b, _k, _n, _aon, _vc, _pc, _Cv;
  MeanAtomicProperties _AZbar;
  // static constexpr const char _eos_type[] = "DavisProducts";
  static constexpr const unsigned long _preferred_input =
      thermalqs::density | thermalqs::specific_internal_energy;
  PORTABLE_INLINE_FUNCTION Real F(const Real rho) const {
    if (rho <= 0) {
      return 0.;
    }
    const Real vvc = robust::ratio(1.0, rho * _vc);
    return 2.0 * robust::ratio(_a, std::pow(vvc, 2 * _n) + 1.0);
  }
  PORTABLE_INLINE_FUNCTION Real Ps(const Real rho) const {
    if (rho <= 0) {
      return 0.;
    }
    const Real vvc = robust::ratio(1, rho * _vc);
    return _pc *
           robust::ratio(std::pow(0.5 * (std::pow(vvc, _n) + std::pow(vvc, -_n)), _aon),
                         std::pow(vvc, _k + _a)) *
           robust::ratio(_k - 1.0 + F(rho), _k - 1.0 + _a);
  }
  PORTABLE_INLINE_FUNCTION Real Es(const Real rho) const {
    if (rho <= 0) {
      return 0.;
    }
    const Real vvc = robust::ratio(1.0, rho * _vc);
    const Real ec = _pc * robust::ratio(_vc, _k - 1.0 + _a);
    // const Real de = ecj-(Es(rho0)-_E0);
    return robust::ratio(
        ec * std::pow(0.5 * (std::pow(vvc, _n) + std::pow(vvc, -_n)), _aon),
        std::pow(vvc, _k - 1.0 + _a));
  }
  PORTABLE_INLINE_FUNCTION Real Ts(const Real rho) const {
    if (rho <= 0) {
      return 0.;
    }
    const Real vvc = robust::ratio(1.0, rho * _vc);
    return std::pow(2.0, -_a * robust::ratio(_b, _n)) * _pc *
           robust::ratio(_vc, _Cv * (_k - 1 + _a)) *
           robust::ratio(
               std::pow(0.5 * (std::pow(vvc, _n) + std::pow(vvc, -_n)), _aon * (1 - _b)),
               std::pow(vvc, _k - 1.0 + _a * (1 - _b)));
  }
  PORTABLE_INLINE_FUNCTION Real Gamma(const Real rho) const {
    return _k - 1.0 + (1.0 - _b) * F(rho);
  }
};

PORTABLE_FORCEINLINE_FUNCTION Real DavisReactants::DimlessEdiff(const Real rho,
                                                                const Real sie) const {
  return robust::ratio(1.0 + _alpha, Ts(rho) * _Cv0) * (sie - Es(rho)) + 1.0;
}

PORTABLE_INLINE_FUNCTION Real DavisReactants::Ps(const Real rho) const {
  using namespace math_utils;
  const Real y = 1.0 - robust::ratio(_rho0, std::max(rho, 0.));
  const Real phat = 0.25 * _A2oB * _rho0;
  const Real b4y = 4.0 * _B * y;

  if (rho >= _rho0) {
    return phat *
           (b4y +
            0.5 * (pow<2>(b4y) + onethird * (pow<3>(b4y) + _C * pow<4>(b4y) * 0.25)) +
            robust::ratio(pow<2>(y), pow<4>(1 - y)));
  } else {
    return phat * (std::exp(b4y) - 1.0);
  }
}
PORTABLE_INLINE_FUNCTION Real DavisReactants::Es(const Real rho) const {
  const Real y = 1 - robust::ratio(_rho0, std::max(rho, 0.));
  const Real phat = 0.25 * _A2oB * _rho0;
  const Real b4y = 4 * _B * y;
  Real e_s;
  if (y > 0.0) {
<<<<<<< HEAD
    const Real z = rho * _spvol - 1;
=======
    const Real z = rho * _spvol0 - 1;
>>>>>>> bbfcecb1
    e_s = 0.5 * y * b4y *
              (1.0 + onethird * b4y * (1.0 + 0.25 * b4y * (1.0 + _C * 0.2 * b4y))) +
          onethird * math_utils::pow<3>(z);
  } else {
    e_s = -y - robust::ratio(1.0 - std::exp(b4y), 4.0 * _B);
  }
<<<<<<< HEAD
  return _e0 + _P0 * (_spvol - robust::ratio(1.0, std::max(rho, 0.))) +
         phat * _spvol * e_s;
=======
  return _e0 + _P0 * (_spvol0 - robust::ratio(1.0, std::max(rho, 0.))) +
         phat * _spvol0 * e_s;
>>>>>>> bbfcecb1
}
PORTABLE_INLINE_FUNCTION Real DavisReactants::Ts(const Real rho) const {
  const Real rho0overrho = robust::ratio(_rho0, std::max(rho, 0.));
  const Real y = 1 - rho0overrho;
  return _T0 * std::exp(-_Z * y) * std::pow(rho0overrho, -_G0 - _Z);
}
PORTABLE_INLINE_FUNCTION Real DavisReactants::Gamma(const Real rho) const {
  if (rho >= _rho0) {
    const Real y = 1 - robust::ratio(_rho0, std::max(rho, 0.));
    return _G0 + _Z * y;
  } else {
    return _G0;
  }
}

template <typename Indexer_t>
PORTABLE_INLINE_FUNCTION Real DavisReactants::BulkModulusFromDensityInternalEnergy(
    const Real rho, const Real sie, Indexer_t &&lambda) const {
  using namespace math_utils;
  const Real y = 1 - robust::ratio(_rho0, std::max(rho, 0.));
  const Real phat = 0.25 * _A2oB * _rho0;
  const Real b4y = 4 * _B * y;
  const Real gamma = Gamma(std::max(rho, 0.));
  const Real esv = -Ps(std::max(rho, 0.));
  const Real psv =
      (rho >= _rho0)
          ? -phat * _rho0 *
                (4 * _B * (1 + b4y + 0.5 * (pow<2>(b4y) + onethird * _C * pow<3>(b4y))) +
                 3 * robust::ratio(y, pow<4>(1 - y)) +
                 4 * robust::ratio(pow<2>(y), pow<5>(1 - y)))
          : -phat * 4 * _B * _rho0 * std::exp(b4y);
  const Real gammav = (rho >= _rho0) ? _Z * _rho0 : 0.0;
  const Real numerator =
      -(psv + (sie - Es(rho)) * std::max(rho, 0.) * (gammav - gamma * std::max(rho, 0.)) -
        gamma * std::max(rho, 0.) * esv);
  return robust::ratio(numerator, std::max(rho, 0.));
}

template <typename Indexer_t>
PORTABLE_INLINE_FUNCTION void DavisReactants::DensityEnergyFromPressureTemperature(
    const Real press, const Real temp, Indexer_t &&lambda, Real &rho, Real &sie) const {
  // First, solve P=P(rho,T) for rho.  Note P(rho,e) has an sie-es term, which is only a
  // function of T
  PORTABLE_REQUIRE(temp >= 0, "Negative temperature provided");
  auto PofRatT = [&](const Real r) {
    return (Ps(r) + Gamma(r) * r * _Cv0 * Ts(r) * _i1pa *
                        (std::pow(robust::ratio(temp, Ts(r)), 1 + _alpha) - 1.0));
  };
  using RootFinding1D::regula_falsi;
  using RootFinding1D::Status;
  auto status = regula_falsi(PofRatT, press, _rho0, 1.0e-5, 1.0e3, 1.0e-8, 1.0e-8, rho);
  if (status != Status::SUCCESS) {
    // Root finder failed even though the solution was bracketed... this is an error
    EOS_ERROR("DavisReactants::DensityEnergyFromPressureTemperature: "
              "Root find failed to find a solution given P, T\n");
  }
  rho = std::max(0., rho);
  sie = InternalEnergyFromDensityTemperature(rho, temp);
}

template <typename Indexer_t>
PORTABLE_INLINE_FUNCTION void DavisReactants::FillEos(Real &rho, Real &temp, Real &sie,
                                                      Real &press, Real &cv, Real &bmod,
                                                      const unsigned long output,
                                                      Indexer_t &&lambda) const {
  // BROKEN: This can only handle density-energy inputs! MUST BE CHANGED
  if (output & thermalqs::pressure) press = PressureFromDensityInternalEnergy(rho, sie);
  if (output & thermalqs::temperature)
    temp = TemperatureFromDensityInternalEnergy(rho, sie);
  if (output & thermalqs::bulk_modulus)
    bmod = BulkModulusFromDensityInternalEnergy(rho, sie);
  if (output & thermalqs::specific_heat)
    cv = SpecificHeatFromDensityInternalEnergy(rho, sie);
}

// TODO: Chad please decide if this is sane
// TODO(JMM): Pre-cache values instead of computing inline
template <typename Indexer_t>
PORTABLE_INLINE_FUNCTION void
DavisReactants::ValuesAtReferenceState(Real &rho, Real &temp, Real &sie, Real &press,
                                       Real &cv, Real &bmod, Real &dpde, Real &dvdt,
                                       Indexer_t &&lambda) const {
  rho = _rho0;
  temp = _T0;
  sie = InternalEnergyFromDensityTemperature(_rho0, _T0);
  press = PressureFromDensityInternalEnergy(_rho0, sie);
  cv = SpecificHeatFromDensityInternalEnergy(_rho0, sie);
  bmod = BulkModulusFromDensityInternalEnergy(_rho0, sie);
  dpde = Gamma(_rho0) * _rho0;
  // chad please fix this. it's wrong
  Real gm1 = GruneisenParamFromDensityTemperature(_rho0, _T0) * _rho0;
  dvdt = gm1 * robust::ratio(cv, bmod);
}

template <typename Indexer_t>
PORTABLE_INLINE_FUNCTION Real DavisProducts::BulkModulusFromDensityInternalEnergy(
    const Real rho, const Real sie, Indexer_t &&lambda) const {
  using namespace math_utils;
  if (rho <= 0) {
    return 0.;
  }
  const Real vvc = robust::ratio(1.0, rho * _vc);
  const Real Fx =
      -4 * _a *
      robust::ratio(std::pow(vvc, 2 * _n - 1), pow<2>(1 + std::pow(vvc, 2 * _n)));
  const Real tmp =
      robust::ratio(std::pow(0.5 * (std::pow(vvc, _n) + std::pow(vvc, -_n)), _aon),
                    std::pow(vvc, _k + _a));
  const Real tmp_x =
      0.5 * _a * (std::pow(vvc, _n - 1) - std::pow(vvc, -_n - 1)) *
          robust::ratio(
              std::pow(0.5 * (std::pow(vvc, _n) + std::pow(vvc, -_n)), _aon - 1),
              std::pow(vvc, _k + _a)) -
      (_k + _a) * robust::ratio(tmp, vvc);
  const Real psv = robust::ratio(_pc, _k - 1 + _a) *
                   robust::ratio(tmp * Fx + (_k - 1 + F(rho)) * tmp_x, _vc);
  // const Real esv = _pc*_vc/(_k-1+_a)*(tmp+vvc*tmp_x)/_vc;
  const Real esv = robust::ratio(_pc, _k - 1 + _a) * (tmp + vvc * tmp_x);
  const Real gamma = Gamma(rho);
  const Real gammav = (1 - _b) * Fx * _vc;
  return -robust::ratio(
      psv + (sie - Es(rho)) * rho * (gammav - gamma * rho) - gamma * rho * esv, rho);
}
template <typename Indexer_t>
PORTABLE_INLINE_FUNCTION void DavisProducts::DensityEnergyFromPressureTemperature(
    const Real press, const Real temp, Indexer_t &&lambda, Real &rho, Real &sie) const {
  PORTABLE_REQUIRE(temp >= 0, "Negative temperature provided");
  auto PofRatT = [&](const Real r) {
    return (Ps(r) + Gamma(r) * r * _Cv * (temp - Ts(r)));
  };
  using RootFinding1D::regula_falsi;
  using RootFinding1D::Status;
  const Real rho0 = robust::ratio(1.0, _vc);
  auto status = regula_falsi(PofRatT, press, rho0, 1.0e-5, 1.0e3, 1.0e-8, 1.0e-8, rho);
  if (status != Status::SUCCESS) {
    // Root finder failed even though the solution was bracketed... this is an error
    EOS_ERROR("DavisProducts::DensityEnergyFromPressureTemperature: "
              "Root find failed to find a solution given P, T\n");
  }
  rho = std::max(rho, 0.);
  sie = InternalEnergyFromDensityTemperature(rho, temp);
}
template <typename Indexer_t>
PORTABLE_INLINE_FUNCTION void
DavisProducts::FillEos(Real &rho, Real &temp, Real &sie, Real &press, Real &cv,
                       Real &bmod, const unsigned long output, Indexer_t &&lambda) const {
  // BROKEN: This can only handle density-energy inputs! MUST BE CHANGED
  if (output & thermalqs::pressure) press = PressureFromDensityInternalEnergy(rho, sie);
  if (output & thermalqs::temperature)
    temp = TemperatureFromDensityInternalEnergy(rho, sie);
  if (output & thermalqs::bulk_modulus)
    bmod = BulkModulusFromDensityInternalEnergy(rho, sie);
  if (output & thermalqs::specific_heat)
    cv = SpecificHeatFromDensityInternalEnergy(rho, sie);
}
// TODO: pre-cache values instead of computing them
// TODO: chad please decide if these choices are sane
template <typename Indexer_t>
PORTABLE_INLINE_FUNCTION void
DavisProducts::ValuesAtReferenceState(Real &rho, Real &temp, Real &sie, Real &press,
                                      Real &cv, Real &bmod, Real &dpde, Real &dvdt,
                                      Indexer_t &&lambda) const {
  rho = robust::ratio(1.0, _vc);
  sie = 2. * Es(rho);
  temp = TemperatureFromDensityInternalEnergy(rho, sie);
  press = PressureFromDensityInternalEnergy(rho, sie);
  cv = SpecificHeatFromDensityInternalEnergy(rho, sie);
  bmod = BulkModulusFromDensityInternalEnergy(rho, sie);
  dpde = Gamma(rho) * rho;
  // chad please fix this. it's wrong
  Real gm1 = GruneisenParamFromDensityTemperature(rho, temp) * rho;
  dvdt = gm1 * robust::ratio(cv, bmod);
}
} // namespace singularity

#endif // _SINGULARITY_EOS_EOS_EOS_DAVIS_HPP_<|MERGE_RESOLUTION|>--- conflicted
+++ resolved
@@ -37,11 +37,7 @@
                  const Real A, const Real B, const Real C, const Real G0, const Real Z,
                  const Real alpha, const Real Cv0,
                  const MeanAtomicProperties &AZbar = MeanAtomicProperties())
-<<<<<<< HEAD
-      : _rho0(rho0), _spvol(1.0 / rho0), _e0(e0), _P0(P0), _T0(T0), _A(A), _B(B), _C(C),
-=======
       : _rho0(rho0), _spvol0(1.0 / rho0), _e0(e0), _P0(P0), _T0(T0), _A(A), _B(B), _C(C),
->>>>>>> bbfcecb1
         _G0(G0), _Z(Z), _alpha(alpha), _i1pa(1.0 / (1.0 + _alpha)), _Cv0(Cv0),
         _A2oB(_A * _A / _B), _AZbar(AZbar) {
     CheckParams();
@@ -190,11 +186,7 @@
 
  private:
   static constexpr Real onethird = 1.0 / 3.0;
-<<<<<<< HEAD
-  Real _rho0, _spvol, _e0, _P0, _T0, _A, _B, _C, _G0, _Z, _alpha, _i1pa, _Cv0, _A2oB;
-=======
   Real _rho0, _spvol0, _e0, _P0, _T0, _A, _B, _C, _G0, _Z, _alpha, _i1pa, _Cv0, _A2oB;
->>>>>>> bbfcecb1
   MeanAtomicProperties _AZbar;
   // static constexpr const char _eos_type[] = "DavisReactants";
   static constexpr unsigned long _preferred_input =
@@ -416,24 +408,15 @@
   const Real b4y = 4 * _B * y;
   Real e_s;
   if (y > 0.0) {
-<<<<<<< HEAD
-    const Real z = rho * _spvol - 1;
-=======
     const Real z = rho * _spvol0 - 1;
->>>>>>> bbfcecb1
     e_s = 0.5 * y * b4y *
               (1.0 + onethird * b4y * (1.0 + 0.25 * b4y * (1.0 + _C * 0.2 * b4y))) +
           onethird * math_utils::pow<3>(z);
   } else {
     e_s = -y - robust::ratio(1.0 - std::exp(b4y), 4.0 * _B);
   }
-<<<<<<< HEAD
-  return _e0 + _P0 * (_spvol - robust::ratio(1.0, std::max(rho, 0.))) +
-         phat * _spvol * e_s;
-=======
   return _e0 + _P0 * (_spvol0 - robust::ratio(1.0, std::max(rho, 0.))) +
          phat * _spvol0 * e_s;
->>>>>>> bbfcecb1
 }
 PORTABLE_INLINE_FUNCTION Real DavisReactants::Ts(const Real rho) const {
   const Real rho0overrho = robust::ratio(_rho0, std::max(rho, 0.));
