--- conflicted
+++ resolved
@@ -46,66 +46,6 @@
 // replace lambdas with callable
 namespace callable_interp {
 
-<<<<<<< HEAD
-  class l_interp {
-  private:
-    const Spiner::DataBox& field;
-    const Real fixed;
-  public:
-    PORTABLE_INLINE_FUNCTION
-    l_interp(const Spiner::DataBox& field_, const Real fixed_)
-      : field{field_},
-        fixed{fixed_}
-    { }
-
-    PORTABLE_INLINE_FUNCTION Real operator()(const Real x) const {
-      return field.interpToReal(x, fixed);
-    }
-  };
-
-  class r_interp {
-  private:
-    const Spiner::DataBox& field;
-    const Real fixed;
-  public:
-    PORTABLE_INLINE_FUNCTION
-    r_interp(const Spiner::DataBox& field_, const Real fixed_)
-      : field{field_},
-        fixed{fixed_}
-    { }
-
-    PORTABLE_INLINE_FUNCTION Real operator()(const Real x) const {
-      return field.interpToReal(fixed, x);
-    }
-  };
-
-  class prod_interp_1d {
-  private:
-    const Spiner::DataBox& field1, field2;
-    const Real r;
-  public:
-    PORTABLE_INLINE_FUNCTION
-    prod_interp_1d(const Spiner::DataBox& field1_,
-                   const Spiner::DataBox& field2_,
-                   const Real r_)
-      : field1{field1_}, field2{field2_}, r{r_}
-    { }
-    PORTABLE_INLINE_FUNCTION Real operator()(const Real x) const {
-      return field1.interpToReal(x)*field2.interpToReal(x)*r*x;
-    }
-  };
-
-  class interp {
-  private:
-    const Spiner::DataBox& field;
-  public:
-    PORTABLE_INLINE_FUNCTION
-    interp(const Spiner::DataBox& field_) : field(field_) { }
-    PORTABLE_INLINE_FUNCTION Real operator()(const Real x) const {
-      return field.interpToReal(x);
-    }
-  };
-=======
 class l_interp {
  private:
   const Spiner::DataBox &field;
@@ -162,7 +102,6 @@
     return field.interpToReal(x);
   }
 };
->>>>>>> 886b3921
 } // namespace callable_interp
 
 SpinerEOSDependsRhoT::SpinerEOSDependsRhoT(const std::string &filename, int matid,
@@ -421,15 +360,6 @@
     lTNormal = 0.5 * (lTMin_ + lTMax_);
     TNormal_ = T_(lTNormal);
   }
-<<<<<<< HEAD
-  sieNormal_ = sie_.interpToReal(lRhoNormal,lTNormal);
-  PNormal_ = P_.interpToReal(lRhoNormal,lTNormal);
-  CvNormal_ = dEdT_.interpToReal(lRhoNormal,lTNormal);
-  bModNormal_ = bMod_.interpToReal(lRhoNormal,lTNormal);
-  dPdENormal_ = dPdE_.interpToReal(lRhoNormal,lTNormal);
-  Real dPdR = dPdRho_.interpToReal(lRhoNormal,lTNormal);
-  dVdTNormal_ = dPdENormal_*CvNormal_/(rhoNormal_*rhoNormal_*dPdR);
-=======
   sieNormal_ = sie_.interpToReal(lRhoNormal, lTNormal);
   PNormal_ = P_.interpToReal(lRhoNormal, lTNormal);
   CvNormal_ = dEdT_.interpToReal(lRhoNormal, lTNormal);
@@ -437,7 +367,6 @@
   dPdENormal_ = dPdE_.interpToReal(lRhoNormal, lTNormal);
   Real dPdR = dPdRho_.interpToReal(lRhoNormal, lTNormal);
   dVdTNormal_ = dPdENormal_ * CvNormal_ / (rhoNormal_ * rhoNormal_ * dPdR);
->>>>>>> 886b3921
 
   return status;
 }
@@ -609,12 +538,7 @@
 PORTABLE_FUNCTION
 Real SpinerEOSDependsRhoT::BulkModulusFromDensityTemperature(const Real rho,
                                                              const Real temperature,
-<<<<<<< HEAD
-                                                             Real *lambda) const
-{
-=======
                                                              Real *lambda) const {
->>>>>>> 886b3921
   Real lRho, lT;
   getLogsRhoT_(rho, temperature, lRho, lT, lambda);
   TableStatus whereAmI = getLocDependsRhoT_(lRho, lT);
@@ -622,17 +546,9 @@
 }
 
 PORTABLE_FUNCTION
-<<<<<<< HEAD
-Real
-SpinerEOSDependsRhoT::GruneisenParamFromDensityTemperature(const Real rho,
-                                                           const Real temp,
-                                                           Real *lambda) const
-{
-=======
 Real SpinerEOSDependsRhoT::GruneisenParamFromDensityTemperature(const Real rho,
                                                                 const Real temp,
                                                                 Real *lambda) const {
->>>>>>> 886b3921
   Real lRho, lT, gm1;
   getLogsRhoT_(rho, temp, lRho, lT, lambda);
 
@@ -1170,16 +1086,6 @@
   status += dependsRhoT_.dTdE.loadHDF(lTGroup, SP5::Fields::dTdE);
   status += dependsRhoT_.dEdRho.loadHDF(lTGroup, SP5::Fields::dEdRho);
   // depends on rho and e
-<<<<<<< HEAD
-  status += dependsRhoSie_.P.loadHDF(lEGroup,       SP5::Fields::P);
-  status += dependsRhoSie_.bMod.loadHDF(lEGroup,    SP5::Fields::bMod);
-  status += dependsRhoSie_.dPdRho.loadHDF(lEGroup,  SP5::Fields::dPdRho);
-  status += dependsRhoSie_.dPdE.loadHDF(lEGroup,    SP5::Fields::dPdE);
-  status += dependsRhoSie_.dTdRho.loadHDF(lEGroup,  SP5::Fields::dTdRho);
-  status += dependsRhoSie_.dTdE.loadHDF(lEGroup,    SP5::Fields::dTdE);
-  status += dependsRhoSie_.dEdRho.loadHDF(lEGroup,  SP5::Fields::dEdRho);
-
-=======
   status += dependsRhoSie_.P.loadHDF(lEGroup, SP5::Fields::P);
   status += dependsRhoSie_.bMod.loadHDF(lEGroup, SP5::Fields::bMod);
   status += dependsRhoSie_.dPdRho.loadHDF(lEGroup, SP5::Fields::dPdRho);
@@ -1187,7 +1093,6 @@
   status += dependsRhoSie_.dTdRho.loadHDF(lEGroup, SP5::Fields::dTdRho);
   status += dependsRhoSie_.dTdE.loadHDF(lEGroup, SP5::Fields::dTdE);
   status += dependsRhoSie_.dEdRho.loadHDF(lEGroup, SP5::Fields::dEdRho);
->>>>>>> 886b3921
 
   // Fix up bulk modulus
   calcBMod_(dependsRhoT_);
@@ -1376,17 +1281,9 @@
 }
 
 PORTABLE_FUNCTION
-<<<<<<< HEAD
-Real
-SpinerEOSDependsRhoSie::GruneisenParamFromDensityTemperature(const Real rho,
-                                                             const Real T,
-                                                             Real *lambda)
-                                                             const {
-=======
 Real SpinerEOSDependsRhoSie::GruneisenParamFromDensityTemperature(const Real rho,
                                                                   const Real T,
                                                                   Real *lambda) const {
->>>>>>> 886b3921
   const Real dpde = interpRhoT_(rho, T, dependsRhoT_.dPdE, lambda);
   return dpde / rho;
 }
