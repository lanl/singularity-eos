--- conflicted
+++ resolved
@@ -214,12 +214,7 @@
   inline int readSCInt_(const hid_t &file_id, const std::string &name);
   inline void readBounds_(const hid_t &file_id, const std::string &name, int size,
                           Real &lo, Real &hi);
-<<<<<<< HEAD
-  inline void readSCDset_(const hid_t &file_id, const std::string &name,
-                          DataBox &db);
-=======
   inline void readSCDset_(const hid_t &file_id, const std::string &name, DataBox &db);
->>>>>>> 651d996a
 
   inline void medianFilter_(DataBox &db);
   inline void medianFilter_(const DataBox &in, DataBox &out);
@@ -314,11 +309,7 @@
   DataBox Xp_;      // mass fraction of protons
   DataBox Abar_;    // Average atomic mass
   DataBox Zbar_;    // Average atomic number
-<<<<<<< HEAD
   // DataBox gamma_; // polytropic index. dlog(P)/dlog(rho).
-=======
-  // Spiner::DataBox gamma_; // polytropic index. dlog(P)/dlog(rho).
->>>>>>> 651d996a
   // dTdRho_, dTdE_, dEdRho_, dEdT_;
 
   // Bounds of dependent variables. Needed for root finding.
@@ -365,27 +356,6 @@
 // Implementation details below
 // ======================================================================
 
-<<<<<<< HEAD
-=======
-namespace callable_interp {
-
-class LogT {
- public:
-  PORTABLE_INLINE_FUNCTION
-  LogT(const DataBox &field, const Real Ye, const Real lRho)
-      : field_(field), Ye_(Ye), lRho_(lRho) {}
-  PORTABLE_INLINE_FUNCTION Real operator()(const Real lT) const {
-    return field_.interpToReal(Ye_, lT, lRho_);
-  }
-
- private:
-  const DataBox &field_;
-  const Real Ye_, lRho_;
-};
-
-} // namespace callable_interp
-
->>>>>>> 651d996a
 // For some reason, the linker doesn't like this being a member field
 // of StellarCollapse.  So we'll make it a global variable.
 constexpr char METADATA_NAME[] = "Metadata";
@@ -873,12 +843,7 @@
   free(tmp);
 }
 
-<<<<<<< HEAD
-inline void StellarCollapse::medianFilter_(const DataBox &in,
-                                           DataBox &out) {
-=======
 inline void StellarCollapse::medianFilter_(const DataBox &in, DataBox &out) {
->>>>>>> 651d996a
   Real buffer[MF_S];
   // filter, overwriting as needed
   for (int iY = MF_W; iY < numYe_ - MF_W; ++iY) {
@@ -896,12 +861,7 @@
 }
 
 inline void StellarCollapse::fillMedianBuffer_(Real buffer[], int width, int iY, int iT,
-<<<<<<< HEAD
-                                               int irho,
-                                               const DataBox &tab) const {
-=======
                                                int irho, const DataBox &tab) const {
->>>>>>> 651d996a
   int i = 0;
   for (int iWy = -width; iWy <= width; iWy++) {
     for (int iWt = -width; iWt <= width; iWt++) {
