--- conflicted
+++ resolved
@@ -44,7 +44,7 @@
 class EOSPAC : public EosBase<EOSPAC> {
  public:
   inline EOSPAC() = default;
-  inline EOSPAC(int matid, bool invert_at_setup = false);
+  inline EOSPAC(int matid, bool invert_at_setup = false, bool apply_cc_fix = true);
   inline EOSPAC GetOnDevice() { return *this; }
   PORTABLE_INLINE_FUNCTION Real TemperatureFromDensityInternalEnergy(
       const Real rho, const Real sie, Real *lambda = nullptr) const;
@@ -362,15 +362,9 @@
     EOS_REAL *dPdT = scratch + 1 * num;
 
     EOS_INTEGER table = PofRT_table_;
-<<<<<<< HEAD
-    EOS_INTEGER options[]{EOS_F_CONVERT, EOS_XY_PASSTHRU};
-    EOS_REAL values[]{pressureFromSesame(1.0), 1.0};
-    EOS_INTEGER nopts = 1;
-=======
     EOS_INTEGER options[3];
     EOS_REAL values[3];
     EOS_INTEGER nopts = 0;
-
     if (!transform.x.is_set() && !transform.y.is_set()) {
       options[nopts] = EOS_XY_PASSTHRU;
       values[nopts] = 1.0;
@@ -396,8 +390,6 @@
       values[nopts] *= transform.f.get();
     }
     ++nopts;
->>>>>>> 2ea3957c
-
     eosSafeInterpolate(&table, num, R, T, P, dPdr, dPdT, "PofRT", Verbosity::Quiet,
                        options, values, nopts);
   }
@@ -570,76 +562,41 @@
     EOS_REAL *R = const_cast<EOS_REAL *>(&rhos[0]);
     EOS_REAL *E = const_cast<EOS_REAL *>(&sies[0]);
     EOS_REAL *P = &pressures[0];
-<<<<<<< HEAD
     EOS_REAL *dPdr = scratch + 1 * num;
     EOS_REAL *dPde = scratch + 2 * num;
-=======
-    EOS_REAL *T = scratch + 0 * num;
-    EOS_REAL *dTdr = scratch + 1 * num;
-    EOS_REAL *dTde = scratch + 2 * num;
-    EOS_REAL *dPdr = dTdr;
-    EOS_REAL *dPdT = dTde;
-
-    EOS_INTEGER table = TofRE_table_;
-    {
-      EOS_INTEGER options[2];
-      EOS_REAL values[2];
-      EOS_INTEGER nopts = 0;
-
+
+    EOS_INTEGER table = PofRE_table_;
+    EOS_INTEGER options[3];
+    EOS_REAL values[3];
+    EOS_INTEGER nopts = 0;
+    if (!transform.x.is_set() && !transform.y.is_set()) {
+      options[nopts] = EOS_XY_PASSTHRU;
+      values[nopts] = 1.0;
+      ++nopts;
+    } else {
       if (transform.x.is_set()) {
         options[nopts] = EOS_X_CONVERT;
         values[nopts] = 1.0 / transform.x.get();
         ++nopts;
       }
 
-      options[nopts] = EOS_Y_CONVERT;
-      values[nopts] = sieFromSesame(1.0);
-
       if (transform.y.is_set()) {
-        values[nopts] /= transform.y.get();
-      }
-      ++nopts;
-
-      eosSafeInterpolate(&table, num, R, E, T, dTdr, dTde, "TofRE", Verbosity::Quiet,
-                         options, values, nopts);
-    }
->>>>>>> 2ea3957c
-
-    EOS_INTEGER table = PofRE_table_;
-    {
-<<<<<<< HEAD
-      EOS_INTEGER options[]{EOS_Y_CONVERT, EOS_F_CONVERT};
-      EOS_REAL values[]{sieFromSesame(1.0), pressureFromSesame(1.0)};
-      EOS_INTEGER nopts = 2;
-
-      eosSafeInterpolate(&table, num, R, E, P, dPdr, dPdE, "PofRE", Verbosity::Quiet,
+        options[nopts] = EOS_Y_CONVERT;
+        values[nopts] = 1.0 / transform.y.get();
+        ++nopts;
+      }
+    }
+
+    options[nopts] = EOS_F_CONVERT;
+    values[nopts] = pressureFromSesame(1.0);
+
+    if (transform.f.is_set()) {
+      values[nopts] *= transform.f.get();
+    }
+    ++nopts;
+
+    eosSafeInterpolate(&table, num, R, E, P, dPdr, dPdE, "PofRE", Verbosity::Quiet,
 			 options, values, nopts);
-=======
-      EOS_INTEGER options[2];
-      EOS_REAL values[2];
-      EOS_INTEGER nopts = 0;
-
-      if (transform.x.is_set()) {
-        options[nopts] = EOS_X_CONVERT;
-        values[nopts] = 1.0 / transform.x.get();
-      } else {
-        options[nopts] = EOS_XY_PASSTHRU;
-        values[nopts] = 1.0;
-      }
-      ++nopts;
-
-      options[nopts] = EOS_F_CONVERT;
-      values[nopts] = pressureFromSesame(1.0);
-
-      if (transform.f.is_set()) {
-        values[nopts] *= transform.f.get();
-      }
-      ++nopts;
-
-      eosSafeInterpolate(&table, num, R, T, P, dPdr, dPdT, "PofRT", Verbosity::Quiet,
-                         options, values, nopts);
->>>>>>> 2ea3957c
-    }
   }
 
   template <typename LambdaIndexer>
@@ -1163,13 +1120,14 @@
   static constexpr const unsigned long _preferred_input =
       thermalqs::density | thermalqs::temperature;
   int matid_;
-  static constexpr int NT = 6;
+  static constexpr int NT = 7;
   EOS_INTEGER PofRT_table_;
   EOS_INTEGER TofRE_table_;
   EOS_INTEGER EofRT_table_;
   EOS_INTEGER RofPT_table_;
   EOS_INTEGER TofRP_table_;
   EOS_INTEGER PofRE_table_;
+  EOS_INTEGER EcofD_table_;
   EOS_INTEGER tablehandle[NT];
   EOS_INTEGER EOS_Info_table_;
   static constexpr Real temp_ref_ = 293;
@@ -1205,12 +1163,12 @@
 // Implementation details below
 // ======================================================================
 
-inline EOSPAC::EOSPAC(const int matid, bool invert_at_setup) : matid_(matid) {
+  inline EOSPAC::EOSPAC(const int matid, bool invert_at_setup, bool apply_cc_fix) : matid_(matid) {
   using namespace EospacWrapper;
-  EOS_INTEGER tableType[NT] = {EOS_Pt_DT, EOS_T_DUt, EOS_Ut_DT, EOS_D_PtT, EOS_T_DPt, EOS_Pt_DUt};
+  EOS_INTEGER tableType[NT] = {EOS_Pt_DT, EOS_T_DUt, EOS_Ut_DT, EOS_D_PtT, EOS_T_DPt, EOS_Pt_DUt, EOS_Uc_D};
   eosSafeLoad(NT, matid, tableType, tablehandle,
               std::vector<std::string>(
-		{"EOS_Pt_DT", "EOS_T_DUt", "EOS_Ut_DT", "EOS_D_PtT", "EOS_T_DPt", "EOS_Pt_DUt"}),
+		{"EOS_Pt_DT", "EOS_T_DUt", "EOS_Ut_DT", "EOS_D_PtT", "EOS_T_DPt", "EOS_Pt_DUt","EOS_Uc_D"}),
               Verbosity::Quiet, invert_at_setup);
   PofRT_table_ = tablehandle[0];
   TofRE_table_ = tablehandle[1];
@@ -1218,6 +1176,7 @@
   RofPT_table_ = tablehandle[3];
   TofRP_table_ = tablehandle[4];
   PofRE_table_ = tablehandle[5];
+  EcofD_table_ = tablehandle[6];
 
   // Set reference states and table bounds
   SesameMetadata m;
@@ -1390,9 +1349,20 @@
   EOS_INTEGER options[]{EOS_Y_CONVERT, EOS_F_CONVERT};
   EOS_REAL values[]{sieToSesame(1.0), pressureFromSesame(1.0)};
   EOS_INTEGER nopts = 2;
-  EOS_REAL R[1] = {rho}, E[1] = {sieToSesame(sie)}, P[1], dPdr[1], dPde[1];
+  EOS_REAL R[1] = {rho}, E[1] = {sieToSesame(sie)}, P[1], dPdr[1], dPde[1], Ec[1];
   EOS_INTEGER nxypairs = 1;
-  EOS_INTEGER table = PofRE_table_;
+  EOS_INTEGER table;
+
+  /*  if (apply_cc_fix){
+    EOS_INTEGER options_c[]{EOS_Y_CONVERT, EOS_F_CONVERT};
+    EOS_REAL values_c[]{sieToSesame(1.0), 1./sieToSesame(1.0)};
+    EOS_INTEGER nopts_c = 2;
+    table = UcofD_table_;
+    eosSafeInterpolate(&table, nxypairs, R, R, Ec, dPdr, dPde, "UcofD", Verbosity::Quiet,
+                     options, values, nopts);
+    E=E<Ec?Ec:E;
+    }*/
+  table = PofRE_table_;
   eosSafeInterpolate(&table, nxypairs, R, E, P, dPdr, dPde, "PofRE", Verbosity::Quiet,
 		     options, values, nopts);
 		     
