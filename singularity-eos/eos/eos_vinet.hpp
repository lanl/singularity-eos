--- conflicted
+++ resolved
@@ -144,10 +144,6 @@
   // overloads that use the scalar versions declared here
   SG_ADD_BASE_CLASS_USINGS(Vinet)
   SG_ADD_DEFAULT_MEAN_ATOMIC_FUNCTIONS(_AZbar)
-<<<<<<< HEAD
-  PORTABLE_INLINE_FUNCTION
-=======
->>>>>>> de1044d0
 
   static constexpr unsigned long PreferredInput() { return _preferred_input; }
   PORTABLE_INLINE_FUNCTION void PrintParams() const {
