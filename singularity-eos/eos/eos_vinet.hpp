//------------------------------------------------------------------------------
// © 2021-2025. Triad National Security, LLC. All rights reserved.  This
// program was produced under U.S. Government contract 89233218CNA000001
// for Los Alamos National Laboratory (LANL), which is operated by Triad
// National Security, LLC for the U.S.  Department of Energy/National
// Nuclear Security Administration. All rights in the program are
// reserved by Triad National Security, LLC, and the U.S. Department of
// Energy/National Nuclear Security Administration. The Government is
// granted for itself and others acting on its behalf a nonexclusive,
// paid-up, irrevocable worldwide license in this material to reproduce,
// prepare derivative works, distribute copies to the public, perform
// publicly and display publicly, and to permit others to do so.
//------------------------------------------------------------------------------

#ifndef _SINGULARITY_EOS_EOS_VINET_HPP_
#define _SINGULARITY_EOS_EOS_VINET_HPP_

#include <cmath>
#include <cstdio>

#include <limits>

#include <ports-of-call/portable_errors.hpp>
#include <singularity-eos/base/constants.hpp>
#include <singularity-eos/base/math_utils.hpp>
#include <singularity-eos/base/robust_utils.hpp>
#include <singularity-eos/eos/eos_base.hpp>

namespace singularity {

using namespace eos_base;
using namespace robust;

// COMMENT: This is a complete, thermodynamically consistent Vinet
// EOS created at Sandia National Laboratories by AEM.
// J. Appl. Phys. 119, 015904 (2016)
// It is particularly suited for high-pressure applications.
class Vinet : public EosBase<Vinet> {
 public:
  Vinet() = default;
  // TODO(JMM): Should Vinet and MGPower take AZbar before
  // the series coefficients? Would require an overload...
  Vinet(const Real rho0, const Real T0, const Real B0, const Real BP0, const Real A0,
        const Real Cv0, const Real E0, const Real S0, const Real *expconsts,
        const MeanAtomicProperties &AZbar = MeanAtomicProperties())
      : _rho0(rho0), _T0(T0), _B0(B0), _BP0(BP0), _A0(A0), _Cv0(Cv0), _E0(E0), _S0(S0),
        _AZbar(AZbar) {
    CheckParams();
    InitializeVinet(expconsts);
  }
  PORTABLE_INLINE_FUNCTION void CheckParams() const;

  Vinet GetOnDevice() { return *this; }
  template <typename Indexer_t = Real *>
  PORTABLE_INLINE_FUNCTION Real TemperatureFromDensityInternalEnergy(
      const Real rho, const Real sie,
      Indexer_t &&lambda = static_cast<Real *>(nullptr)) const;
  template <typename Indexer_t = Real *>
  PORTABLE_INLINE_FUNCTION Real InternalEnergyFromDensityTemperature(
      const Real rho, const Real temp,
      Indexer_t &&lambda = static_cast<Real *>(nullptr)) const;
  template <typename Indexer_t = Real *>
  PORTABLE_INLINE_FUNCTION Real
  PressureFromDensityTemperature(const Real rho, const Real temp,
                                 Indexer_t &&lambda = static_cast<Real *>(nullptr)) const;
  template <typename Indexer_t = Real *>
  PORTABLE_INLINE_FUNCTION Real PressureFromDensityInternalEnergy(
      const Real rho, const Real sie,
      Indexer_t &&lambda = static_cast<Real *>(nullptr)) const;
  // Entropy added AEM Dec. 2022
  template <typename Indexer_t = Real *>
  PORTABLE_INLINE_FUNCTION Real
  EntropyFromDensityTemperature(const Real rho, const Real temp,
                                Indexer_t &&lambda = static_cast<Real *>(nullptr)) const;
  template <typename Indexer_t = Real *>
  PORTABLE_INLINE_FUNCTION Real EntropyFromDensityInternalEnergy(
      const Real rho, const Real sie,
      Indexer_t &&lambda = static_cast<Real *>(nullptr)) const;
  template <typename Indexer_t = Real *>
  PORTABLE_INLINE_FUNCTION Real SpecificHeatFromDensityTemperature(
      const Real rho, const Real temp,
      Indexer_t &&lambda = static_cast<Real *>(nullptr)) const {
    return _Cv0;
  }
  template <typename Indexer_t = Real *>
  PORTABLE_INLINE_FUNCTION Real SpecificHeatFromDensityInternalEnergy(
      const Real rho, const Real sie,
      Indexer_t &&lambda = static_cast<Real *>(nullptr)) const {
    return _Cv0;
  }
  // Thermal Bulk Modulus added AEM Dec 2022
  template <typename Indexer_t = Real *>
  PORTABLE_INLINE_FUNCTION Real TBulkModulusFromDensityTemperature(
      const Real rho, const Real temp,
      Indexer_t &&lambda = static_cast<Real *>(nullptr)) const;
  template <typename Indexer_t = Real *>
  PORTABLE_INLINE_FUNCTION Real BulkModulusFromDensityTemperature(
      const Real rho, const Real temp,
      Indexer_t &&lambda = static_cast<Real *>(nullptr)) const;
  template <typename Indexer_t = Real *>
  PORTABLE_INLINE_FUNCTION Real BulkModulusFromDensityInternalEnergy(
      const Real rho, const Real sie,
      Indexer_t &&lambda = static_cast<Real *>(nullptr)) const;
  // Thermal expansion coefficient added AEM 2022
  template <typename Indexer_t = Real *>
  PORTABLE_INLINE_FUNCTION Real TExpansionCoeffFromDensityTemperature(
      const Real rho, const Real temp,
      Indexer_t &&lambda = static_cast<Real *>(nullptr)) const;
  template <typename Indexer_t = Real *>
  PORTABLE_INLINE_FUNCTION Real GruneisenParamFromDensityTemperature(
      const Real rho, const Real temp,
      Indexer_t &&lambda = static_cast<Real *>(nullptr)) const {
    return robust::ratio(_A0 * _B0, _Cv0 * rho);
  }
  template <typename Indexer_t = Real *>
  PORTABLE_INLINE_FUNCTION Real GruneisenParamFromDensityInternalEnergy(
      const Real rho, const Real sie,
      Indexer_t &&lambda = static_cast<Real *>(nullptr)) const {
    return robust::ratio(_A0 * _B0, _Cv0 * rho);
  }
  template <typename Indexer_t = Real *>
  PORTABLE_INLINE_FUNCTION void
  FillEos(Real &rho, Real &temp, Real &energy, Real &press, Real &cv, Real &bmod,
          const unsigned long output,
          Indexer_t &&lambda = static_cast<Real *>(nullptr)) const;
  template <typename Indexer_t = Real *>
  PORTABLE_INLINE_FUNCTION void
  ValuesAtReferenceState(Real &rho, Real &temp, Real &sie, Real &press, Real &cv,
                         Real &bmod, Real &dpde, Real &dvdt,
                         Indexer_t &&lambda = static_cast<Real *>(nullptr)) const;

  // EOS depends on (rho0/rho)^(1/3) so this is a reasonable bound
  // before the EOS will become ill-behaved.
  PORTABLE_FORCEINLINE_FUNCTION
  Real MinimumDensity() const { return std::cbrt(10 * robust::EPS()) * _rho0; }

  // Essentially unbounded... I think.
  PORTABLE_FORCEINLINE_FUNCTION
  Real MinimumPressure() const { return -1e100; }
  PORTABLE_FORCEINLINE_FUNCTION
  Real MaximumPressureAtTemperature([[maybe_unused]] const Real T) const { return 1e100; }

  // Generic functions provided by the base class. These contain e.g. the vector
  // overloads that use the scalar versions declared here
  SG_ADD_BASE_CLASS_USINGS(Vinet)
  SG_ADD_DEFAULT_MEAN_ATOMIC_FUNCTIONS(_AZbar)
<<<<<<< HEAD
  PORTABLE_INLINE_FUNCTION
  int nlambda() const noexcept { return 0; }
=======

>>>>>>> 759f493f
  static constexpr unsigned long PreferredInput() { return _preferred_input; }
  PORTABLE_INLINE_FUNCTION void PrintParams() const {
    static constexpr char st[]{"Vinet Params: "};
    printf("%s rho0:%e T0:%e B0:%e BP0:%e\n  A0:%e Cv0:%e E0:%e S0:%e\n"
           "non-zero elements in d2tod40 array:\n",
           st, _rho0, _T0, _B0, _BP0, _A0, _Cv0, _E0, _S0);
    for (int i = 0; i < 39; i++) {
      if (_d2tod40[i] > 0.0) printf("d%i:%e\t", i + 2, _d2tod40[i]);
    }
    printf("\n\n");
  }
  inline void Finalize() {}
  static std::string EosType() { return std::string("Vinet"); }
  static std::string EosPyType() { return EosType(); }

 private:
  static constexpr const unsigned long _preferred_input =
      thermalqs::density | thermalqs::temperature;
  Real _rho0, _T0, _B0, _BP0, _A0, _Cv0, _E0, _S0;
  MeanAtomicProperties _AZbar;
  static constexpr const int PressureCoeffsd2tod40Size = 39;
  static constexpr const int VinetInternalParametersSize = PressureCoeffsd2tod40Size + 4;
  Real _VIP[VinetInternalParametersSize], _d2tod40[PressureCoeffsd2tod40Size];
  void InitializeVinet(const Real *expcoeffs);
  PORTABLE_INLINE_FUNCTION void Vinet_F_DT_func(const Real rho, const Real T,
                                                Real *output) const;
};

PORTABLE_INLINE_FUNCTION void Vinet::CheckParams() const {

  if (_rho0 < 0.0) {
    PORTABLE_ALWAYS_THROW_OR_ABORT("Required Vinet model parameter rho0 < 0");
  }
  if (_T0 < 0.0) {
    PORTABLE_ALWAYS_THROW_OR_ABORT("Required Vinet model parameter T0 < 0");
  }
  if (_B0 < 0.0) {
    PORTABLE_ALWAYS_THROW_OR_ABORT("Required Vinet model parameter B0 < 0");
  }
  if (_BP0 < 1.0) {
    PORTABLE_ALWAYS_THROW_OR_ABORT("Required Vinet model parameter BP0 < 1");
  }
  if (_A0 < 0.0) {
    PORTABLE_ALWAYS_THROW_OR_ABORT("Required Vinet model parameter A0 < 0");
  }
  if (_Cv0 < 0.0) {
    PORTABLE_ALWAYS_THROW_OR_ABORT("Required Vinet model parameter Cv0 < 0");
  }
  _AZbar.CheckParams();
}

inline void Vinet::InitializeVinet(const Real *d2tod40input) {

  // The PressureCoeffsd2tod40Size (=39) allowed d2 to d40 coefficients
  // for the pressure reference curve vs rho
  // are seldom all used so did not want to crowd the argument list with them.
  // Instead I ask the host code to send me a pointer to this array so that I can
  // copy it here. Not used coeffs should be set to 0.0 (of course).
  for (int ind = 0; ind < PressureCoeffsd2tod40Size; ind++) {
    _d2tod40[ind] = d2tod40input[ind];
  }
  // Put a couple of  much used model parameter combinations and
  // the energy coefficients f0 to f40 in an internal parameters array
  // of size 2+41=VinetInternalParametersSize.
  _VIP[0] = robust::ratio(_B0, _rho0) +
            robust::ratio(_A0 * _A0 * _B0 * _B0 * _T0,
                          _rho0 * _rho0 * _Cv0); // sound speed squared
  _VIP[1] = 3.0 / 2.0 * (_BP0 - 1.0);            // exponent eta0
  // initializing with pressure coeffs to get energy coeffs into VIP
  _VIP[2] = 1.0;                                                // prefactor d0
  _VIP[3] = 0.0;                                                // prefactor d1
  for (int ind = 4; ind < VinetInternalParametersSize; ind++) { //_d2tod40[0]=d2
    _VIP[ind] = _d2tod40[ind - 4];                              // dn is in VIP[n+2]
  }
  for (int ind = VinetInternalParametersSize - 2; ind >= 2;
       ind--) { // _VIP[42]=d40=f40 given,first calculated is _VIP[41]=f39
    _VIP[ind] = _VIP[ind] - (ind) / _VIP[1] * _VIP[ind + 1]; // prefactors f40 to f0
  }                                                          // _VIP[n+2]=fn, ind=n+2
}

PORTABLE_INLINE_FUNCTION void Vinet::Vinet_F_DT_func(const Real rho, const Real T,
                                                     Real *output) const {
  constexpr int pref0vp = -2, pref0vip = 2, maxind = VinetInternalParametersSize - 3;
  Real sumP = 0.0, sumB = 0.0, sumE = 0.0;

  Real x = std::cbrt(robust::ratio(_rho0, rho)); /*rho-dependent*/
  Real x2inv = robust::ratio(1.0, x * x);
  Real onemx = 1.0 - x;
  Real etatimes1mx = _VIP[1] * onemx;
  Real expetatimes1mx = exp(etatimes1mx);

#pragma unroll
  for (int ind = maxind; ind >= 2; ind--) {              //_d2tod40[0]=d2
    sumP = _d2tod40[pref0vp + ind] + onemx * sumP;       //_d2tod40[38]=d40
    sumB = _d2tod40[pref0vp + ind] * ind + onemx * sumB; //_d2tod40[-2+40]=d40
    sumE = _VIP[pref0vip + ind] + onemx * sumE;          //_VIP[42]=f40
  }                                                      //_VIP[2]=f0
#pragma unroll
  for (int ind = 1; ind >= 0; ind--) {
    sumE = _VIP[pref0vip + ind] + onemx * sumE;
  }
  sumP = 1.0 + sumP * (onemx * onemx);
  sumB = sumB * onemx;
  sumE = _VIP[1] * onemx * sumE;

  /* T0 isotherm */
  Real energy = 9.0 * robust::ratio(_B0, _VIP[1] * _VIP[1] * _rho0) *
                    (_VIP[pref0vip] - expetatimes1mx * (_VIP[pref0vip] - sumE)) -
                (_A0 * _B0) * (robust::ratio(_T0, _rho0) - robust::ratio(_T0, rho));
  Real pressure = 3.0 * _B0 * x2inv * onemx * expetatimes1mx * sumP;
  Real temp = (1.0 + onemx * (_VIP[1] * x + 1.0)) * sumP + x * onemx * sumB;
  temp = robust::ratio(_B0, _rho0) * x * expetatimes1mx * temp;

  /* Go to required temperature */
  energy = energy + _Cv0 * (T - _T0) + _E0;
  pressure = pressure + (_A0 * _B0) * (T - _T0);
  Real dpdrho = temp;
  Real dpdt = _A0 * _B0;
  Real dedt = _Cv0;
  Real dedrho = robust::ratio(pressure - T * (_A0 * _B0), rho * rho);
  Real entropy;
  if (T < 0.0) {
#ifndef NDEBUG
    PORTABLE_WARN("Negative temperature input");
#endif // NDEBUG
    entropy = 0.0;
  } else {
    entropy = (_A0 * _B0) * (robust::ratio(1.0, rho) - robust::ratio(1, _rho0)) +
              _Cv0 * std::log(robust::ratio(T, _T0)) + _S0;
  }
  Real soundspeed =
      std::max(0.0, dpdrho + T * robust::ratio(dpdt * dpdt, rho * rho * _Cv0));
  soundspeed = std::sqrt(soundspeed);

  output[0] = energy;
  output[1] = pressure;
  output[2] = dpdrho;
  output[3] = dpdt;
  output[4] = dedt;
  output[5] = dedrho;
  output[6] = entropy;
  output[7] = soundspeed;

  return;
}
template <typename Indexer_t>
PORTABLE_INLINE_FUNCTION Real Vinet::InternalEnergyFromDensityTemperature(
    const Real rho, const Real temp, Indexer_t &&lambda) const {
  Real output[8];
  Vinet_F_DT_func(rho, temp, output);
  return output[0];
}
template <typename Indexer_t>
PORTABLE_INLINE_FUNCTION Real Vinet::PressureFromDensityTemperature(
    const Real rho, const Real temp, Indexer_t &&lambda) const {
  Real output[8];
  Vinet_F_DT_func(rho, temp, output);
  return output[1];
}
template <typename Indexer_t>
PORTABLE_INLINE_FUNCTION Real Vinet::EntropyFromDensityTemperature(
    const Real rho, const Real temp, Indexer_t &&lambda) const {
  Real output[8];
  Vinet_F_DT_func(rho, temp, output);
  return output[6];
}
template <typename Indexer_t>
PORTABLE_INLINE_FUNCTION Real Vinet::TExpansionCoeffFromDensityTemperature(
    const Real rho, const Real temp, Indexer_t &&lambda) const {
  Real output[8];
  Vinet_F_DT_func(rho, temp, output);
  return robust::ratio(output[3], output[2] * rho);
}
template <typename Indexer_t>
PORTABLE_INLINE_FUNCTION Real Vinet::TBulkModulusFromDensityTemperature(
    const Real rho, const Real temp, Indexer_t &&lambda) const {
  Real output[8];
  Vinet_F_DT_func(rho, temp, output);
  return output[2] * rho;
}
template <typename Indexer_t>
PORTABLE_INLINE_FUNCTION Real Vinet::BulkModulusFromDensityTemperature(
    const Real rho, const Real temp, Indexer_t &&lambda) const {
  Real output[8];
  Vinet_F_DT_func(rho, temp, output);
  return output[7] * output[7] * rho;
}
template <typename Indexer_t>
PORTABLE_INLINE_FUNCTION Real Vinet::TemperatureFromDensityInternalEnergy(
    const Real rho, const Real sie, Indexer_t &&lambda) const {
  Real Tref;
  Real output[8];
  Tref = _T0;
  Vinet_F_DT_func(rho, Tref, output);
  return robust::ratio(sie - output[0], _Cv0) + Tref;
}
template <typename Indexer_t>
PORTABLE_INLINE_FUNCTION Real Vinet::PressureFromDensityInternalEnergy(
    const Real rho, const Real sie, Indexer_t &&lambda) const {
  Real temp;
  Real output[8];
  temp = TemperatureFromDensityInternalEnergy(rho, sie);
  Vinet_F_DT_func(rho, temp, output);
  return output[1];
}
template <typename Indexer_t>
PORTABLE_INLINE_FUNCTION Real Vinet::EntropyFromDensityInternalEnergy(
    const Real rho, const Real sie, Indexer_t &&lambda) const {
  Real temp;
  Real output[8];
  temp = TemperatureFromDensityInternalEnergy(rho, sie);
  Vinet_F_DT_func(rho, temp, output);
  return output[6];
}
template <typename Indexer_t>
PORTABLE_INLINE_FUNCTION Real Vinet::BulkModulusFromDensityInternalEnergy(
    const Real rho, const Real sie, Indexer_t &&lambda) const {
  Real temp;
  Real output[8];
  temp = TemperatureFromDensityInternalEnergy(rho, sie);
  Vinet_F_DT_func(rho, temp, output);
  return output[7] * output[7] * rho;
}
// AEM: We should add entropy and Gruneissen parameters here so that it is complete
// If we add also alpha and BT, those should also be in here.
template <typename Indexer_t>
PORTABLE_INLINE_FUNCTION void
Vinet::FillEos(Real &rho, Real &temp, Real &sie, Real &press, Real &cv, Real &bmod,
               const unsigned long output, Indexer_t &&lambda) const {
  const unsigned long input = ~output; // everything that is not output is input
  if (thermalqs::density & output) {
    EOS_ERROR("Vinet FillEos: Density is required input.\n");
  } else if (thermalqs::temperature & output &&
             thermalqs::specific_internal_energy & output) {
    EOS_ERROR("Vinet FillEos: Density and Internal Energy or Density and Temperature "
              "are required input parameters.\n");
  }
  if (thermalqs::specific_internal_energy & input) {
    temp = TemperatureFromDensityInternalEnergy(rho, sie);
  }
  Real Vout[8];
  Vinet_F_DT_func(rho, temp, Vout);
  // if (output & thermalqs::temperature) temp = temp;
  if (output & thermalqs::specific_internal_energy) sie = Vout[0];
  if (output & thermalqs::pressure) press = Vout[1];
  if (output & thermalqs::specific_heat) cv = Vout[4];
  if (output & thermalqs::bulk_modulus) bmod = Vout[7] * Vout[7] * rho;
}

// TODO(JMM): pre-cache these rather than recomputing them each time
template <typename Indexer_t>
PORTABLE_INLINE_FUNCTION void
Vinet::ValuesAtReferenceState(Real &rho, Real &temp, Real &sie, Real &press, Real &cv,
                              Real &bmod, Real &dpde, Real &dvdt,
                              Indexer_t &&lambda) const {
  // AEM: Added all variables I think should be output eventually
  Real tbmod;
  // Real entropy, alpha, Gamma;

  rho = _rho0;
  temp = _T0;
  sie = _E0;
  press = PressureFromDensityTemperature(rho, temp, lambda);
  // entropy = _S0;
  cv = _Cv0;
  tbmod = _B0;
  // alpha = _A0;
  bmod = BulkModulusFromDensityTemperature(rho, temp, lambda);
  // Gamma = robust::ratio(_A0 * _B0, _Cv0 * _rho0);
  // AEM: I suggest taking the two following away.
  dpde = robust::ratio(_A0 * tbmod, _Cv0);
  dvdt = robust::ratio(_A0, _rho0);
}
} // namespace singularity

#endif // _SINGULARITY_EOS_EOS_VINET_HPP_<|MERGE_RESOLUTION|>--- conflicted
+++ resolved
@@ -144,12 +144,6 @@
   // overloads that use the scalar versions declared here
   SG_ADD_BASE_CLASS_USINGS(Vinet)
   SG_ADD_DEFAULT_MEAN_ATOMIC_FUNCTIONS(_AZbar)
-<<<<<<< HEAD
-  PORTABLE_INLINE_FUNCTION
-  int nlambda() const noexcept { return 0; }
-=======
-
->>>>>>> 759f493f
   static constexpr unsigned long PreferredInput() { return _preferred_input; }
   PORTABLE_INLINE_FUNCTION void PrintParams() const {
     static constexpr char st[]{"Vinet Params: "};
