//------------------------------------------------------------------------------
// © 2021-2023. Triad National Security, LLC. All rights reserved.  This
// program was produced under U.S. Government contract 89233218CNA000001
// for Los Alamos National Laboratory (LANL), which is operated by Triad
// National Security, LLC for the U.S.  Department of Energy/National
// Nuclear Security Administration. All rights in the program are
// reserved by Triad National Security, LLC, and the U.S. Department of
// Energy/National Nuclear Security Administration. The Government is
// granted for itself and others acting on its behalf a nonexclusive,
// paid-up, irrevocable worldwide license in this material to reproduce,
// prepare derivative works, distribute copies to the public, perform
// publicly and display publicly, and to permit others to do so.
//------------------------------------------------------------------------------

#include <algorithm>
#include <cassert>
#include <map>
#include <singularity-eos/eos/eos_builder.hpp>
#include <singularity-eos/eos/singularity_eos.hpp>

using namespace singularity;

template <typename T,
          typename = typename std::enable_if<std::is_floating_point<T>::value>::type>
constexpr bool isfinite(const T &a) {
  return (a == a) && ((a == 0) || (a != 2 * a));
}

int init_sg_eos(const int nmat, EOS *&eos) {
#ifdef PORTABILITY_STRATEGY_KOKKOS
  if (!Kokkos::is_initialized()) Kokkos::initialize();
#endif // PORTABILITY_STRATEGY_KOKKOS
  EOS *eos_p = new EOS[nmat];
  eos = eos_p;
  return 0;
}

// apply everything but ramp in order to possibly calculate the
// SAP ramp parameters from p-alhpa ramp parameters
#define SGAPPLYMODSIMPLE(A)                                                              \
  EOSBuilder::applyShiftAndScale(A, enabled[0] == 1, enabled[1] == 1, vals[0], vals[1])

#define SGAPPLYMOD(A)                                                                    \
  EOSBuilder::applyShiftAndScaleAndBilinearRamp(                                         \
      A, enabled[0] == 1, enabled[1] == 1, enabled[2] == 1 || enabled[3] == 1, vals[0],  \
      vals[1], vals[2], vals[3], vals[4], vals[5])

int def_en[4] = {0, 0, 0, 0};
double def_v[6] = {0.0, 0.0, 0.0, 0.0, 0.0, 0.0};

int init_sg_IdealGas(const int matindex, EOS *eos, const double gm1, const double Cv,
                     int const *const enabled, double *const vals) {
  assert(matindex >= 0);
  EOS eosi = SGAPPLYMODSIMPLE(IdealGas(gm1, Cv));
  if (enabled[3] == 1) {
    singularity::pAlpha2BilinearRampParams(eosi, vals[2], vals[3], vals[4], vals[2],
                                           vals[3], vals[4], vals[5]);
  }
  EOS eos_ = SGAPPLYMOD(IdealGas(gm1, Cv));
  eos[matindex] = eos_.GetOnDevice();
  return 0;
}

int init_sg_IdealGas(const int matindex, EOS *eos, const double gm1, const double Cv) {
  return init_sg_IdealGas(matindex, eos, gm1, Cv, def_en, def_v);
}

int init_sg_Gruneisen(const int matindex, EOS *eos, const double C0, const double s1,
                      const double s2, const double s3, const double G0, const double b,
                      const double rho0, const double T0, const double P0,
                      const double Cv, int const *const enabled, double *const vals) {
  assert(matindex >= 0);
  EOS eosi = SGAPPLYMODSIMPLE(Gruneisen(C0, s1, s2, s3, G0, b, rho0, T0, P0, Cv));
  if (enabled[3] == 1) {
    singularity::pAlpha2BilinearRampParams(eosi, vals[2], vals[3], vals[4], vals[2],
                                           vals[3], vals[4], vals[5]);
  }
  EOS eos_ = SGAPPLYMOD(Gruneisen(C0, s1, s2, s3, G0, b, rho0, T0, P0, Cv));
  eos[matindex] = eos_.GetOnDevice();
  return 0;
}

int init_sg_Gruneisen(const int matindex, EOS *eos, const double C0, const double s1,
                      const double s2, const double s3, const double G0, const double b,
                      const double rho0, const double T0, const double P0,
                      const double Cv) {
  return init_sg_Gruneisen(matindex, eos, C0, s1, s2, s3, G0, b, rho0, T0, P0, Cv, def_en,
                           def_v);
}

int init_sg_JWL(const int matindex, EOS *eos, const double A, const double B,
                const double R1, const double R2, const double w, const double rho0,
                const double Cv, int const *const enabled, double *const vals) {
  assert(matindex >= 0);
  EOS eosi = SGAPPLYMODSIMPLE(JWL(A, B, R1, R2, w, rho0, Cv));
  if (enabled[3] == 1) {
    singularity::pAlpha2BilinearRampParams(eosi, vals[2], vals[3], vals[4], vals[2],
                                           vals[3], vals[4], vals[5]);
  }
  EOS eos_ = SGAPPLYMOD(JWL(A, B, R1, R2, w, rho0, Cv));
  eos[matindex] = eos_.GetOnDevice();
  return 0;
}

int init_sg_JWL(const int matindex, EOS *eos, const double A, const double B,
                const double R1, const double R2, const double w, const double rho0,
                const double Cv) {
  return init_sg_JWL(matindex, eos, A, B, R1, R2, w, rho0, Cv, def_en, def_v);
}

int init_sg_DavisProducts(const int matindex, EOS *eos, const double a, const double b,
                          const double k, const double n, const double vc,
                          const double pc, const double Cv, const double E0,
                          int const *const enabled, double *const vals) {
  assert(matindex >= 0);
  EOS eosi = SGAPPLYMODSIMPLE(DavisProducts(a, b, k, n, vc, pc, Cv, E0));
  if (enabled[3] == 1) {
    singularity::pAlpha2BilinearRampParams(eosi, vals[2], vals[3], vals[4], vals[2],
                                           vals[3], vals[4], vals[5]);
  }
  EOS eos_ = SGAPPLYMOD(DavisProducts(a, b, k, n, vc, pc, Cv, E0));
  eos[matindex] = eos_.GetOnDevice();
  return 0;
}

int init_sg_DavisProducts(const int matindex, EOS *eos, const double a, const double b,
                          const double k, const double n, const double vc,
                          const double pc, const double Cv, const double E0) {
  return init_sg_DavisProducts(matindex, eos, a, b, k, n, vc, pc, Cv, E0, def_en, def_v);
}

int init_sg_DavisReactants(const int matindex, EOS *eos, const double rho0,
                           const double e0, const double P0, const double T0,
                           const double A, const double B, const double C,
                           const double G0, const double Z, const double alpha,
                           const double Cv0, int const *const enabled,
                           double *const vals) {
  assert(matindex >= 0);
  EOS eosi =
      SGAPPLYMODSIMPLE(DavisReactants(rho0, e0, P0, T0, A, B, C, G0, Z, alpha, Cv0));
  if (enabled[3] == 1) {
    singularity::pAlpha2BilinearRampParams(eosi, vals[2], vals[3], vals[4], vals[2],
                                           vals[3], vals[4], vals[5]);
  }
  EOS eos_ = SGAPPLYMOD(DavisReactants(rho0, e0, P0, T0, A, B, C, G0, Z, alpha, Cv0));
  eos[matindex] = eos_.GetOnDevice();
  return 0;
}

int init_sg_DavisReactants(const int matindex, EOS *eos, const double rho0,
                           const double e0, const double P0, const double T0,
                           const double A, const double B, const double C,
                           const double G0, const double Z, const double alpha,
                           const double Cv0) {
  return init_sg_DavisReactants(matindex, eos, rho0, e0, P0, T0, A, B, C, G0, Z, alpha,
                                Cv0, def_en, def_v);
}

int init_sg_SAP_Polynomial(const int matindex, EOS *eos, const double rho0,
                           const double a0, const double a1, const double a2c,
                           const double a2e, const double a3, const double b0,
                           const double b1, const double b2c, const double b2e,
                           const double b3, int const *const enabled,
                           double *const vals) {
  assert(matindex >= 0);
  EOS eosi =
      SGAPPLYMODSIMPLE(SAP_Polynomial(rho0, a0, a1, a2c, a2e, a3, b0, b1, b2c, b2e, b3));
  if (enabled[3] == 1) {
    singularity::pAlpha2BilinearRampParams(eosi, vals[2], vals[3], vals[4], vals[2],
                                           vals[3], vals[4], vals[5]);
  }
  EOS eos_ = SGAPPLYMOD(SAP_Polynomial(rho0, a0, a1, a2c, a2e, a3, b0, b1, b2c, b2e, b3));
  eos[matindex] = eos_.GetOnDevice();
  return 0;
}

int init_sg_StiffGas(const int matindex, EOS *eos, const double gm1, const double Cv,
                     const double Pinf, const double qq, int const *const enabled,
                     double *const vals) {
  assert(matindex >= 0);
  EOS eosi = SGAPPLYMODSIMPLE(StiffGas(gm1, Cv, Pinf, qq));
  if (enabled[3] == 1) {
    singularity::pAlpha2BilinearRampParams(eosi, vals[2], vals[3], vals[4], vals[2],
                                           vals[3], vals[4], vals[5]);
  }
  EOS eos_ = SGAPPLYMOD(StiffGas(gm1, Cv, Pinf, qq));
  eos[matindex] = eos_.GetOnDevice();
  return 0;
}

int init_sg_StiffGas(const int matindex, EOS *eos, const double gm1, const double Cv,
                     const double Pinf, const double qq) {
  return init_sg_StiffGas(matindex, eos, gm1, Cv, Pinf, qq, def_en, def_v);
}

<<<<<<< HEAD
int init_sg_NobleAbel(const int matindex, EOS *eos, const double gm1, const double Cv,
                      const double bb, const double qq, int const *const enabled,
                      double *const vals) {
  assert(matindex >= 0);
  EOS eosi = SGAPPLYMODSIMPLE(NobleAbel(gm1, Cv, bb, qq));
  if (enabled[3] == 1) {
    singularity::pAlpha2BilinearRampParams(eosi, vals[2], vals[3], vals[4], vals[2],
                                           vals[3], vals[4], vals[5]);
  }
  EOS eos_ = SGAPPLYMOD(NobleAbel(gm1, Cv, bb, qq));
  eos[matindex] = eos_.GetOnDevice();
  return 0;
}

int init_sg_NobleAbel(const int matindex, EOS *eos, const double gm1, const double Cv,
                      const double bb, const double qq) {
  return init_sg_NobleAbel(matindex, eos, gm1, Cv, bb, qq, def_en, def_v);
}

#ifdef SPINER_USE_HDF
=======
#ifdef SINGULARITY_USE_SPINER_WITH_HDF5
>>>>>>> 0c212f29
int init_sg_SpinerDependsRhoT(const int matindex, EOS *eos, const char *filename,
                              const int matid, int const *const enabled,
                              double *const vals) {
  assert(matindex >= 0);
  EOS eosi = SGAPPLYMODSIMPLE(SpinerEOSDependsRhoT(std::string(filename), matid));
  if (enabled[3] == 1) {
    singularity::pAlpha2BilinearRampParams(eosi, vals[2], vals[3], vals[4], vals[2],
                                           vals[3], vals[4], vals[5]);
  }
  EOS eos_ = SGAPPLYMOD(SpinerEOSDependsRhoT(std::string(filename), matid));
  eos[matindex] = eos_.GetOnDevice();
  return 0;
}

int init_sg_SpinerDependsRhoT(const int matindex, EOS *eos, const char *filename,
                              const int matid) {
  return init_sg_SpinerDependsRhoT(matindex, eos, filename, matid, def_en, def_v);
}

int init_sg_SpinerDependsRhoSie(const int matindex, EOS *eos, const char *filename,
                                const int matid, int const *const enabled,
                                double *const vals) {
  assert(matindex >= 0);
  EOS eosi = SGAPPLYMODSIMPLE(SpinerEOSDependsRhoSie(std::string(filename), matid));
  if (enabled[3] == 1) {
    singularity::pAlpha2BilinearRampParams(eosi, vals[2], vals[3], vals[4], vals[2],
                                           vals[3], vals[4], vals[5]);
  }
  EOS eos_ = SGAPPLYMOD(SpinerEOSDependsRhoSie(std::string(filename), matid));
  eos[matindex] = eos_.GetOnDevice();
  return 0;
}
int init_sg_SpinerDependsRhoSie(const int matindex, EOS *eos, const char *filename,
                                const int matid) {
  return init_sg_SpinerDependsRhoSie(matindex, eos, filename, matid, def_en, def_v);
}
#endif

#ifdef SINGULARITY_USE_EOSPAC
int init_sg_eospac(const int matindex, EOS *eos, const int id, int const *const enabled,
                   double *const vals) {
  assert(matindex >= 0);
  EOS eosi = SGAPPLYMODSIMPLE(EOSPAC(id));
  if (enabled[3] == 1) {
    singularity::pAlpha2BilinearRampParams(eosi, vals[2], vals[3], vals[4], vals[2],
                                           vals[3], vals[4], vals[5]);
  }
  EOS eos_ = SGAPPLYMOD(EOSPAC(id));
  eos[matindex] = eos_.GetOnDevice();
  return 0;
}
int init_sg_eospac(const int matindex, EOS *eos, const int id) {
  return init_sg_eospac(matindex, eos, id, def_en, def_v);
}
#endif // SINGULARITY_USE_EOSPAC

#undef SGAPPLYMOD

#ifdef PORTABILITY_STRATEGY_KOKKOS
using Lrgt = Kokkos::LayoutRight;
using Llft = Kokkos::LayoutLeft;
template <typename T>
using ScratchV = Kokkos::View<T **, Lrgt>;
#endif // PORTABILITY_STRATEGY_KOKKOS

// mapping from EAP integer to
static const std::map<const int, const unsigned long> EAPInputToBD = {
    {-3, thermalqs::temperature | thermalqs::density},
    {-2, thermalqs::density | thermalqs::pressure},
    {-1, thermalqs::pressure | thermalqs::temperature},
    {0, thermalqs::specific_internal_energy | thermalqs::density},
    {1, thermalqs::specific_internal_energy | thermalqs::density},
};

#ifdef PORTABILITY_STRATEGY_KOKKOS
namespace singularity {
struct EOSAccessor_ {
  PORTABLE_INLINE_FUNCTION
  EOSAccessor_(const Kokkos::View<EOS *, Llft> &eos_v, int *mats)
      : eos_v_(eos_v), mats_(mats) {}
  PORTABLE_INLINE_FUNCTION
  EOS &operator[](const int m) const { return eos_v_(mats_[m]); }
  Kokkos::View<EOS *, Llft> eos_v_;
  int *mats_;
};
} // namespace singularity
#endif // PORTABILITY_STRATEGY_KOKKOS
// EAP centric arguments and function signature

int get_sg_eos( // sizing information
    int nmat, int ncell, int cell_dim,
    // Input parameters
    int input_int,
    // eos index offsets
    int *eos_offsets,
    // equation of state array
    EOS *eos,
    // index offsets
    int *offsets,
    // per cell quantities
    double *press, double *pmax, double *vol, double *spvol, double *sie, double *temp,
    double *bmod, double *dpde, double *cv,
    // per material quantities
    double *frac_mass, double *frac_vol, double *frac_ie,
    // optional per material quantities
    double *frac_bmod, double *frac_dpde, double *frac_cv) {
  // printBacktrace();
  // kernel return value will be the number of failures
  int ret{0};
  // handle optionals
  bool do_frac_bmod{true};
  if (frac_bmod == NULL || frac_bmod == nullptr) do_frac_bmod = false;
  bool do_frac_dpde{true};
  if (frac_dpde == NULL || frac_dpde == nullptr) do_frac_dpde = false;
  bool do_frac_cv{true};
  if (frac_dpde == NULL || frac_dpde == nullptr) do_frac_cv = false;
  // get inputs
  enum class input_condition {
    RHO_T_INPUT = -3,
    RHO_P_INPUT = -2,
    P_T_INPUT = -1,
    NORM_RHO_E_INPUT = 0,
    RHO_E_INPUT = 1
  };
  const auto input{EAPInputToBD.at(input_int)};
  const auto output = thermalqs::all_values - input;
  const bool p_is_inp{static_cast<bool>(input & thermalqs::pressure)};
  const bool r_is_inp{static_cast<bool>(input & thermalqs::density)};
  const bool t_is_inp{static_cast<bool>(input & thermalqs::temperature)};
  const bool s_is_inp{static_cast<bool>(input & thermalqs::specific_internal_energy)};
  constexpr const Real min_guess_density{1.e-20};
#ifdef PORTABILITY_STRATEGY_KOKKOS
  // convenience aliases
  using Unmgd = Kokkos::MemoryUnmanaged;
  using HS = Kokkos::HostSpace;
  using Kokkos::create_mirror_view_and_copy;
  using host_v = Kokkos::View<double *, Llft, HS, Unmgd>;
  using dev_v = Kokkos::View<double *, Llft>;
  using host_frac_v = Kokkos::View<double **, Llft, HS, Unmgd>;
  using dev_frac_v = Kokkos::View<double **, Llft>;
  using DES = Kokkos::DefaultExecutionSpace;
  using DMS = DES::memory_space;
  using Kokkos::MemoryTraits;
  constexpr const unsigned int ra{0 | Kokkos::RandomAccess};
  // constexpr const unsigned int ra_u{Kokkos::Unmanaged | Kokkos::RandomAccess};
  using VAWI = Kokkos::ViewAllocateWithoutInitializing;
  using Kokkos::deep_copy;
  static constexpr const double ev2k = 1.160451930280894026e4;
  // convert pointers to host side views
  Kokkos::View<int *, Llft, HS, Unmgd> eos_offsets_hv(eos_offsets, nmat);
  Kokkos::View<int *, Llft, HS, Unmgd> offsets_hv(offsets, ncell);
  host_v press_hv(press, cell_dim);
  host_v pmax_hv(pmax, cell_dim);
  host_v vol_hv(vol, cell_dim);
  host_v spvol_hv(spvol, cell_dim);
  host_v sie_hv(sie, cell_dim);
  host_v temp_hv(temp, cell_dim);
  host_v bmod_hv(bmod, cell_dim);
  host_v dpde_hv(dpde, cell_dim);
  host_v cv_hv(cv, cell_dim);
  host_frac_v frac_mass_hv(frac_mass, cell_dim, nmat);
  host_frac_v frac_vol_hv(frac_vol, cell_dim, nmat);
  host_frac_v frac_ie_hv(frac_ie, cell_dim, nmat);
  host_frac_v frac_bmod_hv, frac_dpde_hv, frac_cv_hv;
  if (do_frac_bmod) frac_bmod_hv = host_frac_v(frac_bmod, cell_dim, nmat);
  if (do_frac_dpde) frac_dpde_hv = host_frac_v(frac_dpde, cell_dim, nmat);
  if (do_frac_cv) frac_cv_hv = host_frac_v(frac_cv, cell_dim, nmat);

  // get device views if necessary
  Kokkos::View<const int *, Llft, MemoryTraits<ra>> offsets_v{
      create_mirror_view_and_copy(DMS(), offsets_hv)};
  Kokkos::View<const int *, Llft, MemoryTraits<ra>> eos_offsets_v{
      create_mirror_view_and_copy(DMS(), eos_offsets_hv)};
  dev_v press_v{create_mirror_view_and_copy(DMS(), press_hv)};
  dev_v pmax_v{create_mirror_view_and_copy(DMS(), pmax_hv)};
  dev_v spvol_v{create_mirror_view_and_copy(DMS(), spvol_hv)};
  dev_v vol_v{create_mirror_view_and_copy(DMS(), vol_hv)};
  dev_v sie_v{create_mirror_view_and_copy(DMS(), sie_hv)};
  dev_v temp_v{create_mirror_view_and_copy(DMS(), temp_hv)};
  dev_v bmod_v{create_mirror_view_and_copy(DMS(), bmod_hv)};
  dev_v dpde_v{create_mirror_view_and_copy(DMS(), dpde_hv)};
  dev_v cv_v{create_mirror_view_and_copy(DMS(), cv_hv)};
  dev_frac_v frac_mass_v{create_mirror_view_and_copy(DMS(), frac_mass_hv)};
  dev_frac_v frac_vol_v{create_mirror_view_and_copy(DMS(), frac_vol_hv)};
  dev_frac_v frac_ie_v{create_mirror_view_and_copy(DMS(), frac_ie_hv)};
  dev_frac_v frac_bmod_v, frac_dpde_v, frac_cv_v;
  if (do_frac_bmod) frac_bmod_v = create_mirror_view_and_copy(DMS(), frac_bmod_hv);
  if (do_frac_dpde) frac_dpde_v = create_mirror_view_and_copy(DMS(), frac_dpde_hv);
  if (do_frac_cv) frac_cv_v = create_mirror_view_and_copy(DMS(), frac_cv_hv);
  // array of eos's
  const auto eos_nmat{*std::max_element(eos_offsets, eos_offsets + nmat)};
  Kokkos::View<EOS *, Llft, HS, Unmgd> eos_hv(eos, eos_nmat);
  Kokkos::View<EOS *, Llft> eos_v{create_mirror_view_and_copy(DMS(), eos_hv)};
  // TODO: make this a scatter view
  constexpr auto at_int_full{0 | Kokkos::Atomic};
#ifdef KOKKOS_ENABLE_SERIAL
  constexpr auto at_int{std::is_same<DES, Kokkos::Serial>::value ? 0 : at_int_full};
#else  // KOKKOS_ENABLE_SERIAL
  // assume atomics are required for correctness if serial not even enabled
  constexpr auto at_int{at_int_full};
#endif // KOKKOS_ENABLE_SERIAL
  // set up scratch arrays
  constexpr auto KGlobal = Kokkos::Experimental::UniqueTokenScope::Global;
  Kokkos::Experimental::UniqueToken<DES, KGlobal> tokens{};
  using VAWI = Kokkos::ViewAllocateWithoutInitializing;

  const bool small_loop{tokens.size() > ncell};
  const decltype(tokens)::size_type scratch_size{std::min(tokens.size(), ncell)};
  ScratchV<int> pte_mats(VAWI("PTE::scratch mats"), scratch_size, nmat);
  ScratchV<int> pte_idxs(VAWI("PTE::scratch idxs"), scratch_size, nmat);
  ScratchV<double> mass_pte(VAWI("PTE::scratch mass"), scratch_size, nmat);
  ScratchV<double> sie_pte(VAWI("PTE::scratch sie"), scratch_size, nmat);
  ScratchV<double> vfrac_pte(VAWI("PTE::scratch vfrac"), scratch_size, nmat);
  ScratchV<double> temp_pte(VAWI("PTE::scratch temp"), scratch_size, nmat);
  ScratchV<double> press_pte(VAWI("PTE::scratch press"), scratch_size, nmat);
  ScratchV<double> rho_pte(VAWI("PTE::scratch rho"), scratch_size, nmat);
  // declare solver scratch, allocate in the case statement
  int pte_solver_scratch_size{};
  ScratchV<double> solver_scratch;

  // create helper lambdas to reduce code duplication
  const auto init_lambda =
      PORTABLE_LAMBDA(const int i, const int tid, double &mass_sum, int &npte,
                      const Real t_mult, const Real s_mult, const Real p_mult) {
    // normalize mass fractions
    // first find the mass sum
    // also set idxs as the decrement of the eos offsets
    // to take into account 1 based indexing in fortran
    for (int m = 0; m < nmat; ++m) {
      mass_sum += frac_mass_v(i, m);
      pte_idxs(tid, m) = eos_offsets_v(m) - 1;
      frac_vol_v(i, m) = 0.0;
    }
    for (int m = 0; m < nmat; ++m) {
      frac_mass_v(i, m) /= mass_sum;
    }
    // set inputs
    npte = 0;
    for (int m = 0; m < nmat; ++m) {
      if (frac_mass_v(i, m) > 1.e-12) {
        pte_idxs(tid, npte) = eos_offsets_v(m) - 1;
        pte_mats(tid, npte) = m;
        npte += 1;
      }
      vfrac_pte(tid, m) = 0.0;
      sie_pte(tid, m) = 0.0;
      temp_pte(tid, m) = 0.0;
      press_pte(tid, m) = 0.0;
    }
    for (int mp = 0; mp < npte; ++mp) {
      const int m = pte_mats(tid, mp);
      rho_pte(tid, mp) = npte / spvol_v(i) * frac_mass_v(i, m);
      vfrac_pte(tid, mp) = 1.0 / npte;
      temp_pte(tid, mp) = temp_v(i) * ev2k * t_mult;
      press_pte(tid, mp) = press_v(i) * p_mult;
      sie_pte(tid, mp) = sie_v(i) * frac_mass_v(i, m) * s_mult;
    }
  };
  const auto final_lambda = PORTABLE_LAMBDA(
      const int i, const int tid, const int npte, const Real mass_sum, const Real t_mult,
      const Real s_mult, const Real p_mult, singularity::mix_impl::CacheAccessor &cache) {
    // initialize averaged quantities to 0
    const bool do_t = t_mult == 1.0;
    const bool do_s = s_mult == 1.0;
    const bool do_p = p_mult == 1.0;
    if (do_t) {
      temp_v(i) = 0.0;
    }
    if (do_p) {
      press_v(i) = 0.0;
    }
    if (do_s) {
      sie_v(i) = 0.0;
    }
    bmod_v(i) = 0.0;
    cv_v(i) = 0.0;
    dpde_v(i) = 0.0;
    // material loop for averaging and assigning per mat quantities
    for (int mp = 0; mp < npte; ++mp) {
      const int m = pte_mats(tid, mp);
      // pressure contribution from material m
      press_v(i) += press_pte(tid, mp) * vfrac_pte(tid, mp) * p_mult;
      // temperature contribution from material m
      temp_v(i) += temp_pte(tid, mp) * vfrac_pte(tid, mp) * t_mult;
      const Real ie_m = sie_pte(tid, mp) * frac_mass_v(i, m) * mass_sum;
      // sie contribution from material m
      sie_v(i) += ie_m * s_mult;
      // assign per material specific internal energy
      frac_ie_v(i, m) = ie_m;
      // assign volume fraction based on pte calculation
      frac_vol_v(i, m) = vfrac_pte(tid, mp) * vol_v(i);
      // calculate bulk modulus for material m
      const Real bmod_m = eos_v(pte_idxs(tid, mp))
                              .BulkModulusFromDensityTemperature(
                                  rho_pte(tid, mp), temp_pte(tid, mp), cache[mp]);
      // add bmod contribution from material m
      bmod_v(i) += bmod_m * vfrac_pte(tid, mp);
      // calculate specific heat for material m
      const Real cv_m = ev2k * eos_v(pte_idxs(tid, mp))
                                   .SpecificHeatFromDensityTemperature(
                                       rho_pte(tid, mp), temp_pte(tid, mp), cache[mp]);
      // add mass weighted contribution specific heat for material m
      cv_v(i) += cv_m * frac_mass_v(i, m);
      // calculate gruneisen parameter for material m
      const Real dpde_m = eos_v(pte_idxs(tid, mp))
                              .GruneisenParamFromDensityTemperature(
                                  rho_pte(tid, mp), temp_pte(tid, mp), cache[mp]);
      // add gruneisen param contribution from material m
      dpde_v(i) += dpde_m * vfrac_pte(tid, mp);
      // optionally assign per material quantities to per material arrays
      if (do_frac_bmod) {
        frac_bmod_v(i, m) = bmod_m;
      }
      if (do_frac_cv) {
        frac_cv_v(i, m) = cv_m;
      }
      if (do_frac_dpde) {
        frac_dpde_v(i, m) = dpde_m;
      }
    }
    if (do_t) {
      temp_v(i) /= ev2k;
    }
    if (do_s) {
      sie_v(i) /= mass_sum;
    }
    // reset mass fractions to original values if not normalized to 1
    for (int m = 0; m < nmat; ++m) {
      frac_mass_v(i, m) *= mass_sum;
    }
  };
  Kokkos::View<int, MemoryTraits<at_int>> res("PTE::num fails");
  Kokkos::View<int, MemoryTraits<at_int>> n_solves("PTE::num solves");
  const std::string perf_nums =
      "[" + std::to_string(nmat) + "," + std::to_string(ncell) + "]";
  auto input_int_enum = static_cast<input_condition>(input_int);
  switch (input_int_enum) {
  case input_condition::RHO_T_INPUT: {
    // T-rho input
    // set frac_vol = 1/nmat
    // set rho_i = nmat / spvol * frac_mass_i
    // iterate PTE solver to obtain internal energies
    // that results in the input T
    pte_solver_scratch_size = PTESolverFixedTRequiredScratch(nmat);
    solver_scratch = ScratchV<double>(VAWI("PTE::scratch solver"), scratch_size,
                                      pte_solver_scratch_size);
    const std::string rt_name = "PTE::solve (rho,T) input" + perf_nums;
    portableFor(
        rt_name.c_str(), 0, ncell, PORTABLE_LAMBDA(const int &iloop) {
          // cell offset
          const int i{offsets_v(iloop) - 1};
          // get "thread-id" like thing with optimization
          // for small loops
          const int32_t token{tokens.acquire()};
          const int32_t tid{small_loop ? iloop : token};
          double mass_sum{0.0};
          int npte{0};
          // initialize values for solver / lookup
          init_lambda(i, tid, mass_sum, npte, 1.0, 0.0, 0.0);
          // calculate pte condition (lookup for 1 mat cell)
          Real sie_tot_true{0.0};
          const int neq = npte;
          singularity::mix_impl::CacheAccessor cache(&solver_scratch(tid, 0) +
                                                     neq * (neq + 4) + 2 * npte);
          if (npte > 1) {
            // create solver lambda
            // eos accessor
            singularity::EOSAccessor_ eos_inx(eos_v, &pte_idxs(tid, 0));
            PTESolverFixedT<singularity::EOSAccessor_, Real *, Real **> method(
                npte, eos_inx, 1.0, temp_pte(tid, 0), &rho_pte(tid, 0),
                &vfrac_pte(tid, 0), &sie_pte(tid, 0), &temp_pte(tid, 0),
                &press_pte(tid, 0), cache, &solver_scratch(tid, 0));
            const bool res_{PTESolver(method)};
            // calculate total internal energy
            for (int mp = 0; mp < npte; ++mp) {
              const int m = pte_mats(tid, mp);
              sie_tot_true += sie_pte(tid, mp) * frac_mass_v(i, m);
            }
          } else {
            // pure cell (nmat = 1)
            // calculate sie from single eos
            sie_pte(tid, 0) = eos_v(pte_idxs(tid, 0))
                                  .InternalEnergyFromDensityTemperature(
                                      rho_pte(tid, 0), temp_pte(tid, 0), cache[0]);
            // set total sie to material 0 value
            sie_tot_true = sie_pte(tid, 0);
            // set pressure
            press_pte(tid, 0) = eos_v(pte_idxs(tid, 0))
                                    .PressureFromDensityTemperature(
                                        rho_pte(tid, 0), temp_pte(tid, 0), cache[0]);
          }
          // total sie is known
          sie_v(i) = sie_tot_true;
          // assign quantities
          final_lambda(i, tid, npte, mass_sum, 0.0, 0.0, 1.0, cache);
          // assign max pressure
          pmax_v(i) = press_v(i) > pmax_v(i) ? press_v(i) : pmax_v(i);
          // release the token used for scratch arrays
          tokens.release(token);
        });
    break;
  }
  case input_condition::RHO_P_INPUT: {
    // rho-P input
    // set frac_vol = 1/nmat
    // set rho_i = nmat / spvol * frac_mass_i
    // iterate PTE solver to obtain internal energies
    // that results in the input P
    pte_solver_scratch_size = PTESolverRhoTRequiredScratch(nmat);
    solver_scratch = ScratchV<double>(VAWI("PTE::scratch solver"), scratch_size,
                                      pte_solver_scratch_size);
    const std::string rp_name = "PTE::solve (rho,P) input" + perf_nums;
    portableFor(
        rp_name.c_str(), 0, ncell, PORTABLE_LAMBDA(const int &iloop) {
          // cell offset
          const int i{offsets_v(iloop) - 1};
          // get "thread-id" like thing with optimization
          // for small loops
          const int32_t token{tokens.acquire()};
          const int32_t tid{small_loop ? iloop : token};
          double mass_sum{0.0};
          int npte{0};
          // initialize values for solver / lookup
          init_lambda(i, tid, mass_sum, npte, 0.0, 0.0, 1.0);
          Real sie_tot_true{0.0};
          const int neq = npte + 1;
          singularity::mix_impl::CacheAccessor cache(&solver_scratch(tid, 0) +
                                                     neq * (neq + 4) + 2 * npte);
          if (npte > 1) {
            // create solver lambda
            // eos accessor
            singularity::EOSAccessor_ eos_inx(eos_v, &pte_idxs(tid, 0));
            PTESolverFixedP<singularity::EOSAccessor_, Real *, Real **> method(
                npte, eos_inx, 1.0, press_pte(tid, 0), &rho_pte(tid, 0),
                &vfrac_pte(tid, 0), &sie_pte(tid, 0), &temp_pte(tid, 0),
                &press_pte(tid, 0), cache[0], &solver_scratch(tid, 0));
            const bool res_{PTESolver(method)};
            // calculate total sie
            for (int mp = 0; mp < npte; ++mp) {
              const int m = pte_mats(tid, mp);
              sie_tot_true += sie_pte(tid, mp) * frac_mass_v(i, m);
            }
          } else {
            // pure cell (nmat = 1)
            // calculate sie from single eos
            auto p_from_t = [&](const Real &t_i) {
              return eos_v(pte_idxs(tid, 0))
                  .PressureFromDensityTemperature(rho_pte(tid, 0), t_i, cache[0]);
            };
            // calculate sie root bounds
            Real r_rho{}, r_temp{}, r_sie{}, r_press{}, r_cv{}, r_bmod{};
            Real r_dpde{}, r_dvdt{};
            eos_v(pte_idxs(tid, 0))
                .ValuesAtReferenceState(r_rho, r_temp, r_sie, r_press, r_cv, r_bmod,
                                        r_dpde, r_dvdt);
            Real temp_i;
            RootFinding1D::findRoot(p_from_t, press_v(i), r_temp, 1.e-10 * r_temp,
                                    1.e10 * r_temp, 1.e-12, 1.e-12, temp_i);
            sie_pte(tid, 0) = eos_v(pte_idxs(tid, 0))
                                  .InternalEnergyFromDensityTemperature(rho_pte(tid, 0),
                                                                        temp_i, cache[0]);
            sie_tot_true = sie_pte(tid, 0);
            // set temperature
            temp_pte(tid, 0) = temp_i;
          }
          // sie calculate explicitly already
          sie_v(i) = sie_tot_true;
          // assign remaining outputs
          final_lambda(i, tid, npte, mass_sum, 1.0, 0.0, 0.0, cache);
          // assign max pressure
          pmax_v(i) = press_v(i) > pmax_v(i) ? press_v(i) : pmax_v(i);
          // release the token used for scratch arrays
          tokens.release(token);
        });
    break;
  }
  case input_condition::P_T_INPUT: {
    // P-T input
    const int pte_solver_scratch_size = nmat * MAX_NUM_LAMBDAS;
    solver_scratch = ScratchV<double>(VAWI("PTE::scratch solver"), scratch_size,
                                      pte_solver_scratch_size);
    const std::string pt_name = "PTE::solve (P,T) input" + perf_nums;
    portableFor(
        pt_name.c_str(), 0, ncell, PORTABLE_LAMBDA(const int &iloop) {
          // cell offset
          const int i{offsets_v(iloop) - 1};
          // get "thread-id" like thing with optimization
          // for small loops
          const int32_t token{tokens.acquire()};
          const int32_t tid{small_loop ? iloop : token};
          // caching mechanism
          singularity::mix_impl::CacheAccessor cache(&solver_scratch(tid, 0));
          double mass_sum{0.0};
          // normalize mass fractions
          // first find the mass sum
          // also set idxs as the decrement of the eos offsets
          // to take into account 1 based indexing in fortran
          for (int m = 0; m < nmat; ++m) {
            mass_sum += frac_mass_v(i, m);
            pte_idxs(tid, m) = eos_offsets_v(m) - 1;
            pte_mats(tid, m) = m;
            temp_pte(tid, m) = temp_v(i) * ev2k;
            press_pte(tid, m) = press_v(i);
          }
          for (int m = 0; m < nmat; ++m) {
            frac_mass_v(i, m) /= mass_sum;
          }
          // do r-e of pt for each mat
          singularity::EOSAccessor_ eos_inx(eos_v, &pte_idxs(tid, 0));
          Real vfrac_tot{0.0};
          Real sie_tot{0.0};
          for (int m = 0; m < nmat; ++m) {
            // obtain rho and sie from P-T
            eos_inx[m].DensityEnergyFromPressureTemperature(
                press_pte(tid, m), temp_pte(tid, m), cache[m], rho_pte(tid, m),
                sie_pte(tid, m));
            // assign volume fractions
            // this is a physical volume
            vfrac_pte(tid, m) = frac_mass_v(i, m) / rho_pte(tid, m) * mass_sum;
            vfrac_tot += vfrac_pte(tid, m);
            // add internal energy component
            sie_tot += sie_pte(tid, m) * frac_mass_v(i, m);
          }
          // assign volume, etc.
          // total sie is known
          sie_v(i) = sie_tot;
          vol_v(i) = vfrac_tot;
          spvol_v(i) = vol_v(i) / mass_sum;
          for (int m = 0; m < nmat; ++m) {
            vfrac_pte(tid, m) /= vfrac_tot;
          }
          // assign remaining outputs
          final_lambda(i, tid, nmat, mass_sum, 0.0, 0.0, 0.0, cache);
          // assign max pressure
          pmax_v(i) = press_v(i) > pmax_v(i) ? press_v(i) : pmax_v(i);
          // release the token used for scratch arrays
          tokens.release(token);
        });
    break;
  }
  case input_condition::NORM_RHO_E_INPUT:
    // rho-sie input
    // no break so fallthrough to case 1
  case input_condition::RHO_E_INPUT: {
    // rho-sie input
    pte_solver_scratch_size = PTESolverRhoTRequiredScratch(nmat);
    solver_scratch = ScratchV<double>(VAWI("PTE::scratch solver"), scratch_size,
                                      pte_solver_scratch_size);
    const std::string re_name = "PTE::solve (rho,e) input" + perf_nums;
    portableFor(
        re_name.c_str(), 0, ncell, PORTABLE_LAMBDA(const int &iloop) {
          // cell offset
          const int i{offsets_v(iloop) - 1};
          // get "thread-id" like thing with optimization
          // for small loops
          const int32_t token{tokens.acquire()};
          const int32_t tid{small_loop ? iloop : token};
          double mass_sum{0.0};
          int npte{0};
          // initialize values for solver / lookup
          init_lambda(i, tid, mass_sum, npte, 0.0, 1.0, 0.0);
          // get cache from offsets into scratch
          const int neq = npte + 1;
          singularity::mix_impl::CacheAccessor cache(&solver_scratch(tid, 0) +
                                                     neq * (neq + 4) + 2 * npte);
          if (npte > 1) {
            // create solver lambda
            // eos accessor
            singularity::EOSAccessor_ eos_inx(eos_v, &pte_idxs(tid, 0));
            // reset inputs
            PTESolverRhoT<singularity::EOSAccessor_, Real *, Real **> method(
                npte, eos_inx, 1.0, sie_v(i), &rho_pte(tid, 0), &vfrac_pte(tid, 0),
                &sie_pte(tid, 0), &temp_pte(tid, 0), &press_pte(tid, 0), cache,
                &solver_scratch(tid, 0));
            const bool res_{PTESolver(method)};
          } else {
            // pure cell (nmat = 1)
            // calculate sie from single eos
            Real dpdr_m, dtdr_m, dpde_m, dtde_m;
            eos_v(pte_idxs(tid, 0))
                .PTofRE(rho_pte(tid, 0), sie_pte(tid, 0), cache[0], press_pte(tid, 0),
                        temp_pte(tid, 0), dpdr_m, dpde_m, dtdr_m, dtde_m);
          }
          // assign outputs
          final_lambda(i, tid, npte, mass_sum, 1.0, 0.0, 1.0, cache);
          // assign max pressure
          pmax_v(i) = press_v(i) > pmax_v(i) ? press_v(i) : pmax_v(i);
          // release the token used for scratch arrays
          tokens.release(token);
        });
    break;
  }
  }

  Kokkos::fence();
  // copy results back into local values
  // there is lots of room for performance optimization
  // in terms of when to copy and when not necessary
  // this is the return value (number of solve failures)
  deep_copy(ret, res);
  // copy pressure, this is not needed in all cases
  deep_copy(press_hv, press_v);
  // return max pressure, this may be needed
  deep_copy(pmax_hv, pmax_v);
  // I don't think the volume is necessary
  deep_copy(vol_hv, vol_v);
  // specific volume, copy-back not needed in all cases
  deep_copy(spvol_hv, spvol_v);
  // internal energy, copy-back not needed in all cases
  deep_copy(sie_hv, sie_v);
  // temperature, copy-back not needed in all cases
  deep_copy(temp_hv, temp_v);
  // bulk modulus, alwasy copy-back
  deep_copy(bmod_hv, bmod_v);
  // dpde, always copy-back
  deep_copy(dpde_hv, dpde_v);
  // specific heat, always copy-back
  deep_copy(cv_hv, cv_v);
  // volume fractions, always copy-back (maybe not for pure cells)
  deep_copy(frac_vol_hv, frac_vol_v);
  // component internal energies, always copy-back (maybe not for pure cells)
  deep_copy(frac_ie_hv, frac_ie_v);
  // optionally copy-back the component bmod, dpde, and cv
  if (do_frac_bmod) {
    deep_copy(frac_bmod_hv, frac_bmod_v);
  }
  if (do_frac_dpde) {
    deep_copy(frac_dpde_hv, frac_dpde_v);
  }
  if (do_frac_cv) {
    deep_copy(frac_cv_hv, frac_cv_v);
  }
#endif // PORTABILITY_STRATEGY_KOKKOS
  return ret;
}

int finalize_sg_eos(const int nmat, EOS *&eos, const int own_kokkos) {
  {
    for (int i = 0; i < nmat; ++i)
      eos[i].Finalize();
#ifdef PORTABILITY_STRATEGY_KOKKOS
    Kokkos::fence();
#endif // PORTABILITY_STRATEGY_KOKKOS
  }
  delete[] eos;
  eos = nullptr;
#ifdef PORTABILITY_STRATEGY_KOKKOS
  if (own_kokkos != 0) Kokkos::finalize();
#endif
  return 0;
}<|MERGE_RESOLUTION|>--- conflicted
+++ resolved
@@ -193,7 +193,6 @@
   return init_sg_StiffGas(matindex, eos, gm1, Cv, Pinf, qq, def_en, def_v);
 }
 
-<<<<<<< HEAD
 int init_sg_NobleAbel(const int matindex, EOS *eos, const double gm1, const double Cv,
                       const double bb, const double qq, int const *const enabled,
                       double *const vals) {
@@ -213,10 +212,8 @@
   return init_sg_NobleAbel(matindex, eos, gm1, Cv, bb, qq, def_en, def_v);
 }
 
-#ifdef SPINER_USE_HDF
-=======
 #ifdef SINGULARITY_USE_SPINER_WITH_HDF5
->>>>>>> 0c212f29
+
 int init_sg_SpinerDependsRhoT(const int matindex, EOS *eos, const char *filename,
                               const int matid, int const *const enabled,
                               double *const vals) {
