#ifndef _SINGULARITY_EOS_EOS_EOS_SPINER_SIE_TRANSFORMS_HPP_
#define _SINGULARITY_EOS_EOS_EOS_SPINER_SIE_TRANSFORMS_HPP_

#ifdef SINGULARITY_USE_SPINER_WITH_HDF5

#include <type_traits>

#include <algorithm>
#include <cstdlib>
#include <iomanip>
#include <sstream>
#include <string>
#include <vector>
// #include <iostream> // debug
// #include <stdio.h> // debug

// ports-of-call
#include <ports-of-call/portability.hpp>

// base
#include <singularity-eos/eos/eos_spiner_common.hpp>

namespace singularity {

template <typename Data = void>
struct NullTransform {

  template <typename... Args>
  PORTABLE_INLINE_FUNCTION NullTransform(Args &&...) {}

  PORTABLE_INLINE_FUNCTION
  NullTransform() = default;

  template <typename... Args>
  PORTABLE_INLINE_FUNCTION auto transform(const Real e, Args &&...) const {
    return e;
  }

  template <typename... Args>
  PORTABLE_INLINE_FUNCTION auto inverse(const Real e_transformed, Args &&...) const {
    return e_transformed;
  }
};

template <typename Data>
struct ShiftTransform {
  template <typename DataT_in>
  PORTABLE_INLINE_FUNCTION ShiftTransform(const DataT_in &data) : data_(data) {}

 private:
  Data data_;

 public:
  template <typename... Args>
  PORTABLE_INLINE_FUNCTION auto transform(const Real e, const Real rho,
<<<<<<< HEAD
                                          Args &&...) const {
=======
		                           Args &&...) const {
>>>>>>> b79ac4da
    const Real lRho = spiner_common::to_log(rho, data_.lRhoOffset);
    const Real e_cold = data_.sieCold.interpToReal(lRho);
    return e - e_cold;
  }

  template <typename... Args>
  PORTABLE_INLINE_FUNCTION auto inverse(const Real e_transformed, const Real lRho,
<<<<<<< HEAD
                                        Args &&...) const {
=======
		                         Args &&...) const {
>>>>>>> b79ac4da
    const Real e_cold = data_.sieCold.interpToReal(lRho);
    return e_transformed + e_cold;
  }
};

<<<<<<< HEAD
} // namespace singularity

=======
>>>>>>> b79ac4da
#endif // SINGULARITY_USE_SPINER_WITH_HDF5
#endif // _SINGULARITY_EOS_EOS_EOS_SPINER_SIE_TRANSFORMS_HPP_<|MERGE_RESOLUTION|>--- conflicted
+++ resolved
@@ -53,11 +53,7 @@
  public:
   template <typename... Args>
   PORTABLE_INLINE_FUNCTION auto transform(const Real e, const Real rho,
-<<<<<<< HEAD
                                           Args &&...) const {
-=======
-		                           Args &&...) const {
->>>>>>> b79ac4da
     const Real lRho = spiner_common::to_log(rho, data_.lRhoOffset);
     const Real e_cold = data_.sieCold.interpToReal(lRho);
     return e - e_cold;
@@ -65,20 +61,14 @@
 
   template <typename... Args>
   PORTABLE_INLINE_FUNCTION auto inverse(const Real e_transformed, const Real lRho,
-<<<<<<< HEAD
+
                                         Args &&...) const {
-=======
-		                         Args &&...) const {
->>>>>>> b79ac4da
     const Real e_cold = data_.sieCold.interpToReal(lRho);
     return e_transformed + e_cold;
   }
 };
 
-<<<<<<< HEAD
 } // namespace singularity
 
-=======
->>>>>>> b79ac4da
 #endif // SINGULARITY_USE_SPINER_WITH_HDF5
 #endif // _SINGULARITY_EOS_EOS_EOS_SPINER_SIE_TRANSFORMS_HPP_