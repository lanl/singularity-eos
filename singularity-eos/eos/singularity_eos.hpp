--- conflicted
+++ resolved
@@ -49,16 +49,14 @@
                            const double G0, const double Z, const double alpha,
                            const double Cv0, int const *const enabled,
                            double *const vals);
-
-<<<<<<< HEAD
+  
+int init_sg_StiffGas(const int matindex, EOS *eos, const double gm1, const double Cv,
+                     const double Pinf, const double qq, int const *const enabled,
+                     double *const vals);
+  
 int init_sg_NobleAbel(const int matindex, EOS *eos, const double gm1, const double Cv,
                       const double bb, const double qq, int const *const enabled,
                       double *const vals);
-=======
-int init_sg_StiffGas(const int matindex, EOS *eos, const double gm1, const double Cv,
-                     const double Pinf, const double qq, int const *const enabled,
-                     double *const vals);
->>>>>>> e424f595
 
 #ifdef SPINER_USE_HDF
 int init_sg_SpinerDependsRhoT(const int matindex, EOS *eos, const char *filename,
@@ -121,13 +119,11 @@
                            const double G0, const double Z, const double alpha,
                            const double Cv0);
 
-<<<<<<< HEAD
+int init_sg_StiffGas(const int matindex, EOS *eos, const double gm1, const double Cv,
+                     const double Pinf, const double qq);
+
 int init_sg_NobleAbel(const int matindex, EOS *eos, const double gm1, const double Cv,
                       const double bb, const double qq);
-=======
-int init_sg_StiffGas(const int matindex, EOS *eos, const double gm1, const double Cv,
-                     const double Pinf, const double qq);
->>>>>>> e424f595
 
 #ifdef SPINER_USE_HDF
 int init_sg_SpinerDependsRhoT(const int matindex, EOS *eos, const char *filename,
