//------------------------------------------------------------------------------
// © 2021-2025. Triad National Security, LLC. All rights reserved.  This
// program was produced under U.S. Government contract 89233218CNA000001
// for Los Alamos National Laboratory (LANL), which is operated by Triad
// National Security, LLC for the U.S.  Department of Energy/National
// Nuclear Security Administration. All rights in the program are
// reserved by Triad National Security, LLC, and the U.S. Department of
// Energy/National Nuclear Security Administration. The Government is
// granted for itself and others acting on its behalf a nonexclusive,
// paid-up, irrevocable worldwide license in this material to reproduce,
// prepare derivative works, distribute copies to the public, perform
// publicly and display publicly, and to permit others to do so.
//------------------------------------------------------------------------------

#ifndef _SINGULARITY_EOS_EOS_EOS_BASE_
#define _SINGULARITY_EOS_EOS_EOS_BASE_

#include <cstring>
#include <limits>
#include <string>

#include <ports-of-call/portability.hpp>
#include <ports-of-call/portable_errors.hpp>
#include <singularity-eos/base/constants.hpp>
#include <singularity-eos/base/robust_utils.hpp>
#include <singularity-eos/base/root-finding-1d/root_finding.hpp>
#include <singularity-eos/base/variadic_utils.hpp>

namespace singularity {
namespace mfuncname {
static inline auto member_func_name(const char *type_name, const char *func_name) {
  return std::string(type_name) + std::string("::") + std::string(func_name);
}
} // namespace mfuncname
} // namespace singularity
#define SG_MEMBER_FUNC_NAME()                                                            \
  singularity::mfuncname::member_func_name(typeid(CRTP).name(), __func__);

namespace singularity {
namespace eos_base {

namespace impl {
constexpr std::size_t MAX_NUM_CHARS = 121;
// Cuda doesn't have strcat, so we implement it ourselves
PORTABLE_FORCEINLINE_FUNCTION
char *StrCat(char *destination, const char *source) {
  std::size_t i, j; // not in loops because they're re-used.

  // specifically avoid strlen, which isn't on GPU
  for (i = 0; destination[i] != '\0'; i++) {
  }
  // assumes destination has enough memory allocated
  for (j = 0; source[j] != '\0'; j++) {
    // MAX_NUM_CHARS-1 to leave room for null terminator
    std::size_t ipj = i + j;
    PORTABLE_REQUIRE(ipj < MAX_NUM_CHARS - 1,
                     "Concat string must be within allowed size");
    destination[ipj] = source[j];
  }
  // null terminate destination string
  destination[i + j] = '\0';

  // the destination is returned by standard `strcat()`
  return destination;
}
} // namespace impl

// This Macro adds the `using` statements that allow for the base class
// VECTOR functionality to overload the scalar implementations in the derived
// classes. Do not add functions here that are not overloads of derived class features.
// TODO(JMM): Should we have more macros that capture just some of these?
// JMM: Use VA_ARGS to capture more complex template types
#define SG_ADD_BASE_CLASS_USINGS(...)                                                    \
  using EosBase<__VA_ARGS__>::TemperatureFromDensityInternalEnergy;                      \
  using EosBase<__VA_ARGS__>::InternalEnergyFromDensityTemperature;                      \
  using EosBase<__VA_ARGS__>::PressureFromDensityTemperature;                            \
  using EosBase<__VA_ARGS__>::PressureFromDensityInternalEnergy;                         \
  using EosBase<__VA_ARGS__>::MinInternalEnergyFromDensity;                              \
  using EosBase<__VA_ARGS__>::SpecificHeatFromDensityTemperature;                        \
  using EosBase<__VA_ARGS__>::SpecificHeatFromDensityInternalEnergy;                     \
  using EosBase<__VA_ARGS__>::BulkModulusFromDensityTemperature;                         \
  using EosBase<__VA_ARGS__>::BulkModulusFromDensityInternalEnergy;                      \
  using EosBase<__VA_ARGS__>::GruneisenParamFromDensityTemperature;                      \
  using EosBase<__VA_ARGS__>::GruneisenParamFromDensityInternalEnergy;                   \
  using EosBase<__VA_ARGS__>::FillEos;                                                   \
  using EosBase<__VA_ARGS__>::EntropyFromDensityTemperature;                             \
  using EosBase<__VA_ARGS__>::EntropyFromDensityInternalEnergy;                          \
  using EosBase<__VA_ARGS__>::GibbsFreeEnergyFromDensityTemperature;                     \
<<<<<<< HEAD
  using EosBase<__VA_ARGS__>::GibbsFreeEnergyFromDensityInternalEnergy;
=======
  using EosBase<__VA_ARGS__>::GibbsFreeEnergyFromDensityInternalEnergy;                  \
  using EosBase<__VA_ARGS__>::scratch_size;                                              \
  using EosBase<__VA_ARGS__>::max_scratch_size;
>>>>>>> 759f493f

// This macro adds these methods to a derived class. Due to scope,
// these can't be implemented in the base class, unless we make
// _AZbar public. Not all EOS's may want these default functions
// TODO(JMM): Should we go the alternate route and make _AZbar public?
#define SG_ADD_DEFAULT_MEAN_ATOMIC_FUNCTIONS(_AZbar)                                     \
  PORTABLE_INLINE_FUNCTION                                                               \
  Real MeanAtomicMass() const { return _AZbar.Abar; }                                    \
  PORTABLE_INLINE_FUNCTION                                                               \
  Real MeanAtomicNumber() const { return _AZbar.Zbar; }

// This macro adds several methods that most modifiers will
// want. Not ALL modifiers will want these methods as written here,
// so use this macro with care.
// TODO(JMM): Find a better solution. Multiple inheritence and mixins
// dont' seem to work as desired here.
#define SG_ADD_MODIFIER_METHODS(T, t_)                                                   \
  static inline constexpr bool IsModified() { return true; }                             \
  inline constexpr T UnmodifyOnce() { return t_; }                                       \
  std::size_t DynamicMemorySizeInBytes() const { return t_.DynamicMemorySizeInBytes(); } \
  std::size_t SharedMemorySizeInBytes() const { return t_.SharedMemorySizeInBytes(); }   \
  std::size_t DumpDynamicMemory(char *dst) { return t_.DumpDynamicMemory(dst); }         \
  std::size_t SetDynamicMemory(char *src,                                                \
                               const SharedMemSettings &stngs = DEFAULT_SHMEM_STNGS) {   \
    return t_.SetDynamicMemory(src, stngs);                                              \
  }                                                                                      \
  constexpr bool AllDynamicMemoryIsShareable() const {                                   \
    return t_.AllDynamicMemoryIsShareable();                                             \
  }

#define SG_ADD_MODIFIER_MEAN_METHODS(t_)                                                 \
  PORTABLE_INLINE_FUNCTION                                                               \
  Real MeanAtomicMass() const { return t_.MeanAtomicMass(); }                            \
  PORTABLE_INLINE_FUNCTION                                                               \
  Real MeanAtomicNumber() const { return t_.MeanAtomicNumber(); }

class Factor {
  Real value_ = 1.0;
  bool is_set_ = false;

 public:
  bool is_set() const { return is_set_; }

  Real get() const { return value_; }

  void set(Real v) {
    is_set_ = true;
    value_ = v;
  }

  void apply(Real v) {
    is_set_ = true;
    value_ *= v;
  }

  void clear() {
    is_set_ = false;
    value_ = 1.0;
  }
};

struct Transform {
  Factor x, y, f;
};

/*
  This is a utility struct used to bundle mean atomic
  mass/number. Used in the default implementations of MeanAtomicMass
  and MeanAtomicNumber provided by the base class.
 */
struct MeanAtomicProperties {
  Real Abar, Zbar;

  // default is hydrogen
  static constexpr Real DEFAULT_ABAR = 1.0;
  static constexpr Real DEFAULT_ZBAR = 1.0;

  PORTABLE_INLINE_FUNCTION
  MeanAtomicProperties(Real Abar_, Real Zbar_) : Abar(Abar_), Zbar(Zbar_) {}
  PORTABLE_INLINE_FUNCTION
  MeanAtomicProperties() : Abar(DEFAULT_ABAR), Zbar(DEFAULT_ZBAR) {}
  PORTABLE_INLINE_FUNCTION
  void CheckParams() const {
    PORTABLE_ALWAYS_REQUIRE(Abar > 0, "Positive mean atomic mass");
    PORTABLE_ALWAYS_REQUIRE(Zbar > 0, "Positive mean atomic number");
  }
  PORTABLE_INLINE_FUNCTION
  void PrintParams() const {
    printf("      Abar  = %g\n", Abar);
    printf("      Zbar  = %g\n", Zbar);
  }
};

/*
This is a CRTP that allows for static inheritance so that default behavior for
various member functions can be defined.
https://en.wikipedia.org/wiki/Curiously_recurring_template_pattern

In particular, the default behavior for the vector version of the EOS lookup
member functions is to perform a `portableFor` loop over all of the input states
*/
template <typename CRTP>
class EosBase {
 public:
  template <typename T, typename R>
  struct is_raw_pointer
      : std::is_same<std::remove_reference_t<std::remove_cv_t<T>>, R *> {};

  // Generic evaluator
  template <typename Functor_t>
  PORTABLE_INLINE_FUNCTION void EvaluateDevice(const Functor_t f) const {
    const CRTP copy = *(static_cast<CRTP const *>(this));
    f(copy);
  }
  template <typename Functor_t>
  void EvaluateHost(Functor_t &f) const {
    const CRTP copy = *(static_cast<CRTP const *>(this));
    f(copy);
  }

  // EOS builder helpers
  // Checks if an EOS can be modified
  template <template <class> typename Mod, typename... Ts>
  constexpr bool ModifiedInList() const {
    return variadic_utils::contains_v<Mod<CRTP>, Ts...>();
  }
  // Modifies an EOS object by pulling out underlying type and modifying it
  // This one returns Mod<CRT>
  template <template <class> typename Mod, typename... Args>
  constexpr Mod<CRTP> Modify(Args &&...args) const {
    CRTP unmodified = *(static_cast<CRTP const *>(this));
    return Mod<CRTP>(std::move(unmodified), std::forward<Args>(args)...);
  }
  // These are overloads needed for the variant, as std::visit must be
  // able to return a variant of the same type every time. This lets
  // us do so, even though sometimes we don't modify the object.
  template <template <class> typename Mod, typename... Args>
  constexpr Mod<CRTP> ConditionallyModify(std::true_type, Args &&...args) const {
    return Modify<Mod>(std::forward<Args>(args)...);
  }
  template <template <class> typename Mod, typename... Args>
  constexpr CRTP ConditionallyModify(std::false_type, Args &&...args) const {
    CRTP unmodified = *(static_cast<CRTP const *>(this));
    return unmodified;
  }
  template <template <class> typename Mod, typename... Ts, typename... Args>
  constexpr auto ConditionallyModify(const variadic_utils::type_list<Ts...> &tl,
                                     Args &&...args) const {
    constexpr bool do_mod = variadic_utils::contains_v<Mod<CRTP>, Ts...>();
    return ConditionallyModify<Mod>(variadic_utils::bool_constant<do_mod>(),
                                    std::forward<Args>(args)...);
  }

  // Scalar member functions that get shared
  template <typename Indexer_t = Real *>
  PORTABLE_INLINE_FUNCTION Real GibbsFreeEnergyFromDensityTemperature(
      const Real rho, const Real T,
      Indexer_t &&lambda = static_cast<Real *>(nullptr)) const {
    const CRTP copy = *(static_cast<CRTP const *>(this));
    Real sie = copy.InternalEnergyFromDensityTemperature(rho, T, lambda);
    Real P = copy.PressureFromDensityTemperature(rho, T, lambda);
    Real S = copy.EntropyFromDensityTemperature(rho, T, lambda);
    return sie + (P / rho) - T * S;
  }
  template <typename Indexer_t = Real *>
  PORTABLE_INLINE_FUNCTION Real GibbsFreeEnergyFromDensityInternalEnergy(
      const Real rho, const Real sie,
      Indexer_t &&lambda = static_cast<Real *>(nullptr)) const {
    const CRTP copy = *(static_cast<CRTP const *>(this));
    Real T = copy.TemperatureFromDensityInternalEnergy(rho, sie, lambda);
    Real P = copy.PressureFromDensityTemperature(rho, T, lambda);
    Real S = copy.EntropyFromDensityTemperature(rho, T, lambda);
    return sie + (P / rho) - T * S;
  }

  // Vector member functions
  template <typename RealIndexer, typename ConstRealIndexer, typename LambdaIndexer>
  inline void
  TemperatureFromDensityInternalEnergy(ConstRealIndexer &&rhos, ConstRealIndexer &&sies,
                                       RealIndexer &&temperatures, const int num,
                                       LambdaIndexer &&lambdas) const {
    static auto const name = SG_MEMBER_FUNC_NAME();
    static auto const cname = name.c_str();
    CRTP copy = *(static_cast<CRTP const *>(this));
    portableFor(
        cname, 0, num, PORTABLE_LAMBDA(const int i) {
          temperatures[i] =
              copy.TemperatureFromDensityInternalEnergy(rhos[i], sies[i], lambdas[i]);
        });
  }
  template <typename RealIndexer, typename ConstRealIndexer, typename LambdaIndexer,
            typename = std::enable_if_t<!is_raw_pointer<RealIndexer, Real>::value>>
  inline void
  TemperatureFromDensityInternalEnergy(ConstRealIndexer &&rhos, ConstRealIndexer &&sies,
                                       RealIndexer &&temperatures, Real * /*scratch*/,
                                       const int num, LambdaIndexer &&lambdas) const {
    TemperatureFromDensityInternalEnergy(std::forward<ConstRealIndexer>(rhos),
                                         std::forward<ConstRealIndexer>(sies),
                                         std::forward<RealIndexer>(temperatures), num,
                                         std::forward<LambdaIndexer>(lambdas));
  }

  template <typename LambdaIndexer>
  inline void TemperatureFromDensityInternalEnergy(const Real *rhos, const Real *sies,
                                                   Real *temperatures, Real * /*scratch*/,
                                                   const int num, LambdaIndexer &&lambdas,
                                                   Transform && = Transform()) const {
    TemperatureFromDensityInternalEnergy(rhos, sies, temperatures, num,
                                         std::forward<LambdaIndexer>(lambdas));
  }

  template <typename RealIndexer, typename ConstRealIndexer, typename LambdaIndexer>
  inline void InternalEnergyFromDensityTemperature(ConstRealIndexer &&rhos,
                                                   ConstRealIndexer &&temperatures,
                                                   RealIndexer &&sies, const int num,
                                                   LambdaIndexer &&lambdas) const {
    static auto const name = SG_MEMBER_FUNC_NAME();
    static auto const cname = name.c_str();
    CRTP copy = *(static_cast<CRTP const *>(this));
    portableFor(
        cname, 0, num, PORTABLE_LAMBDA(const int i) {
          sies[i] = copy.InternalEnergyFromDensityTemperature(rhos[i], temperatures[i],
                                                              lambdas[i]);
        });
  }
  template <typename RealIndexer, typename ConstRealIndexer, typename LambdaIndexer,
            typename = std::enable_if_t<!is_raw_pointer<RealIndexer, Real>::value>>
  inline void InternalEnergyFromDensityTemperature(ConstRealIndexer &&rhos,
                                                   ConstRealIndexer &&temperatures,
                                                   RealIndexer &&sies, Real * /*scratch*/,
                                                   const int num,
                                                   LambdaIndexer &&lambdas) const {
    InternalEnergyFromDensityTemperature(std::forward<ConstRealIndexer>(rhos),
                                         std::forward<ConstRealIndexer>(temperatures),
                                         std::forward<RealIndexer>(sies), num,
                                         std::forward<LambdaIndexer>(lambdas));
  }
  template <typename LambdaIndexer>
  inline void InternalEnergyFromDensityTemperature(const Real *rhos,
                                                   const Real *temperatures, Real *sies,
                                                   Real * /*scratch*/, const int num,
                                                   LambdaIndexer &&lambdas,
                                                   Transform && = Transform()) const {
    InternalEnergyFromDensityTemperature(rhos, temperatures, sies, num,
                                         std::forward<LambdaIndexer>(lambdas));
  }
  template <typename RealIndexer, typename ConstRealIndexer, typename LambdaIndexer>
  inline void PressureFromDensityTemperature(ConstRealIndexer &&rhos,
                                             ConstRealIndexer &&temperatures,
                                             RealIndexer &&pressures, const int num,
                                             LambdaIndexer &&lambdas) const {
    static auto const name = SG_MEMBER_FUNC_NAME();
    static auto const cname = name.c_str();
    CRTP copy = *(static_cast<CRTP const *>(this));
    portableFor(
        cname, 0, num, PORTABLE_LAMBDA(const int i) {
          pressures[i] =
              copy.PressureFromDensityTemperature(rhos[i], temperatures[i], lambdas[i]);
        });
  }
  template <typename RealIndexer, typename ConstRealIndexer, typename LambdaIndexer,
            typename = std::enable_if_t<!is_raw_pointer<RealIndexer, Real>::value>>
  inline void
  PressureFromDensityTemperature(ConstRealIndexer &&rhos, ConstRealIndexer &&temperatures,
                                 RealIndexer &&pressures, Real * /*scratch*/,
                                 const int num, LambdaIndexer &&lambdas) const {
    PressureFromDensityTemperature(std::forward<ConstRealIndexer>(rhos),
                                   std::forward<ConstRealIndexer>(temperatures),
                                   std::forward<RealIndexer>(pressures), num,
                                   std::forward<LambdaIndexer>(lambdas));
  }
  template <typename LambdaIndexer>
  inline void PressureFromDensityTemperature(const Real *rhos, const Real *temperatures,
                                             Real *pressures, Real * /*scratch*/,
                                             const int num, LambdaIndexer &&lambdas,
                                             Transform && = Transform()) const {
    PressureFromDensityTemperature(rhos, temperatures, pressures, num,
                                   std::forward<LambdaIndexer>(lambdas));
  }
  template <typename RealIndexer, typename ConstRealIndexer, typename LambdaIndexer>
  inline void PressureFromDensityInternalEnergy(ConstRealIndexer &&rhos,
                                                ConstRealIndexer &&sies,
                                                RealIndexer &&pressures, const int num,
                                                LambdaIndexer &&lambdas) const {
    static auto const name = SG_MEMBER_FUNC_NAME();
    static auto const cname = name.c_str();
    CRTP copy = *(static_cast<CRTP const *>(this));
    portableFor(
        cname, 0, num, PORTABLE_LAMBDA(const int i) {
          pressures[i] =
              copy.PressureFromDensityInternalEnergy(rhos[i], sies[i], lambdas[i]);
        });
  }
  template <typename RealIndexer, typename ConstRealIndexer, typename LambdaIndexer,
            typename = std::enable_if_t<!is_raw_pointer<RealIndexer, Real>::value>>
  inline void
  PressureFromDensityInternalEnergy(ConstRealIndexer &&rhos, ConstRealIndexer &&sies,
                                    RealIndexer &&pressures, Real * /*scratch*/,
                                    const int num, LambdaIndexer &&lambdas) const {
    PressureFromDensityInternalEnergy(
        std::forward<ConstRealIndexer>(rhos), std::forward<ConstRealIndexer>(sies),
        std::forward<RealIndexer>(pressures), num, std::forward<LambdaIndexer>(lambdas));
  }
  template <typename LambdaIndexer>
  inline void PressureFromDensityInternalEnergy(const Real *rhos, const Real *sies,
                                                Real *pressures, Real * /*scratch*/,
                                                const int num, LambdaIndexer &&lambdas,
                                                Transform && = Transform()) const {
    PressureFromDensityInternalEnergy(rhos, sies, pressures, num,
                                      std::forward<LambdaIndexer>(lambdas));
  }
  ///
  template <typename RealIndexer, typename ConstRealIndexer, typename LambdaIndexer>
  inline void MinInternalEnergyFromDensity(ConstRealIndexer &&rhos, RealIndexer &&sies,
                                           const int num, LambdaIndexer &&lambdas) const {
    static auto const name = SG_MEMBER_FUNC_NAME();
    static auto const cname = name.c_str();
    CRTP copy = *(static_cast<CRTP const *>(this));
    portableFor(
        cname, 0, num, PORTABLE_LAMBDA(const int i) {
          sies[i] = copy.MinInternalEnergyFromDensity(rhos[i], lambdas[i]);
        });
  }
  template <typename RealIndexer, typename ConstRealIndexer, typename LambdaIndexer,
            typename = std::enable_if_t<!is_raw_pointer<RealIndexer, Real>::value>>
  inline void MinInternalEnergyFromDensity(ConstRealIndexer &&rhos, RealIndexer &&sies,
                                           Real * /*scratch*/, const int num,
                                           LambdaIndexer &&lambdas) const {
    MinInternalEnergyFromDensity(std::forward<ConstRealIndexer>(rhos),
                                 std::forward<RealIndexer>(sies), num,
                                 std::forward<LambdaIndexer>(lambdas));
  }
  template <typename LambdaIndexer>
  inline void MinInternalEnergyFromDensity(const Real *rhos, Real *sies,
                                           Real * /*scratch*/, const int num,
                                           LambdaIndexer &&lambdas,
                                           Transform && = Transform()) const {
    MinInternalEnergyFromDensity(rhos, num, std::forward<LambdaIndexer>(lambdas));
  }
  ///
  template <typename RealIndexer, typename ConstRealIndexer, typename LambdaIndexer>
  inline void EntropyFromDensityTemperature(ConstRealIndexer &&rhos,
                                            ConstRealIndexer &&temperatures,
                                            RealIndexer &&entropies, const int num,
                                            LambdaIndexer &&lambdas) const {
    static auto const name = SG_MEMBER_FUNC_NAME();
    static auto const cname = name.c_str();
    CRTP copy = *(static_cast<CRTP const *>(this));
    portableFor(
        cname, 0, num, PORTABLE_LAMBDA(const int i) {
          entropies[i] =
              copy.EntropyFromDensityTemperature(rhos[i], temperatures[i], lambdas[i]);
        });
  }
  template <typename RealIndexer, typename ConstRealIndexer, typename LambdaIndexer,
            typename = std::enable_if_t<!is_raw_pointer<RealIndexer, Real>::value>>
  inline void
  EntropyFromDensityTemperature(ConstRealIndexer &&rhos, ConstRealIndexer &&temperatures,
                                RealIndexer &&entropies, Real * /*scratch*/,
                                const int num, LambdaIndexer &&lambdas) const {
    EntropyFromDensityTemperature(std::forward<ConstRealIndexer>(rhos),
                                  std::forward<ConstRealIndexer>(temperatures),
                                  std::forward<RealIndexer>(entropies), num,
                                  std::forward<LambdaIndexer>(lambdas));
  }
  template <typename LambdaIndexer>
  inline void EntropyFromDensityTemperature(const Real *rhos, const Real *temperatures,
                                            Real *entropies, Real * /*scratch*/,
                                            const int num, LambdaIndexer &&lambdas,
                                            Transform && = Transform()) const {
    EntropyFromDensityTemperature(rhos, temperatures, entropies, num,
                                  std::forward<LambdaIndexer>(lambdas));
  }
  template <typename RealIndexer, typename ConstRealIndexer, typename LambdaIndexer>
  inline void EntropyFromDensityInternalEnergy(ConstRealIndexer &&rhos,
                                               ConstRealIndexer &&sies,
                                               RealIndexer &&entropies, const int num,
                                               LambdaIndexer &&lambdas) const {
    static auto const name = SG_MEMBER_FUNC_NAME();
    static auto const cname = name.c_str();
    CRTP copy = *(static_cast<CRTP const *>(this));
    portableFor(
        cname, 0, num, PORTABLE_LAMBDA(const int i) {
          entropies[i] =
              copy.EntropyFromDensityInternalEnergy(rhos[i], sies[i], lambdas[i]);
        });
  }
  template <typename RealIndexer, typename ConstRealIndexer, typename LambdaIndexer,
            typename = std::enable_if_t<!is_raw_pointer<RealIndexer, Real>::value>>
  inline void
  EntropyFromDensityInternalEnergy(ConstRealIndexer &&rhos, ConstRealIndexer &&sies,
                                   RealIndexer &&entropies, Real * /*scratch*/,
                                   const int num, LambdaIndexer &&lambdas) const {
    EntropyFromDensityInternalEnergy(
        std::forward<ConstRealIndexer>(rhos), std::forward<ConstRealIndexer>(sies),
        std::forward<RealIndexer>(entropies), num, std::forward<LambdaIndexer>(lambdas));
  }
  template <typename LambdaIndexer>
  inline void EntropyFromDensityInternalEnergy(const Real *rhos, const Real *sies,
                                               Real *entropies, Real * /*scratch*/,
                                               const int num, LambdaIndexer &&lambdas,
                                               Transform && = Transform()) const {
    EntropyFromDensityInternalEnergy(rhos, sies, entropies, num,
                                     std::forward<LambdaIndexer>(lambdas));
  }
  template <typename RealIndexer, typename ConstRealIndexer, typename LambdaIndexer>
  inline void SpecificHeatFromDensityTemperature(ConstRealIndexer &&rhos,
                                                 ConstRealIndexer &&temperatures,
                                                 RealIndexer &&cvs, const int num,
                                                 LambdaIndexer &&lambdas) const {
    static auto const name = SG_MEMBER_FUNC_NAME();
    static auto const cname = name.c_str();
    CRTP copy = *(static_cast<CRTP const *>(this));
    portableFor(
        cname, 0, num, PORTABLE_LAMBDA(const int i) {
          cvs[i] = copy.SpecificHeatFromDensityTemperature(rhos[i], temperatures[i],
                                                           lambdas[i]);
        });
  }
  template <typename RealIndexer, typename ConstRealIndexer, typename LambdaIndexer,
            typename = std::enable_if_t<!is_raw_pointer<RealIndexer, Real>::value>>
  inline void SpecificHeatFromDensityTemperature(ConstRealIndexer &&rhos,
                                                 ConstRealIndexer &&temperatures,
                                                 RealIndexer &&cvs, Real * /*scratch*/,
                                                 const int num,
                                                 LambdaIndexer &&lambdas) const {
    SpecificHeatFromDensityTemperature(std::forward<ConstRealIndexer>(rhos),
                                       std::forward<ConstRealIndexer>(temperatures),
                                       std::forward<RealIndexer>(cvs), num,
                                       std::forward<LambdaIndexer>(lambdas));
  }
  template <typename LambdaIndexer>
  inline void SpecificHeatFromDensityTemperature(const Real *rhos,
                                                 const Real *temperatures, Real *cvs,
                                                 Real * /*scratch*/, const int num,
                                                 LambdaIndexer &&lambdas,
                                                 Transform && = Transform()) const {
    SpecificHeatFromDensityTemperature(rhos, temperatures, cvs, num,
                                       std::forward<LambdaIndexer>(lambdas));
  }
  template <typename RealIndexer, typename ConstRealIndexer, typename LambdaIndexer>
  inline void SpecificHeatFromDensityInternalEnergy(ConstRealIndexer &&rhos,
                                                    ConstRealIndexer &&sies,
                                                    RealIndexer &&cvs, const int num,
                                                    LambdaIndexer &&lambdas) const {
    static auto const name = SG_MEMBER_FUNC_NAME();
    static auto const cname = name.c_str();
    CRTP copy = *(static_cast<CRTP const *>(this));
    portableFor(
        cname, 0, num, PORTABLE_LAMBDA(const int i) {
          cvs[i] =
              copy.SpecificHeatFromDensityInternalEnergy(rhos[i], sies[i], lambdas[i]);
        });
  }
  template <typename RealIndexer, typename ConstRealIndexer, typename LambdaIndexer,
            typename = std::enable_if_t<!is_raw_pointer<RealIndexer, Real>::value>>
  inline void
  SpecificHeatFromDensityInternalEnergy(ConstRealIndexer &&rhos, ConstRealIndexer &&sies,
                                        RealIndexer &&cvs, Real * /*scratch*/,
                                        const int num, LambdaIndexer &&lambdas) const {
    SpecificHeatFromDensityInternalEnergy(
        std::forward<ConstRealIndexer>(rhos), std::forward<ConstRealIndexer>(sies),
        std::forward<RealIndexer>(cvs), num, std::forward<LambdaIndexer>(lambdas));
  }
  template <typename LambdaIndexer>
  inline void SpecificHeatFromDensityInternalEnergy(const Real *rhos, const Real *sies,
                                                    Real *cvs, Real * /*scratch*/,
                                                    const int num,
                                                    LambdaIndexer &&lambdas,
                                                    Transform && = Transform()) const {
    SpecificHeatFromDensityInternalEnergy(rhos, sies, cvs, num,
                                          std::forward<LambdaIndexer>(lambdas));
  }
  template <typename RealIndexer, typename ConstRealIndexer, typename LambdaIndexer>
  inline void BulkModulusFromDensityTemperature(ConstRealIndexer &&rhos,
                                                ConstRealIndexer &&temperatures,
                                                RealIndexer &&bmods, const int num,
                                                LambdaIndexer &&lambdas) const {
    static auto const name = SG_MEMBER_FUNC_NAME();
    static auto const cname = name.c_str();
    CRTP copy = *(static_cast<CRTP const *>(this));
    portableFor(
        cname, 0, num, PORTABLE_LAMBDA(const int i) {
          bmods[i] = copy.BulkModulusFromDensityTemperature(rhos[i], temperatures[i],
                                                            lambdas[i]);
        });
  }
  template <typename RealIndexer, typename ConstRealIndexer, typename LambdaIndexer,
            typename = std::enable_if_t<!is_raw_pointer<RealIndexer, Real>::value>>
  inline void BulkModulusFromDensityTemperature(ConstRealIndexer &&rhos,
                                                ConstRealIndexer &&temperatures,
                                                RealIndexer &&bmods, Real * /*scratch*/,
                                                const int num,
                                                LambdaIndexer &&lambdas) const {
    BulkModulusFromDensityTemperature(std::forward<ConstRealIndexer>(rhos),
                                      std::forward<ConstRealIndexer>(temperatures),
                                      std::forward<RealIndexer>(bmods), num,
                                      std::forward<LambdaIndexer>(lambdas));
  }
  template <typename LambdaIndexer>
  inline void BulkModulusFromDensityTemperature(const Real *rhos,
                                                const Real *temperatures, Real *bmods,
                                                Real * /*scratch*/, const int num,
                                                LambdaIndexer &&lambdas,
                                                Transform && = Transform()) const {
    BulkModulusFromDensityTemperature(rhos, temperatures, bmods, num,
                                      std::forward<LambdaIndexer>(lambdas));
  }
  template <typename RealIndexer, typename ConstRealIndexer, typename LambdaIndexer>
  inline void BulkModulusFromDensityInternalEnergy(ConstRealIndexer &&rhos,
                                                   ConstRealIndexer &&sies,
                                                   RealIndexer &&bmods, const int num,
                                                   LambdaIndexer &&lambdas) const {
    static auto const name = SG_MEMBER_FUNC_NAME();
    static auto const cname = name.c_str();
    CRTP copy = *(static_cast<CRTP const *>(this));
    portableFor(
        cname, 0, num, PORTABLE_LAMBDA(const int i) {
          bmods[i] =
              copy.BulkModulusFromDensityInternalEnergy(rhos[i], sies[i], lambdas[i]);
        });
  }
  template <typename RealIndexer, typename ConstRealIndexer, typename LambdaIndexer,
            typename = std::enable_if_t<!is_raw_pointer<RealIndexer, Real>::value>>
  inline void
  BulkModulusFromDensityInternalEnergy(ConstRealIndexer &&rhos, ConstRealIndexer &&sies,
                                       RealIndexer &&bmods, Real * /*scratch*/,
                                       const int num, LambdaIndexer &&lambdas) const {
    BulkModulusFromDensityInternalEnergy(
        std::forward<ConstRealIndexer>(rhos), std::forward<ConstRealIndexer>(sies),
        std::forward<RealIndexer>(bmods), num, std::forward<LambdaIndexer>(lambdas));
  }
  template <typename LambdaIndexer>
  inline void BulkModulusFromDensityInternalEnergy(const Real *rhos, const Real *sies,
                                                   Real *bmods, Real * /*scratch*/,
                                                   const int num, LambdaIndexer &&lambdas,
                                                   Transform && = Transform()) const {
    BulkModulusFromDensityInternalEnergy(rhos, sies, bmods, num,
                                         std::forward<LambdaIndexer>(lambdas));
  }
  template <typename RealIndexer, typename ConstRealIndexer, typename LambdaIndexer>
  inline void GruneisenParamFromDensityTemperature(ConstRealIndexer &&rhos,
                                                   ConstRealIndexer &&temperatures,
                                                   RealIndexer &&gm1s, const int num,
                                                   LambdaIndexer &&lambdas) const {
    static auto const name = SG_MEMBER_FUNC_NAME();
    static auto const cname = name.c_str();
    CRTP copy = *(static_cast<CRTP const *>(this));
    portableFor(
        cname, 0, num, PORTABLE_LAMBDA(const int i) {
          gm1s[i] = copy.GruneisenParamFromDensityTemperature(rhos[i], temperatures[i],
                                                              lambdas[i]);
        });
  }
  template <typename RealIndexer, typename ConstRealIndexer, typename LambdaIndexer,
            typename = std::enable_if_t<!is_raw_pointer<RealIndexer, Real>::value>>
  inline void GruneisenParamFromDensityTemperature(ConstRealIndexer &&rhos,
                                                   ConstRealIndexer &&temperatures,
                                                   RealIndexer &&gm1s, Real * /*scratch*/,
                                                   const int num,
                                                   LambdaIndexer &&lambdas) const {
    GruneisenParamFromDensityTemperature(std::forward<ConstRealIndexer>(rhos),
                                         std::forward<ConstRealIndexer>(temperatures),
                                         std::forward<RealIndexer>(gm1s), num,
                                         std::forward<LambdaIndexer>(lambdas));
  }
  template <typename LambdaIndexer>
  inline void GruneisenParamFromDensityTemperature(const Real *rhos,
                                                   const Real *temperatures, Real *gm1s,
                                                   Real * /*scratch*/, const int num,
                                                   LambdaIndexer &&lambdas,
                                                   Transform && = Transform()) const {
    GruneisenParamFromDensityTemperature(rhos, temperatures, gm1s, num,
                                         std::forward<LambdaIndexer>(lambdas));
  }
  template <typename RealIndexer, typename ConstRealIndexer, typename LambdaIndexer>
  inline void GruneisenParamFromDensityInternalEnergy(ConstRealIndexer &&rhos,
                                                      ConstRealIndexer &&sies,
                                                      RealIndexer &&gm1s, const int num,
                                                      LambdaIndexer &&lambdas) const {
    static auto const name = SG_MEMBER_FUNC_NAME();
    static auto const cname = name.c_str();
    CRTP copy = *(static_cast<CRTP const *>(this));
    portableFor(
        cname, 0, num, PORTABLE_LAMBDA(const int i) {
          gm1s[i] =
              copy.GruneisenParamFromDensityInternalEnergy(rhos[i], sies[i], lambdas[i]);
        });
  }
  template <typename RealIndexer, typename ConstRealIndexer, typename LambdaIndexer,
            typename = std::enable_if_t<!is_raw_pointer<RealIndexer, Real>::value>>
  inline void GruneisenParamFromDensityInternalEnergy(ConstRealIndexer &&rhos,
                                                      ConstRealIndexer &&sies,
                                                      RealIndexer &&gm1s,
                                                      Real * /*scratch*/, const int num,
                                                      LambdaIndexer &&lambdas) const {
    GruneisenParamFromDensityInternalEnergy(
        std::forward<ConstRealIndexer>(rhos), std::forward<ConstRealIndexer>(sies),
        std::forward<RealIndexer>(gm1s), num, std::forward<LambdaIndexer>(lambdas));
  }
  template <typename LambdaIndexer>
  inline void GruneisenParamFromDensityInternalEnergy(const Real *rhos, const Real *sies,
                                                      Real *gm1s, Real * /*scratch*/,
                                                      const int num,
                                                      LambdaIndexer &&lambdas,
                                                      Transform && = Transform()) const {
    GruneisenParamFromDensityInternalEnergy(rhos, sies, gm1s, num,
                                            std::forward<LambdaIndexer>(lambdas));
  }
  template <typename RealIndexer, typename ConstRealIndexer, typename LambdaIndexer>
  inline void GibbsFreeEnergyFromDensityTemperature(ConstRealIndexer &&rhos,
                                                    ConstRealIndexer &&Ts,
                                                    RealIndexer &&Gs, const int num,
                                                    LambdaIndexer &&lambdas) const {
    static auto const name = SG_MEMBER_FUNC_NAME();
    static auto const cname = name.c_str();
    CRTP copy = *(static_cast<CRTP const *>(this));
    portableFor(
        cname, 0, num, PORTABLE_LAMBDA(const int i) {
          Gs[i] = copy.GibbsFreeEnergyFromDensityTemperature(rhos[i], Ts[i], lambdas[i]);
        });
  }
  template <typename RealIndexer, typename ConstRealIndexer, typename LambdaIndexer,
            typename = std::enable_if_t<!is_raw_pointer<RealIndexer, Real>::value>>
  inline void
  GibbsFreeEnergyFromDensityTemperature(ConstRealIndexer &&rhos, ConstRealIndexer &&Ts,
                                        RealIndexer &&Gs, Real * /*scratch*/,
                                        const int num, LambdaIndexer &&lambdas) const {
    GibbsFreeEnergyFromDensityTemperature(
        std::forward<ConstRealIndexer>(rhos), std::forward<ConstRealIndexer>(Ts),
        std::forward<RealIndexer>(Gs), num, std::forward<LambdaIndexer>(lambdas));
  }
  template <typename LambdaIndexer>
  inline void GibbsFreeEnergyFromDensityTemperature(const Real *rhos, const Real *Ts,
                                                    Real *Gs, Real * /*scratch*/,
                                                    const int num,
                                                    LambdaIndexer &&lambdas,
                                                    Transform && = Transform()) const {
    GibbsFreeEnergyFromDensityTemperature(rhos, Ts, Gs, num,
                                          std::forward<LambdaIndexer>(lambdas));
  }
  template <typename RealIndexer, typename ConstRealIndexer, typename LambdaIndexer>
  inline void GibbsFreeEnergyFromDensityInternalEnergy(ConstRealIndexer &&rhos,
                                                       ConstRealIndexer &&sies,
                                                       RealIndexer &&Gs, const int num,
                                                       LambdaIndexer &&lambdas) const {
    static auto const name = SG_MEMBER_FUNC_NAME();
    static auto const cname = name.c_str();
    CRTP copy = *(static_cast<CRTP const *>(this));
    portableFor(
        cname, 0, num, PORTABLE_LAMBDA(const int i) {
          Gs[i] =
              copy.GibbsFreeEnergyFromDensityInternalEnergy(rhos[i], sies[i], lambdas[i]);
        });
  }
  template <typename RealIndexer, typename ConstRealIndexer, typename LambdaIndexer,
            typename = std::enable_if_t<!is_raw_pointer<RealIndexer, Real>::value>>
  inline void GibbsFreeEnergyFromDensityInternalEnergy(ConstRealIndexer &&rhos,
                                                       ConstRealIndexer &&sies,
                                                       RealIndexer &&Gs,
                                                       Real * /*scratch*/, const int num,
                                                       LambdaIndexer &&lambdas) const {
    GibbsFreeEnergyFromDensityInternalEnergy(
        std::forward<ConstRealIndexer>(rhos), std::forward<ConstRealIndexer>(sies),
        std::forward<RealIndexer>(Gs), num, std::forward<LambdaIndexer>(lambdas));
  }
  template <typename LambdaIndexer>
  inline void GibbsFreeEnergyFromDensityInternalEnergy(const Real *rhos, const Real *sies,
                                                       Real *Gs, Real * /*scratch*/,
                                                       const int num,
                                                       LambdaIndexer &&lambdas,
                                                       Transform && = Transform()) const {
    GibbsFreeEnergyFromDensityInternalEnergy(rhos, sies, Gs, num,
                                             std::forward<LambdaIndexer>(lambdas));
  }

  template <typename RealIndexer, typename LambdaIndexer>
  inline void FillEos(RealIndexer &&rhos, RealIndexer &&temps, RealIndexer &&energies,
                      RealIndexer &&presses, RealIndexer &&cvs, RealIndexer &&bmods,
                      const int num, const unsigned long output,
                      LambdaIndexer &&lambdas) const {
    static auto const name = SG_MEMBER_FUNC_NAME();
    static auto const cname = name.c_str();
    CRTP copy = *(static_cast<CRTP const *>(this));
    portableFor(
        cname, 0, num, PORTABLE_LAMBDA(const int i) {
          copy.FillEos(rhos[i], temps[i], energies[i], presses[i], cvs[i], bmods[i],
                       output, lambdas[i]);
        });
  }

  // Report minimum values of density and temperature
  PORTABLE_FORCEINLINE_FUNCTION
  Real MinimumDensity() const { return 0; }
  PORTABLE_FORCEINLINE_FUNCTION
  Real MinimumTemperature() const { return 0; }

  // Report maximum value of density. Default is unbounded.
  // JMM: Should we use actual infinity, the largest real, or just a
  // big number?  For comparisons, actual infinity is better. It also
  // has the advantage of being projective with modifiers that modify
  // the max. On the other hand, it's more fraught if someone tries to
  // put it into a formula without guarding against it.
  PORTABLE_FORCEINLINE_FUNCTION
  Real MaximumDensity() const { return 1e100; }

  // These are for the PT space PTE solver to bound the iterations in
  // a safe range.
  PORTABLE_FORCEINLINE_FUNCTION
  Real MinimumPressure() const { return 0; }
  // Gruneisen EOS's often have a maximum density, which implies a maximum pressure.
  PORTABLE_FORCEINLINE_FUNCTION
  Real MaximumPressureAtTemperature([[maybe_unused]] const Real T) const { return 1e100; }

  PORTABLE_INLINE_FUNCTION
  Real RhoPmin(const Real temp) const { return 0.0; }

<<<<<<< HEAD
=======
  static inline unsigned long scratch_size(const std::string method,
                                           const unsigned int nelements) {
    return 0;
  }
  static inline unsigned long max_scratch_size(const unsigned int nelements) { return 0; }
  constexpr static inline int nlambda() noexcept { return 0.; }

>>>>>>> 759f493f
  // JMM: EOS's which encapsulate a mix or reactions may wish to vary
  // this.  For example, Helmholtz and StellarCollapse. This isn't the
  // default, so by default the base class provides a specialization.
  // for models where density and temperature are required, the EOS
  // developer is in charge of either throwing an error or choosing
  // reasonable defaults.
  // TODO(JMM): Should we provide vector implementations if we depend
  // on rho, T, etc?
  template <typename Indexer_t = Real *>
  PORTABLE_INLINE_FUNCTION Real MeanAtomicMassFromDensityTemperature(
      const Real rho, const Real T,
      Indexer_t &&lambda = static_cast<Real *>(nullptr)) const {
    CRTP copy = *(static_cast<CRTP const *>(this));
    return copy.MeanAtomicMass();
  }
  template <typename Indexer_t = Real *>
  PORTABLE_INLINE_FUNCTION Real MeanAtomicNumberFromDensityTemperature(
      const Real rho, const Real T,
      Indexer_t &&lambda = static_cast<Real *>(nullptr)) const {
    CRTP copy = *(static_cast<CRTP const *>(this));
    return copy.MeanAtomicNumber();
  }

  // Default entropy behavior is to cause an error
  PORTABLE_FORCEINLINE_FUNCTION
  void EntropyIsNotEnabled(const char *eosname) const {
    // Construct the error message using char* so it works on device
    // WARNING: This needs to be updated if EOS names get longer
    // base msg length 32 + 5 chars = 37 chars
    // + 1 char for null terminator
    // maximum allowed EOS length = 44 chars
    char msg[impl::MAX_NUM_CHARS] = "Singularity-EOS: Entropy is not enabled for the '";
    impl::StrCat(msg, eosname);
    impl::StrCat(msg, "' EOS");
    PORTABLE_ALWAYS_THROW_OR_ABORT(msg);
  }

  // Default MinInternalEnergyFromDensity behavior is to just return the zero-K isotherm.
  // This should be fine for all thermodynamically consistent EOS, but could cause issues
  // with EOS that aren't thermodynamically consistent.
  template <typename Indexer_t = Real *>
  PORTABLE_INLINE_FUNCTION Real MinInternalEnergyFromDensity(
      const Real rho, Indexer_t &&lambda = static_cast<Real *>(nullptr)) const {
    CRTP copy = *(static_cast<CRTP const *>(this));
    return copy.InternalEnergyFromDensityTemperature(rho, 0.);
  }

  // This error is useful for EOS where the zero-K approximation is invalid for whatever
  // reason
  PORTABLE_FORCEINLINE_FUNCTION
  void MinInternalEnergyIsNotEnabled(const char *eosname) const {
    // Construct the error message using char* so it works on device
    // WARNING: This needs to be updated if EOS names get longer
    // base msg length 32 + 5 chars = 37 chars
    // + 1 char for null terminator
    // maximum allowed EOS length = 44 chars
    char msg[impl::MAX_NUM_CHARS] =
        "Singularity-EOS: MinInternalEnergyFromDensity() is not enabled for the '";
    impl::StrCat(msg, eosname);
    impl::StrCat(msg, "' EOS");
    PORTABLE_ALWAYS_THROW_OR_ABORT(msg);
  }

  // JMM: This method is often going to be overloaded for special cases.
  template <typename Indexer_t = Real *>
  PORTABLE_INLINE_FUNCTION void
  DensityEnergyFromPressureTemperature(const Real press, const Real temp,
                                       Indexer_t &&lambda, Real &rho, Real &sie) const {
    using RootFinding1D::findRoot; // more robust but slower. Better default.
    using RootFinding1D::Status;

    // Pressure is not monotone in density at low densities, which can
    // prevent convergence. We want to approach tension from above,
    // not below. Choose close to, but above, normal density for a
    // metal like copper.
    constexpr Real DEFAULT_RHO_GUESS = 12;

    CRTP copy = *(static_cast<CRTP const *>(this));

    // P(rho) not monotone. When relevant, bound rhopmin.
    Real rhomin = std::max(copy.RhoPmin(temp), copy.MinimumDensity());
    Real rhomax = copy.MaximumDensity();
    PORTABLE_REQUIRE(rhomax > rhomin, "max bound > min bound");

    auto PofRT = [&](const Real r) {
      return copy.PressureFromDensityTemperature(r, temp, lambda);
    };
    Real rhoguess = rho;                                // use input density
    if ((rhoguess <= rhomin) || (rhoguess >= rhomax)) { // avoid edge effects
      if ((rhomin < DEFAULT_RHO_GUESS) && (DEFAULT_RHO_GUESS < rhomax)) {
        rhoguess = DEFAULT_RHO_GUESS;
      } else {
        rhoguess = 0.5 * (rhomin + rhomax);
      }
    }
    auto status = findRoot(PofRT, press, rhoguess, rhomin, rhomax, robust::EPS(),
                           robust::EPS(), rho);
    // JMM: This needs to not fail and instead return something sane.
    // If root find failed to converge, density will at least be
    // within bounds.
    if (status != Status::SUCCESS) {
      PORTABLE_WARN("DensityEnergyFromPressureTemperature failed to find root\n");
    }
    sie = copy.InternalEnergyFromDensityTemperature(rho, temp, lambda);
    return;
  }
  PORTABLE_INLINE_FUNCTION void DensityEnergyFromPressureTemperature(const Real press,
                                                                     const Real temp,
                                                                     Real &rho,
                                                                     Real &sie) const {
    CRTP copy = *(static_cast<CRTP const *>(this));
    copy.DensityEnergyFromPressureTemperature(press, temp, static_cast<Real *>(nullptr),
                                              rho, sie);
  }

  // Serialization
  /*
    The methodology here is there are *three* size methods all EOS's provide:
    - `SharedMemorySizeInBytes()` which is the amount of memory a class can share
    - `DynamicMemorySizeInBytes()` which is the amount of memory not covered by
    `sizeof(this)`
    - `SerializedSizeInBytes()` which is the total size of the object.

    I wanted serialization machinery to work if you use a standalone
    class or if you use the variant. To make that possible, each class
    provides its own implementation of `SharedMemorySizeInBytes` and
    `DynamicMemorySizeInBytes()`. But then there is a separate
    implementation for the variant and for the base class for
    `SerializedSizeInBytes`, `Serialize`, and `DeSerialize`.
   */

  // JMM: These must frequently be special-cased.
  std::size_t DynamicMemorySizeInBytes() const { return 0; }
  std::size_t DumpDynamicMemory(char *dst) { return 0; }
  std::size_t SetDynamicMemory(char *src,
                               const SharedMemSettings &stngs = DEFAULT_SHMEM_STNGS) {
    return 0;
  }
  // JMM: These usually don't need to be special cased.
  std::size_t SharedMemorySizeInBytes() const {
    const CRTP *pcrtp = static_cast<const CRTP *>(this);
    return pcrtp->DynamicMemorySizeInBytes();
  }
  constexpr bool AllDynamicMemoryIsShareable() const { return true; }
  // JMM: These are generic and never need to be special-cased.
  // However, there must be a separate implementation for these
  // separately in the base class and in the variant.
  std::size_t SerializedSizeInBytes() const {
    // sizeof(*this) returns the size of JUST the base class.
    const CRTP *pcrtp = static_cast<const CRTP *>(this);
    std::size_t dyn_size = pcrtp->DynamicMemorySizeInBytes();
    return dyn_size + sizeof(CRTP);
  }
  std::size_t Serialize(char *dst) {
    CRTP *pcrtp = static_cast<CRTP *>(this);
    memcpy(dst, pcrtp, sizeof(CRTP));
    std::size_t offst = sizeof(CRTP);
    std::size_t dyn_size = pcrtp->DynamicMemorySizeInBytes();
    if (dyn_size > 0) {
      offst += pcrtp->DumpDynamicMemory(dst + sizeof(CRTP));
    }
    const std::size_t tot_size = pcrtp->SerializedSizeInBytes();
    PORTABLE_ALWAYS_REQUIRE(offst == tot_size, "Serialization failed!");
    return offst;
  }
  auto Serialize() {
    CRTP *pcrtp = static_cast<CRTP *>(this);
    std::size_t size = pcrtp->SerializedSizeInBytes();
    char *dst = (char *)malloc(size);
    std::size_t size_new = Serialize(dst);
    PORTABLE_ALWAYS_REQUIRE(size_new == size, "Serialization failed!");
    return std::make_pair(size, dst);
  }
  std::size_t DeSerialize(char *src,
                          const SharedMemSettings &stngs = DEFAULT_SHMEM_STNGS) {
    CRTP *pcrtp = static_cast<CRTP *>(this);
    memcpy(pcrtp, src, sizeof(CRTP));
    std::size_t offst = sizeof(CRTP);
    std::size_t dyn_size = pcrtp->DynamicMemorySizeInBytes();
    if (dyn_size > 0) {
      const bool sizes_same = pcrtp->AllDynamicMemoryIsShareable();
      if (stngs.CopyNeeded() && sizes_same) {
        memcpy(stngs.data, src + offst, dyn_size);
      }
      offst += pcrtp->SetDynamicMemory(src + offst, stngs);
    }
    const std::size_t tot_size = pcrtp->SerializedSizeInBytes();
    PORTABLE_ALWAYS_REQUIRE(offst == tot_size, "Deserialization failed!");
    return offst;
  }

  // Tooling for indexers
  template <typename T>
  static inline constexpr bool NeedsLambda() {
    return false;
  }
  template <typename T>
  static inline constexpr bool NeedsLambda(const T &t) {
    return NeedsLambda<T>();
  }

  // Tooling for modifiers
  static inline constexpr bool IsModified() { return false; }

  inline constexpr decltype(auto) UnmodifyOnce() { return *static_cast<CRTP *>(this); }

  inline constexpr decltype(auto) GetUnmodifiedObject() {
    if constexpr (CRTP::IsModified()) {
      auto unmodified =
          ((static_cast<CRTP *>(this))->UnmodifyOnce()).GetUnmodifiedObject();
      return unmodified;
    } else {
      return *static_cast<CRTP *>(this);
    }
  }
};
} // namespace eos_base
} // namespace singularity

#undef SG_MEMBER_FUNC_NAME
#endif<|MERGE_RESOLUTION|>--- conflicted
+++ resolved
@@ -86,13 +86,9 @@
   using EosBase<__VA_ARGS__>::EntropyFromDensityTemperature;                             \
   using EosBase<__VA_ARGS__>::EntropyFromDensityInternalEnergy;                          \
   using EosBase<__VA_ARGS__>::GibbsFreeEnergyFromDensityTemperature;                     \
-<<<<<<< HEAD
-  using EosBase<__VA_ARGS__>::GibbsFreeEnergyFromDensityInternalEnergy;
-=======
   using EosBase<__VA_ARGS__>::GibbsFreeEnergyFromDensityInternalEnergy;                  \
   using EosBase<__VA_ARGS__>::scratch_size;                                              \
   using EosBase<__VA_ARGS__>::max_scratch_size;
->>>>>>> 759f493f
 
 // This macro adds these methods to a derived class. Due to scope,
 // these can't be implemented in the base class, unless we make
@@ -810,8 +806,6 @@
   PORTABLE_INLINE_FUNCTION
   Real RhoPmin(const Real temp) const { return 0.0; }
 
-<<<<<<< HEAD
-=======
   static inline unsigned long scratch_size(const std::string method,
                                            const unsigned int nelements) {
     return 0;
@@ -819,7 +813,6 @@
   static inline unsigned long max_scratch_size(const unsigned int nelements) { return 0; }
   constexpr static inline int nlambda() noexcept { return 0.; }
 
->>>>>>> 759f493f
   // JMM: EOS's which encapsulate a mix or reactions may wish to vary
   // this.  For example, Helmholtz and StellarCollapse. This isn't the
   // default, so by default the base class provides a specialization.
