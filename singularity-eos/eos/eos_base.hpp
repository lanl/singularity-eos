//------------------------------------------------------------------------------
// © 2021-2025. Triad National Security, LLC. All rights reserved.  This
// program was produced under U.S. Government contract 89233218CNA000001
// for Los Alamos National Laboratory (LANL), which is operated by Triad
// National Security, LLC for the U.S.  Department of Energy/National
// Nuclear Security Administration. All rights in the program are
// reserved by Triad National Security, LLC, and the U.S. Department of
// Energy/National Nuclear Security Administration. The Government is
// granted for itself and others acting on its behalf a nonexclusive,
// paid-up, irrevocable worldwide license in this material to reproduce,
// prepare derivative works, distribute copies to the public, perform
// publicly and display publicly, and to permit others to do so.
//------------------------------------------------------------------------------

#ifndef _SINGULARITY_EOS_EOS_EOS_BASE_
#define _SINGULARITY_EOS_EOS_EOS_BASE_

#include <cstring>
#include <limits>
#include <string>

#include <ports-of-call/portability.hpp>
#include <ports-of-call/portable_errors.hpp>
#include <singularity-eos/base/constants.hpp>
#include <singularity-eos/base/robust_utils.hpp>
#include <singularity-eos/base/root-finding-1d/root_finding.hpp>
#include <singularity-eos/base/variadic_utils.hpp>

namespace singularity {
namespace mfuncname {
static inline auto member_func_name(const char *type_name, const char *func_name) {
  return std::string(type_name) + std::string("::") + std::string(func_name);
}
} // namespace mfuncname
} // namespace singularity
#define SG_MEMBER_FUNC_NAME()                                                            \
  singularity::mfuncname::member_func_name(typeid(CRTP).name(), __func__);

namespace singularity {
namespace eos_base {

namespace impl {
constexpr std::size_t MAX_NUM_CHARS = 121;
// Cuda doesn't have strcat, so we implement it ourselves
PORTABLE_FORCEINLINE_FUNCTION
char *StrCat(char *destination, const char *source) {
  std::size_t i, j; // not in loops because they're re-used.

  // specifically avoid strlen, which isn't on GPU
  for (i = 0; destination[i] != '\0'; i++) {
  }
  // assumes destination has enough memory allocated
  for (j = 0; source[j] != '\0'; j++) {
    // MAX_NUM_CHARS-1 to leave room for null terminator
    std::size_t ipj = i + j;
    PORTABLE_REQUIRE(ipj < MAX_NUM_CHARS - 1,
                     "Concat string must be within allowed size");
    destination[ipj] = source[j];
  }
  // null terminate destination string
  destination[i + j] = '\0';

  // the destination is returned by standard `strcat()`
  return destination;
}
} // namespace impl

// This Macro adds the `using` statements that allow for the base class
// VECTOR functionality to overload the scalar implementations in the derived
// classes. Do not add functions here that are not overloads of derived class features.
// TODO(JMM): Should we have more macros that capture just some of these?
// JMM: Use VA_ARGS to capture more complex template types
#define SG_ADD_BASE_CLASS_USINGS(...)                                                    \
  using EosBase<__VA_ARGS__>::TemperatureFromDensityInternalEnergy;                      \
  using EosBase<__VA_ARGS__>::InternalEnergyFromDensityTemperature;                      \
  using EosBase<__VA_ARGS__>::PressureFromDensityTemperature;                            \
  using EosBase<__VA_ARGS__>::PressureFromDensityInternalEnergy;                         \
  using EosBase<__VA_ARGS__>::MinInternalEnergyFromDensity;                              \
  using EosBase<__VA_ARGS__>::SpecificHeatFromDensityTemperature;                        \
  using EosBase<__VA_ARGS__>::SpecificHeatFromDensityInternalEnergy;                     \
  using EosBase<__VA_ARGS__>::BulkModulusFromDensityTemperature;                         \
  using EosBase<__VA_ARGS__>::BulkModulusFromDensityInternalEnergy;                      \
  using EosBase<__VA_ARGS__>::GruneisenParamFromDensityTemperature;                      \
  using EosBase<__VA_ARGS__>::GruneisenParamFromDensityInternalEnergy;                   \
  using EosBase<__VA_ARGS__>::FillEos;                                                   \
  using EosBase<__VA_ARGS__>::EntropyFromDensityTemperature;                             \
  using EosBase<__VA_ARGS__>::EntropyFromDensityInternalEnergy;                          \
  using EosBase<__VA_ARGS__>::GibbsFreeEnergyFromDensityTemperature;                     \
  using EosBase<__VA_ARGS__>::GibbsFreeEnergyFromDensityInternalEnergy;                  \
  using EosBase<__VA_ARGS__>::scratch_size;                                              \
  using EosBase<__VA_ARGS__>::max_scratch_size;

// This macro adds these methods to a derived class. Due to scope,
// these can't be implemented in the base class, unless we make
// _AZbar public. Not all EOS's may want these default functions
// TODO(JMM): Should we go the alternate route and make _AZbar public?
#define SG_ADD_DEFAULT_MEAN_ATOMIC_FUNCTIONS(_AZbar)                                     \
  PORTABLE_INLINE_FUNCTION                                                               \
  Real MeanAtomicMass() const { return _AZbar.Abar; }                                    \
  PORTABLE_INLINE_FUNCTION                                                               \
  Real MeanAtomicNumber() const { return _AZbar.Zbar; }

// This macro adds several methods that most modifiers will
// want. Not ALL modifiers will want these methods as written here,
// so use this macro with care.
// TODO(JMM): Find a better solution. Multiple inheritence and mixins
// dont' seem to work as desired here.
#define SG_ADD_MODIFIER_METHODS(T, t_)                                                   \
  static inline constexpr bool IsModified() { return true; }                             \
  inline constexpr T UnmodifyOnce() { return t_; }                                       \
  std::size_t DynamicMemorySizeInBytes() const { return t_.DynamicMemorySizeInBytes(); } \
  std::size_t SharedMemorySizeInBytes() const { return t_.SharedMemorySizeInBytes(); }   \
  std::size_t DumpDynamicMemory(char *dst) { return t_.DumpDynamicMemory(dst); }         \
  std::size_t SetDynamicMemory(char *src,                                                \
                               const SharedMemSettings &stngs = DEFAULT_SHMEM_STNGS) {   \
    return t_.SetDynamicMemory(src, stngs);                                              \
  }                                                                                      \
  constexpr bool AllDynamicMemoryIsShareable() const {                                   \
    return t_.AllDynamicMemoryIsShareable();                                             \
  }

#define SG_ADD_MODIFIER_MEAN_METHODS(t_)                                                 \
  PORTABLE_INLINE_FUNCTION                                                               \
  Real MeanAtomicMass() const { return t_.MeanAtomicMass(); }                            \
  PORTABLE_INLINE_FUNCTION                                                               \
  Real MeanAtomicNumber() const { return t_.MeanAtomicNumber(); }

class Factor {
  Real value_ = 1.0;
  bool is_set_ = false;

 public:
  bool is_set() const { return is_set_; }

  Real get() const { return value_; }

  void set(Real v) {
    is_set_ = true;
    value_ = v;
  }

  void apply(Real v) {
    is_set_ = true;
    value_ *= v;
  }

  void clear() {
    is_set_ = false;
    value_ = 1.0;
  }
};

struct Transform {
  Factor x, y, f;
};

/*
  This is a utility struct used to bundle mean atomic
  mass/number. Used in the default implementations of MeanAtomicMass
  and MeanAtomicNumber provided by the base class.
 */
struct MeanAtomicProperties {
  Real Abar, Zbar;

  // default is hydrogen
  static constexpr Real DEFAULT_ABAR = 1.0;
  static constexpr Real DEFAULT_ZBAR = 1.0;

  PORTABLE_INLINE_FUNCTION
  MeanAtomicProperties(Real Abar_, Real Zbar_) : Abar(Abar_), Zbar(Zbar_) {}
  PORTABLE_INLINE_FUNCTION
  MeanAtomicProperties() : Abar(DEFAULT_ABAR), Zbar(DEFAULT_ZBAR) {}
  PORTABLE_INLINE_FUNCTION
  void CheckParams() const {
    PORTABLE_ALWAYS_REQUIRE(Abar > 0, "Positive mean atomic mass");
    PORTABLE_ALWAYS_REQUIRE(Zbar > 0, "Positive mean atomic number");
  }
  PORTABLE_INLINE_FUNCTION
  void PrintParams() const {
    printf("      Abar  = %g\n", Abar);
    printf("      Zbar  = %g\n", Zbar);
  }
};

/*
This is a CRTP that allows for static inheritance so that default behavior for
various member functions can be defined.
https://en.wikipedia.org/wiki/Curiously_recurring_template_pattern

In particular, the default behavior for the vector version of the EOS lookup
member functions is to perform a `portableFor` loop over all of the input states
*/
template <typename CRTP>
class EosBase {
 public:
  template <typename T, typename R>
  struct is_raw_pointer
      : std::is_same<std::remove_reference_t<std::remove_cv_t<T>>, R *> {};

  // Generic evaluator
  template <typename Functor_t>
  PORTABLE_INLINE_FUNCTION void EvaluateDevice(const Functor_t f) const {
    const CRTP copy = *(static_cast<CRTP const *>(this));
    f(copy);
  }
  template <typename Functor_t>
  void EvaluateHost(Functor_t &f) const {
    const CRTP copy = *(static_cast<CRTP const *>(this));
    f(copy);
  }

  // EOS builder helpers
  // Checks if an EOS can be modified
  template <template <class> typename Mod, typename... Ts>
  constexpr bool ModifiedInList() const {
    return variadic_utils::contains_v<Mod<CRTP>, Ts...>();
  }
  // Modifies an EOS object by pulling out underlying type and modifying it
  // This one returns Mod<CRT>
  template <template <class> typename Mod, typename... Args>
  constexpr Mod<CRTP> Modify(Args &&...args) const {
    CRTP unmodified = *(static_cast<CRTP const *>(this));
    return Mod<CRTP>(std::move(unmodified), std::forward<Args>(args)...);
  }
  // These are overloads needed for the variant, as std::visit must be
  // able to return a variant of the same type every time. This lets
  // us do so, even though sometimes we don't modify the object.
  template <template <class> typename Mod, typename... Args>
  constexpr Mod<CRTP> ConditionallyModify(std::true_type, Args &&...args) const {
    return Modify<Mod>(std::forward<Args>(args)...);
  }
  template <template <class> typename Mod, typename... Args>
  constexpr CRTP ConditionallyModify(std::false_type, Args &&...args) const {
    CRTP unmodified = *(static_cast<CRTP const *>(this));
    return unmodified;
  }
  template <template <class> typename Mod, typename... Ts, typename... Args>
  constexpr auto ConditionallyModify(const variadic_utils::type_list<Ts...> &tl,
                                     Args &&...args) const {
    constexpr bool do_mod = variadic_utils::contains_v<Mod<CRTP>, Ts...>();
    return ConditionallyModify<Mod>(variadic_utils::bool_constant<do_mod>(),
                                    std::forward<Args>(args)...);
  }

  // Scalar member functions that get shared
  template <typename Indexer_t = Real *>
  PORTABLE_INLINE_FUNCTION Real GibbsFreeEnergyFromDensityTemperature(
      const Real rho, const Real T,
      Indexer_t &&lambda = static_cast<Real *>(nullptr)) const {
    const CRTP copy = *(static_cast<CRTP const *>(this));
    Real sie = copy.InternalEnergyFromDensityTemperature(rho, T, lambda);
    Real P = copy.PressureFromDensityTemperature(rho, T, lambda);
    Real S = copy.EntropyFromDensityTemperature(rho, T, lambda);
    return sie + (P / rho) - T * S;
  }
  template <typename Indexer_t = Real *>
  PORTABLE_INLINE_FUNCTION Real GibbsFreeEnergyFromDensityInternalEnergy(
      const Real rho, const Real sie,
      Indexer_t &&lambda = static_cast<Real *>(nullptr)) const {
    const CRTP copy = *(static_cast<CRTP const *>(this));
    Real T = copy.TemperatureFromDensityInternalEnergy(rho, sie, lambda);
    Real P = copy.PressureFromDensityTemperature(rho, T, lambda);
    Real S = copy.EntropyFromDensityTemperature(rho, T, lambda);
    return sie + (P / rho) - T * S;
  }

  // Vector member functions
  template <typename RealIndexer, typename ConstRealIndexer, typename LambdaIndexer>
  inline void
  TemperatureFromDensityInternalEnergy(ConstRealIndexer &&rhos, ConstRealIndexer &&sies,
                                       RealIndexer &&temperatures, const int num,
                                       LambdaIndexer &&lambdas) const {
    static auto const name = SG_MEMBER_FUNC_NAME();
    static auto const cname = name.c_str();
    CRTP copy = *(static_cast<CRTP const *>(this));
    portableFor(
        cname, 0, num, PORTABLE_LAMBDA(const int i) {
          temperatures[i] =
              copy.TemperatureFromDensityInternalEnergy(rhos[i], sies[i], lambdas[i]);
        });
  }
  template <typename RealIndexer, typename ConstRealIndexer, typename LambdaIndexer,
            typename = std::enable_if_t<!is_raw_pointer<RealIndexer, Real>::value>>
  inline void
  TemperatureFromDensityInternalEnergy(ConstRealIndexer &&rhos, ConstRealIndexer &&sies,
                                       RealIndexer &&temperatures, Real * /*scratch*/,
                                       const int num, LambdaIndexer &&lambdas) const {
    TemperatureFromDensityInternalEnergy(std::forward<ConstRealIndexer>(rhos),
                                         std::forward<ConstRealIndexer>(sies),
                                         std::forward<RealIndexer>(temperatures), num,
                                         std::forward<LambdaIndexer>(lambdas));
  }

  template <typename LambdaIndexer>
  inline void TemperatureFromDensityInternalEnergy(const Real *rhos, const Real *sies,
                                                   Real *temperatures, Real * /*scratch*/,
                                                   const int num, LambdaIndexer &&lambdas,
                                                   Transform && = Transform()) const {
    TemperatureFromDensityInternalEnergy(rhos, sies, temperatures, num,
                                         std::forward<LambdaIndexer>(lambdas));
  }

  template <typename RealIndexer, typename ConstRealIndexer, typename LambdaIndexer>
  inline void InternalEnergyFromDensityTemperature(ConstRealIndexer &&rhos,
                                                   ConstRealIndexer &&temperatures,
                                                   RealIndexer &&sies, const int num,
                                                   LambdaIndexer &&lambdas) const {
    static auto const name = SG_MEMBER_FUNC_NAME();
    static auto const cname = name.c_str();
    CRTP copy = *(static_cast<CRTP const *>(this));
    portableFor(
        cname, 0, num, PORTABLE_LAMBDA(const int i) {
          sies[i] = copy.InternalEnergyFromDensityTemperature(rhos[i], temperatures[i],
                                                              lambdas[i]);
        });
  }
  template <typename RealIndexer, typename ConstRealIndexer, typename LambdaIndexer,
            typename = std::enable_if_t<!is_raw_pointer<RealIndexer, Real>::value>>
  inline void InternalEnergyFromDensityTemperature(ConstRealIndexer &&rhos,
                                                   ConstRealIndexer &&temperatures,
                                                   RealIndexer &&sies, Real * /*scratch*/,
                                                   const int num,
                                                   LambdaIndexer &&lambdas) const {
    InternalEnergyFromDensityTemperature(std::forward<ConstRealIndexer>(rhos),
                                         std::forward<ConstRealIndexer>(temperatures),
                                         std::forward<RealIndexer>(sies), num,
                                         std::forward<LambdaIndexer>(lambdas));
  }
  template <typename LambdaIndexer>
  inline void InternalEnergyFromDensityTemperature(const Real *rhos,
                                                   const Real *temperatures, Real *sies,
                                                   Real * /*scratch*/, const int num,
                                                   LambdaIndexer &&lambdas,
                                                   Transform && = Transform()) const {
    InternalEnergyFromDensityTemperature(rhos, temperatures, sies, num,
                                         std::forward<LambdaIndexer>(lambdas));
  }
  template <typename RealIndexer, typename ConstRealIndexer, typename LambdaIndexer>
  inline void PressureFromDensityTemperature(ConstRealIndexer &&rhos,
                                             ConstRealIndexer &&temperatures,
                                             RealIndexer &&pressures, const int num,
                                             LambdaIndexer &&lambdas) const {
    static auto const name = SG_MEMBER_FUNC_NAME();
    static auto const cname = name.c_str();
    CRTP copy = *(static_cast<CRTP const *>(this));
    portableFor(
        cname, 0, num, PORTABLE_LAMBDA(const int i) {
          pressures[i] =
              copy.PressureFromDensityTemperature(rhos[i], temperatures[i], lambdas[i]);
        });
  }
  template <typename RealIndexer, typename ConstRealIndexer, typename LambdaIndexer,
            typename = std::enable_if_t<!is_raw_pointer<RealIndexer, Real>::value>>
  inline void
  PressureFromDensityTemperature(ConstRealIndexer &&rhos, ConstRealIndexer &&temperatures,
                                 RealIndexer &&pressures, Real * /*scratch*/,
                                 const int num, LambdaIndexer &&lambdas) const {
    PressureFromDensityTemperature(std::forward<ConstRealIndexer>(rhos),
                                   std::forward<ConstRealIndexer>(temperatures),
                                   std::forward<RealIndexer>(pressures), num,
                                   std::forward<LambdaIndexer>(lambdas));
  }
  template <typename LambdaIndexer>
  inline void PressureFromDensityTemperature(const Real *rhos, const Real *temperatures,
                                             Real *pressures, Real * /*scratch*/,
                                             const int num, LambdaIndexer &&lambdas,
                                             Transform && = Transform()) const {
    PressureFromDensityTemperature(rhos, temperatures, pressures, num,
                                   std::forward<LambdaIndexer>(lambdas));
  }
  template <typename RealIndexer, typename ConstRealIndexer, typename LambdaIndexer>
  inline void PressureFromDensityInternalEnergy(ConstRealIndexer &&rhos,
                                                ConstRealIndexer &&sies,
                                                RealIndexer &&pressures, const int num,
                                                LambdaIndexer &&lambdas) const {
    static auto const name = SG_MEMBER_FUNC_NAME();
    static auto const cname = name.c_str();
    CRTP copy = *(static_cast<CRTP const *>(this));
    portableFor(
        cname, 0, num, PORTABLE_LAMBDA(const int i) {
          pressures[i] =
              copy.PressureFromDensityInternalEnergy(rhos[i], sies[i], lambdas[i]);
        });
  }
  template <typename RealIndexer, typename ConstRealIndexer, typename LambdaIndexer,
            typename = std::enable_if_t<!is_raw_pointer<RealIndexer, Real>::value>>
  inline void
  PressureFromDensityInternalEnergy(ConstRealIndexer &&rhos, ConstRealIndexer &&sies,
                                    RealIndexer &&pressures, Real * /*scratch*/,
                                    const int num, LambdaIndexer &&lambdas) const {
    PressureFromDensityInternalEnergy(
        std::forward<ConstRealIndexer>(rhos), std::forward<ConstRealIndexer>(sies),
        std::forward<RealIndexer>(pressures), num, std::forward<LambdaIndexer>(lambdas));
  }
  template <typename LambdaIndexer>
  inline void PressureFromDensityInternalEnergy(const Real *rhos, const Real *sies,
                                                Real *pressures, Real * /*scratch*/,
                                                const int num, LambdaIndexer &&lambdas,
                                                Transform && = Transform()) const {
    PressureFromDensityInternalEnergy(rhos, sies, pressures, num,
                                      std::forward<LambdaIndexer>(lambdas));
  }
  ///
  template <typename RealIndexer, typename ConstRealIndexer, typename LambdaIndexer>
  inline void MinInternalEnergyFromDensity(ConstRealIndexer &&rhos, RealIndexer &&sies,
                                           const int num, LambdaIndexer &&lambdas) const {
    static auto const name = SG_MEMBER_FUNC_NAME();
    static auto const cname = name.c_str();
    CRTP copy = *(static_cast<CRTP const *>(this));
    portableFor(
        cname, 0, num, PORTABLE_LAMBDA(const int i) {
          sies[i] = copy.MinInternalEnergyFromDensity(rhos[i], lambdas[i]);
        });
  }
  template <typename RealIndexer, typename ConstRealIndexer, typename LambdaIndexer,
            typename = std::enable_if_t<!is_raw_pointer<RealIndexer, Real>::value>>
  inline void MinInternalEnergyFromDensity(ConstRealIndexer &&rhos, RealIndexer &&sies,
                                           Real * /*scratch*/, const int num,
                                           LambdaIndexer &&lambdas) const {
    MinInternalEnergyFromDensity(std::forward<ConstRealIndexer>(rhos),
                                 std::forward<RealIndexer>(sies), num,
                                 std::forward<LambdaIndexer>(lambdas));
  }
  template <typename LambdaIndexer>
  inline void MinInternalEnergyFromDensity(const Real *rhos, Real *sies,
                                           Real * /*scratch*/, const int num,
                                           LambdaIndexer &&lambdas,
                                           Transform && = Transform()) const {
    MinInternalEnergyFromDensity(rhos, num, std::forward<LambdaIndexer>(lambdas));
  }
  ///
  template <typename RealIndexer, typename ConstRealIndexer, typename LambdaIndexer>
  inline void EntropyFromDensityTemperature(ConstRealIndexer &&rhos,
                                            ConstRealIndexer &&temperatures,
                                            RealIndexer &&entropies, const int num,
                                            LambdaIndexer &&lambdas) const {
    static auto const name = SG_MEMBER_FUNC_NAME();
    static auto const cname = name.c_str();
    CRTP copy = *(static_cast<CRTP const *>(this));
    portableFor(
        cname, 0, num, PORTABLE_LAMBDA(const int i) {
          entropies[i] =
              copy.EntropyFromDensityTemperature(rhos[i], temperatures[i], lambdas[i]);
        });
  }
  template <typename RealIndexer, typename ConstRealIndexer, typename LambdaIndexer,
            typename = std::enable_if_t<!is_raw_pointer<RealIndexer, Real>::value>>
  inline void
  EntropyFromDensityTemperature(ConstRealIndexer &&rhos, ConstRealIndexer &&temperatures,
                                RealIndexer &&entropies, Real * /*scratch*/,
                                const int num, LambdaIndexer &&lambdas) const {
    EntropyFromDensityTemperature(std::forward<ConstRealIndexer>(rhos),
                                  std::forward<ConstRealIndexer>(temperatures),
                                  std::forward<RealIndexer>(entropies), num,
                                  std::forward<LambdaIndexer>(lambdas));
  }
  template <typename LambdaIndexer>
  inline void EntropyFromDensityTemperature(const Real *rhos, const Real *temperatures,
                                            Real *entropies, Real * /*scratch*/,
                                            const int num, LambdaIndexer &&lambdas,
                                            Transform && = Transform()) const {
    EntropyFromDensityTemperature(rhos, temperatures, entropies, num,
                                  std::forward<LambdaIndexer>(lambdas));
  }
  template <typename RealIndexer, typename ConstRealIndexer, typename LambdaIndexer>
  inline void EntropyFromDensityInternalEnergy(ConstRealIndexer &&rhos,
                                               ConstRealIndexer &&sies,
                                               RealIndexer &&entropies, const int num,
                                               LambdaIndexer &&lambdas) const {
    static auto const name = SG_MEMBER_FUNC_NAME();
    static auto const cname = name.c_str();
    CRTP copy = *(static_cast<CRTP const *>(this));
    portableFor(
        cname, 0, num, PORTABLE_LAMBDA(const int i) {
          entropies[i] =
              copy.EntropyFromDensityInternalEnergy(rhos[i], sies[i], lambdas[i]);
        });
  }
  template <typename RealIndexer, typename ConstRealIndexer, typename LambdaIndexer,
            typename = std::enable_if_t<!is_raw_pointer<RealIndexer, Real>::value>>
  inline void
  EntropyFromDensityInternalEnergy(ConstRealIndexer &&rhos, ConstRealIndexer &&sies,
                                   RealIndexer &&entropies, Real * /*scratch*/,
                                   const int num, LambdaIndexer &&lambdas) const {
    EntropyFromDensityInternalEnergy(
        std::forward<ConstRealIndexer>(rhos), std::forward<ConstRealIndexer>(sies),
        std::forward<RealIndexer>(entropies), num, std::forward<LambdaIndexer>(lambdas));
  }
  template <typename LambdaIndexer>
  inline void EntropyFromDensityInternalEnergy(const Real *rhos, const Real *sies,
                                               Real *entropies, Real * /*scratch*/,
                                               const int num, LambdaIndexer &&lambdas,
                                               Transform && = Transform()) const {
    EntropyFromDensityInternalEnergy(rhos, sies, entropies, num,
                                     std::forward<LambdaIndexer>(lambdas));
  }
  template <typename RealIndexer, typename ConstRealIndexer, typename LambdaIndexer>
  inline void SpecificHeatFromDensityTemperature(ConstRealIndexer &&rhos,
                                                 ConstRealIndexer &&temperatures,
                                                 RealIndexer &&cvs, const int num,
                                                 LambdaIndexer &&lambdas) const {
    static auto const name = SG_MEMBER_FUNC_NAME();
    static auto const cname = name.c_str();
    CRTP copy = *(static_cast<CRTP const *>(this));
    portableFor(
        cname, 0, num, PORTABLE_LAMBDA(const int i) {
          cvs[i] = copy.SpecificHeatFromDensityTemperature(rhos[i], temperatures[i],
                                                           lambdas[i]);
        });
  }
  template <typename RealIndexer, typename ConstRealIndexer, typename LambdaIndexer,
            typename = std::enable_if_t<!is_raw_pointer<RealIndexer, Real>::value>>
  inline void SpecificHeatFromDensityTemperature(ConstRealIndexer &&rhos,
                                                 ConstRealIndexer &&temperatures,
                                                 RealIndexer &&cvs, Real * /*scratch*/,
                                                 const int num,
                                                 LambdaIndexer &&lambdas) const {
    SpecificHeatFromDensityTemperature(std::forward<ConstRealIndexer>(rhos),
                                       std::forward<ConstRealIndexer>(temperatures),
                                       std::forward<RealIndexer>(cvs), num,
                                       std::forward<LambdaIndexer>(lambdas));
  }
  template <typename LambdaIndexer>
  inline void SpecificHeatFromDensityTemperature(const Real *rhos,
                                                 const Real *temperatures, Real *cvs,
                                                 Real * /*scratch*/, const int num,
                                                 LambdaIndexer &&lambdas,
                                                 Transform && = Transform()) const {
    SpecificHeatFromDensityTemperature(rhos, temperatures, cvs, num,
                                       std::forward<LambdaIndexer>(lambdas));
  }
  template <typename RealIndexer, typename ConstRealIndexer, typename LambdaIndexer>
  inline void SpecificHeatFromDensityInternalEnergy(ConstRealIndexer &&rhos,
                                                    ConstRealIndexer &&sies,
                                                    RealIndexer &&cvs, const int num,
                                                    LambdaIndexer &&lambdas) const {
    static auto const name = SG_MEMBER_FUNC_NAME();
    static auto const cname = name.c_str();
    CRTP copy = *(static_cast<CRTP const *>(this));
    portableFor(
        cname, 0, num, PORTABLE_LAMBDA(const int i) {
          cvs[i] =
              copy.SpecificHeatFromDensityInternalEnergy(rhos[i], sies[i], lambdas[i]);
        });
  }
  template <typename RealIndexer, typename ConstRealIndexer, typename LambdaIndexer,
            typename = std::enable_if_t<!is_raw_pointer<RealIndexer, Real>::value>>
  inline void
  SpecificHeatFromDensityInternalEnergy(ConstRealIndexer &&rhos, ConstRealIndexer &&sies,
                                        RealIndexer &&cvs, Real * /*scratch*/,
                                        const int num, LambdaIndexer &&lambdas) const {
    SpecificHeatFromDensityInternalEnergy(
        std::forward<ConstRealIndexer>(rhos), std::forward<ConstRealIndexer>(sies),
        std::forward<RealIndexer>(cvs), num, std::forward<LambdaIndexer>(lambdas));
  }
  template <typename LambdaIndexer>
  inline void SpecificHeatFromDensityInternalEnergy(const Real *rhos, const Real *sies,
                                                    Real *cvs, Real * /*scratch*/,
                                                    const int num,
                                                    LambdaIndexer &&lambdas,
                                                    Transform && = Transform()) const {
    SpecificHeatFromDensityInternalEnergy(rhos, sies, cvs, num,
                                          std::forward<LambdaIndexer>(lambdas));
  }
  template <typename RealIndexer, typename ConstRealIndexer, typename LambdaIndexer>
  inline void BulkModulusFromDensityTemperature(ConstRealIndexer &&rhos,
                                                ConstRealIndexer &&temperatures,
                                                RealIndexer &&bmods, const int num,
                                                LambdaIndexer &&lambdas) const {
    static auto const name = SG_MEMBER_FUNC_NAME();
    static auto const cname = name.c_str();
    CRTP copy = *(static_cast<CRTP const *>(this));
    portableFor(
        cname, 0, num, PORTABLE_LAMBDA(const int i) {
          bmods[i] = copy.BulkModulusFromDensityTemperature(rhos[i], temperatures[i],
                                                            lambdas[i]);
        });
  }
  template <typename RealIndexer, typename ConstRealIndexer, typename LambdaIndexer,
            typename = std::enable_if_t<!is_raw_pointer<RealIndexer, Real>::value>>
  inline void BulkModulusFromDensityTemperature(ConstRealIndexer &&rhos,
                                                ConstRealIndexer &&temperatures,
                                                RealIndexer &&bmods, Real * /*scratch*/,
                                                const int num,
                                                LambdaIndexer &&lambdas) const {
    BulkModulusFromDensityTemperature(std::forward<ConstRealIndexer>(rhos),
                                      std::forward<ConstRealIndexer>(temperatures),
                                      std::forward<RealIndexer>(bmods), num,
                                      std::forward<LambdaIndexer>(lambdas));
  }
  template <typename LambdaIndexer>
  inline void BulkModulusFromDensityTemperature(const Real *rhos,
                                                const Real *temperatures, Real *bmods,
                                                Real * /*scratch*/, const int num,
                                                LambdaIndexer &&lambdas,
                                                Transform && = Transform()) const {
    BulkModulusFromDensityTemperature(rhos, temperatures, bmods, num,
                                      std::forward<LambdaIndexer>(lambdas));
  }
  template <typename RealIndexer, typename ConstRealIndexer, typename LambdaIndexer>
  inline void BulkModulusFromDensityInternalEnergy(ConstRealIndexer &&rhos,
                                                   ConstRealIndexer &&sies,
                                                   RealIndexer &&bmods, const int num,
                                                   LambdaIndexer &&lambdas) const {
    static auto const name = SG_MEMBER_FUNC_NAME();
    static auto const cname = name.c_str();
    CRTP copy = *(static_cast<CRTP const *>(this));
    portableFor(
        cname, 0, num, PORTABLE_LAMBDA(const int i) {
          bmods[i] =
              copy.BulkModulusFromDensityInternalEnergy(rhos[i], sies[i], lambdas[i]);
        });
  }
  template <typename RealIndexer, typename ConstRealIndexer, typename LambdaIndexer,
            typename = std::enable_if_t<!is_raw_pointer<RealIndexer, Real>::value>>
  inline void
  BulkModulusFromDensityInternalEnergy(ConstRealIndexer &&rhos, ConstRealIndexer &&sies,
                                       RealIndexer &&bmods, Real * /*scratch*/,
                                       const int num, LambdaIndexer &&lambdas) const {
    BulkModulusFromDensityInternalEnergy(
        std::forward<ConstRealIndexer>(rhos), std::forward<ConstRealIndexer>(sies),
        std::forward<RealIndexer>(bmods), num, std::forward<LambdaIndexer>(lambdas));
  }
  template <typename LambdaIndexer>
  inline void BulkModulusFromDensityInternalEnergy(const Real *rhos, const Real *sies,
                                                   Real *bmods, Real * /*scratch*/,
                                                   const int num, LambdaIndexer &&lambdas,
                                                   Transform && = Transform()) const {
    BulkModulusFromDensityInternalEnergy(rhos, sies, bmods, num,
                                         std::forward<LambdaIndexer>(lambdas));
  }
  template <typename RealIndexer, typename ConstRealIndexer, typename LambdaIndexer>
  inline void GruneisenParamFromDensityTemperature(ConstRealIndexer &&rhos,
                                                   ConstRealIndexer &&temperatures,
                                                   RealIndexer &&gm1s, const int num,
                                                   LambdaIndexer &&lambdas) const {
    static auto const name = SG_MEMBER_FUNC_NAME();
    static auto const cname = name.c_str();
    CRTP copy = *(static_cast<CRTP const *>(this));
    portableFor(
        cname, 0, num, PORTABLE_LAMBDA(const int i) {
          gm1s[i] = copy.GruneisenParamFromDensityTemperature(rhos[i], temperatures[i],
                                                              lambdas[i]);
        });
  }
  template <typename RealIndexer, typename ConstRealIndexer, typename LambdaIndexer,
            typename = std::enable_if_t<!is_raw_pointer<RealIndexer, Real>::value>>
  inline void GruneisenParamFromDensityTemperature(ConstRealIndexer &&rhos,
                                                   ConstRealIndexer &&temperatures,
                                                   RealIndexer &&gm1s, Real * /*scratch*/,
                                                   const int num,
                                                   LambdaIndexer &&lambdas) const {
    GruneisenParamFromDensityTemperature(std::forward<ConstRealIndexer>(rhos),
                                         std::forward<ConstRealIndexer>(temperatures),
                                         std::forward<RealIndexer>(gm1s), num,
                                         std::forward<LambdaIndexer>(lambdas));
  }
  template <typename LambdaIndexer>
  inline void GruneisenParamFromDensityTemperature(const Real *rhos,
                                                   const Real *temperatures, Real *gm1s,
                                                   Real * /*scratch*/, const int num,
                                                   LambdaIndexer &&lambdas,
                                                   Transform && = Transform()) const {
    GruneisenParamFromDensityTemperature(rhos, temperatures, gm1s, num,
                                         std::forward<LambdaIndexer>(lambdas));
  }
  template <typename RealIndexer, typename ConstRealIndexer, typename LambdaIndexer>
  inline void GruneisenParamFromDensityInternalEnergy(ConstRealIndexer &&rhos,
                                                      ConstRealIndexer &&sies,
                                                      RealIndexer &&gm1s, const int num,
                                                      LambdaIndexer &&lambdas) const {
    static auto const name = SG_MEMBER_FUNC_NAME();
    static auto const cname = name.c_str();
    CRTP copy = *(static_cast<CRTP const *>(this));
    portableFor(
        cname, 0, num, PORTABLE_LAMBDA(const int i) {
          gm1s[i] =
              copy.GruneisenParamFromDensityInternalEnergy(rhos[i], sies[i], lambdas[i]);
        });
  }
  template <typename RealIndexer, typename ConstRealIndexer, typename LambdaIndexer,
            typename = std::enable_if_t<!is_raw_pointer<RealIndexer, Real>::value>>
  inline void GruneisenParamFromDensityInternalEnergy(ConstRealIndexer &&rhos,
                                                      ConstRealIndexer &&sies,
                                                      RealIndexer &&gm1s,
                                                      Real * /*scratch*/, const int num,
                                                      LambdaIndexer &&lambdas) const {
    GruneisenParamFromDensityInternalEnergy(
        std::forward<ConstRealIndexer>(rhos), std::forward<ConstRealIndexer>(sies),
        std::forward<RealIndexer>(gm1s), num, std::forward<LambdaIndexer>(lambdas));
  }
  template <typename LambdaIndexer>
  inline void GruneisenParamFromDensityInternalEnergy(const Real *rhos, const Real *sies,
                                                      Real *gm1s, Real * /*scratch*/,
                                                      const int num,
                                                      LambdaIndexer &&lambdas,
                                                      Transform && = Transform()) const {
    GruneisenParamFromDensityInternalEnergy(rhos, sies, gm1s, num,
                                            std::forward<LambdaIndexer>(lambdas));
  }
  template <typename RealIndexer, typename ConstRealIndexer, typename LambdaIndexer>
  inline void GibbsFreeEnergyFromDensityTemperature(ConstRealIndexer &&rhos,
                                                    ConstRealIndexer &&Ts,
                                                    RealIndexer &&Gs, const int num,
                                                    LambdaIndexer &&lambdas) const {
    static auto const name = SG_MEMBER_FUNC_NAME();
    static auto const cname = name.c_str();
    CRTP copy = *(static_cast<CRTP const *>(this));
    portableFor(
        cname, 0, num, PORTABLE_LAMBDA(const int i) {
          Gs[i] = copy.GibbsFreeEnergyFromDensityTemperature(rhos[i], Ts[i], lambdas[i]);
        });
  }
  template <typename RealIndexer, typename ConstRealIndexer, typename LambdaIndexer,
            typename = std::enable_if_t<!is_raw_pointer<RealIndexer, Real>::value>>
  inline void
  GibbsFreeEnergyFromDensityTemperature(ConstRealIndexer &&rhos, ConstRealIndexer &&Ts,
                                        RealIndexer &&Gs, Real * /*scratch*/,
                                        const int num, LambdaIndexer &&lambdas) const {
    GibbsFreeEnergyFromDensityTemperature(
        std::forward<ConstRealIndexer>(rhos), std::forward<ConstRealIndexer>(Ts),
        std::forward<RealIndexer>(Gs), num, std::forward<LambdaIndexer>(lambdas));
  }
  template <typename LambdaIndexer>
  inline void GibbsFreeEnergyFromDensityTemperature(const Real *rhos, const Real *Ts,
                                                    Real *Gs, Real * /*scratch*/,
                                                    const int num,
                                                    LambdaIndexer &&lambdas,
                                                    Transform && = Transform()) const {
    GibbsFreeEnergyFromDensityTemperature(rhos, Ts, Gs, num,
                                          std::forward<LambdaIndexer>(lambdas));
  }
  template <typename RealIndexer, typename ConstRealIndexer, typename LambdaIndexer>
  inline void GibbsFreeEnergyFromDensityInternalEnergy(ConstRealIndexer &&rhos,
                                                       ConstRealIndexer &&sies,
                                                       RealIndexer &&Gs, const int num,
                                                       LambdaIndexer &&lambdas) const {
    static auto const name = SG_MEMBER_FUNC_NAME();
    static auto const cname = name.c_str();
    CRTP copy = *(static_cast<CRTP const *>(this));
    portableFor(
        cname, 0, num, PORTABLE_LAMBDA(const int i) {
          Gs[i] =
              copy.GibbsFreeEnergyFromDensityInternalEnergy(rhos[i], sies[i], lambdas[i]);
        });
  }
  template <typename RealIndexer, typename ConstRealIndexer, typename LambdaIndexer,
            typename = std::enable_if_t<!is_raw_pointer<RealIndexer, Real>::value>>
  inline void GibbsFreeEnergyFromDensityInternalEnergy(ConstRealIndexer &&rhos,
                                                       ConstRealIndexer &&sies,
                                                       RealIndexer &&Gs,
                                                       Real * /*scratch*/, const int num,
                                                       LambdaIndexer &&lambdas) const {
    GibbsFreeEnergyFromDensityInternalEnergy(
        std::forward<ConstRealIndexer>(rhos), std::forward<ConstRealIndexer>(sies),
        std::forward<RealIndexer>(Gs), num, std::forward<LambdaIndexer>(lambdas));
  }
  template <typename LambdaIndexer>
  inline void GibbsFreeEnergyFromDensityInternalEnergy(const Real *rhos, const Real *sies,
                                                       Real *Gs, Real * /*scratch*/,
                                                       const int num,
                                                       LambdaIndexer &&lambdas,
                                                       Transform && = Transform()) const {
    GibbsFreeEnergyFromDensityInternalEnergy(rhos, sies, Gs, num,
                                             std::forward<LambdaIndexer>(lambdas));
  }

  template <typename RealIndexer, typename LambdaIndexer>
  inline void FillEos(RealIndexer &&rhos, RealIndexer &&temps, RealIndexer &&energies,
                      RealIndexer &&presses, RealIndexer &&cvs, RealIndexer &&bmods,
                      const int num, const unsigned long output,
                      LambdaIndexer &&lambdas) const {
    static auto const name = SG_MEMBER_FUNC_NAME();
    static auto const cname = name.c_str();
    CRTP copy = *(static_cast<CRTP const *>(this));
    portableFor(
        cname, 0, num, PORTABLE_LAMBDA(const int i) {
          copy.FillEos(rhos[i], temps[i], energies[i], presses[i], cvs[i], bmods[i],
                       output, lambdas[i]);
        });
  }

  // Report minimum values of density and temperature
  PORTABLE_FORCEINLINE_FUNCTION
  Real MinimumDensity() const { return 0; }
  PORTABLE_FORCEINLINE_FUNCTION
  Real MinimumTemperature() const { return 0; }

  // Report maximum value of density. Default is unbounded.
  // JMM: Should we use actual infinity, the largest real, or just a
  // big number?  For comparisons, actual infinity is better. It also
  // has the advantage of being projective with modifiers that modify
  // the max. On the other hand, it's more fraught if someone tries to
  // put it into a formula without guarding against it.
  PORTABLE_FORCEINLINE_FUNCTION
  Real MaximumDensity() const { return 1e100; }

  // These are for the PT space PTE solver to bound the iterations in
  // a safe range.
  PORTABLE_FORCEINLINE_FUNCTION
  Real MinimumPressure() const { return 0; }
  // Gruneisen EOS's often have a maximum density, which implies a maximum pressure.
  PORTABLE_FORCEINLINE_FUNCTION
  Real MaximumPressureAtTemperature([[maybe_unused]] const Real T) const { return 1e100; }

  PORTABLE_INLINE_FUNCTION
  Real RhoPmin(const Real temp) const { return 0.0; }

  static inline unsigned long scratch_size(const std::string method,
                                           const unsigned int nelements) {
    return 0;
  }
<<<<<<< HEAD
  static inline unsigned long max_scratch_size(const unsigned int nelements) {
    return 0;
  }
=======
  static inline unsigned long max_scratch_size(const unsigned int nelements) { return 0; }
>>>>>>> b345142f

  // JMM: EOS's which encapsulate a mix or reactions may wish to vary
  // this.  For example, Helmholtz and StellarCollapse. This isn't the
  // default, so by default the base class provides a specialization.
  // for models where density and temperature are required, the EOS
  // developer is in charge of either throwing an error or choosing
  // reasonable defaults.
  // TODO(JMM): Should we provide vector implementations if we depend
  // on rho, T, etc?
  template <typename Indexer_t = Real *>
  PORTABLE_INLINE_FUNCTION Real MeanAtomicMassFromDensityTemperature(
      const Real rho, const Real T,
      Indexer_t &&lambda = static_cast<Real *>(nullptr)) const {
    CRTP copy = *(static_cast<CRTP const *>(this));
    return copy.MeanAtomicMass();
  }
  template <typename Indexer_t = Real *>
  PORTABLE_INLINE_FUNCTION Real MeanAtomicNumberFromDensityTemperature(
      const Real rho, const Real T,
      Indexer_t &&lambda = static_cast<Real *>(nullptr)) const {
    CRTP copy = *(static_cast<CRTP const *>(this));
    return copy.MeanAtomicNumber();
  }

  // Default entropy behavior is to cause an error
  PORTABLE_FORCEINLINE_FUNCTION
  void EntropyIsNotEnabled(const char *eosname) const {
    // Construct the error message using char* so it works on device
    // WARNING: This needs to be updated if EOS names get longer
    // base msg length 32 + 5 chars = 37 chars
    // + 1 char for null terminator
    // maximum allowed EOS length = 44 chars
    char msg[impl::MAX_NUM_CHARS] = "Singularity-EOS: Entropy is not enabled for the '";
    impl::StrCat(msg, eosname);
    impl::StrCat(msg, "' EOS");
    PORTABLE_ALWAYS_THROW_OR_ABORT(msg);
  }

  // Default MinInternalEnergyFromDensity behavior is to just return the zero-K isotherm.
  // This should be fine for all thermodynamically consistent EOS, but could cause issues
  // with EOS that aren't thermodynamically consistent.
  template <typename Indexer_t = Real *>
  PORTABLE_INLINE_FUNCTION Real MinInternalEnergyFromDensity(
      const Real rho, Indexer_t &&lambda = static_cast<Real *>(nullptr)) const {
    CRTP copy = *(static_cast<CRTP const *>(this));
    return copy.InternalEnergyFromDensityTemperature(rho, 0.);
  }

  // This error is useful for EOS where the zero-K approximation is invalid for whatever
  // reason
  PORTABLE_FORCEINLINE_FUNCTION
  void MinInternalEnergyIsNotEnabled(const char *eosname) const {
    // Construct the error message using char* so it works on device
    // WARNING: This needs to be updated if EOS names get longer
    // base msg length 32 + 5 chars = 37 chars
    // + 1 char for null terminator
    // maximum allowed EOS length = 44 chars
    char msg[impl::MAX_NUM_CHARS] =
        "Singularity-EOS: MinInternalEnergyFromDensity() is not enabled for the '";
    impl::StrCat(msg, eosname);
    impl::StrCat(msg, "' EOS");
    PORTABLE_ALWAYS_THROW_OR_ABORT(msg);
  }

  // JMM: This method is often going to be overloaded for special cases.
  template <typename Indexer_t = Real *>
  PORTABLE_INLINE_FUNCTION void
  DensityEnergyFromPressureTemperature(const Real press, const Real temp,
                                       Indexer_t &&lambda, Real &rho, Real &sie) const {
    using RootFinding1D::findRoot; // more robust but slower. Better default.
    using RootFinding1D::Status;

    // Pressure is not monotone in density at low densities, which can
    // prevent convergence. We want to approach tension from above,
    // not below. Choose close to, but above, normal density for a
    // metal like copper.
    constexpr Real DEFAULT_RHO_GUESS = 12;

    CRTP copy = *(static_cast<CRTP const *>(this));

    // P(rho) not monotone. When relevant, bound rhopmin.
    Real rhomin = std::max(copy.RhoPmin(temp), copy.MinimumDensity());
    Real rhomax = copy.MaximumDensity();
    PORTABLE_REQUIRE(rhomax > rhomin, "max bound > min bound");

    auto PofRT = [&](const Real r) {
      return copy.PressureFromDensityTemperature(r, temp, lambda);
    };
    Real rhoguess = rho;                                // use input density
    if ((rhoguess <= rhomin) || (rhoguess >= rhomax)) { // avoid edge effects
      if ((rhomin < DEFAULT_RHO_GUESS) && (DEFAULT_RHO_GUESS < rhomax)) {
        rhoguess = DEFAULT_RHO_GUESS;
      } else {
        rhoguess = 0.5 * (rhomin + rhomax);
      }
    }
    auto status = findRoot(PofRT, press, rhoguess, rhomin, rhomax, robust::EPS(),
                           robust::EPS(), rho);
    // JMM: This needs to not fail and instead return something sane.
    // If root find failed to converge, density will at least be
    // within bounds.
    if (status != Status::SUCCESS) {
      PORTABLE_WARN("DensityEnergyFromPressureTemperature failed to find root\n");
    }
    sie = copy.InternalEnergyFromDensityTemperature(rho, temp, lambda);
    return;
  }
  PORTABLE_INLINE_FUNCTION void DensityEnergyFromPressureTemperature(const Real press,
                                                                     const Real temp,
                                                                     Real &rho,
                                                                     Real &sie) const {
    CRTP copy = *(static_cast<CRTP const *>(this));
    copy.DensityEnergyFromPressureTemperature(press, temp, static_cast<Real *>(nullptr),
                                              rho, sie);
  }

  // Serialization
  /*
    The methodology here is there are *three* size methods all EOS's provide:
    - `SharedMemorySizeInBytes()` which is the amount of memory a class can share
    - `DynamicMemorySizeInBytes()` which is the amount of memory not covered by
    `sizeof(this)`
    - `SerializedSizeInBytes()` which is the total size of the object.

    I wanted serialization machinery to work if you use a standalone
    class or if you use the variant. To make that possible, each class
    provides its own implementation of `SharedMemorySizeInBytes` and
    `DynamicMemorySizeInBytes()`. But then there is a separate
    implementation for the variant and for the base class for
    `SerializedSizeInBytes`, `Serialize`, and `DeSerialize`.
   */

  // JMM: These must frequently be special-cased.
  std::size_t DynamicMemorySizeInBytes() const { return 0; }
  std::size_t DumpDynamicMemory(char *dst) { return 0; }
  std::size_t SetDynamicMemory(char *src,
                               const SharedMemSettings &stngs = DEFAULT_SHMEM_STNGS) {
    return 0;
  }
  // JMM: These usually don't need to be special cased.
  std::size_t SharedMemorySizeInBytes() const {
    const CRTP *pcrtp = static_cast<const CRTP *>(this);
    return pcrtp->DynamicMemorySizeInBytes();
  }
  constexpr bool AllDynamicMemoryIsShareable() const { return true; }
  // JMM: These are generic and never need to be special-cased.
  // However, there must be a separate implementation for these
  // separately in the base class and in the variant.
  std::size_t SerializedSizeInBytes() const {
    // sizeof(*this) returns the size of JUST the base class.
    const CRTP *pcrtp = static_cast<const CRTP *>(this);
    std::size_t dyn_size = pcrtp->DynamicMemorySizeInBytes();
    return dyn_size + sizeof(CRTP);
  }
  std::size_t Serialize(char *dst) {
    CRTP *pcrtp = static_cast<CRTP *>(this);
    memcpy(dst, pcrtp, sizeof(CRTP));
    std::size_t offst = sizeof(CRTP);
    std::size_t dyn_size = pcrtp->DynamicMemorySizeInBytes();
    if (dyn_size > 0) {
      offst += pcrtp->DumpDynamicMemory(dst + sizeof(CRTP));
    }
    const std::size_t tot_size = pcrtp->SerializedSizeInBytes();
    PORTABLE_ALWAYS_REQUIRE(offst == tot_size, "Serialization failed!");
    return offst;
  }
  auto Serialize() {
    CRTP *pcrtp = static_cast<CRTP *>(this);
    std::size_t size = pcrtp->SerializedSizeInBytes();
    char *dst = (char *)malloc(size);
    std::size_t size_new = Serialize(dst);
    PORTABLE_ALWAYS_REQUIRE(size_new == size, "Serialization failed!");
    return std::make_pair(size, dst);
  }
  std::size_t DeSerialize(char *src,
                          const SharedMemSettings &stngs = DEFAULT_SHMEM_STNGS) {
    CRTP *pcrtp = static_cast<CRTP *>(this);
    memcpy(pcrtp, src, sizeof(CRTP));
    std::size_t offst = sizeof(CRTP);
    std::size_t dyn_size = pcrtp->DynamicMemorySizeInBytes();
    if (dyn_size > 0) {
      const bool sizes_same = pcrtp->AllDynamicMemoryIsShareable();
      if (stngs.CopyNeeded() && sizes_same) {
        memcpy(stngs.data, src + offst, dyn_size);
      }
      offst += pcrtp->SetDynamicMemory(src + offst, stngs);
    }
    const std::size_t tot_size = pcrtp->SerializedSizeInBytes();
    PORTABLE_ALWAYS_REQUIRE(offst == tot_size, "Deserialization failed!");
    return offst;
  }

  // Tooling for indexers
  template <typename T>
  static inline constexpr bool NeedsLambda() {
    return false;
  }
  template <typename T>
  static inline constexpr bool NeedsLambda(const T &t) {
    return NeedsLambda<T>();
  }

  // Tooling for modifiers
  static inline constexpr bool IsModified() { return false; }

  inline constexpr decltype(auto) UnmodifyOnce() { return *static_cast<CRTP *>(this); }

  inline constexpr decltype(auto) GetUnmodifiedObject() {
    if constexpr (CRTP::IsModified()) {
      auto unmodified =
          ((static_cast<CRTP *>(this))->UnmodifyOnce()).GetUnmodifiedObject();
      return unmodified;
    } else {
      return *static_cast<CRTP *>(this);
    }
  }
};
} // namespace eos_base
} // namespace singularity

#undef SG_MEMBER_FUNC_NAME
#endif<|MERGE_RESOLUTION|>--- conflicted
+++ resolved
@@ -810,13 +810,7 @@
                                            const unsigned int nelements) {
     return 0;
   }
-<<<<<<< HEAD
-  static inline unsigned long max_scratch_size(const unsigned int nelements) {
-    return 0;
-  }
-=======
   static inline unsigned long max_scratch_size(const unsigned int nelements) { return 0; }
->>>>>>> b345142f
 
   // JMM: EOS's which encapsulate a mix or reactions may wish to vary
   // this.  For example, Helmholtz and StellarCollapse. This isn't the
