--- conflicted
+++ resolved
@@ -214,21 +214,12 @@
   PORTABLE_FORCEINLINE_FUNCTION
   Real MinimumPressure() const { return PMin_; }
 
-<<<<<<< HEAD
-  PORTABLE_INLINE_FUNCTION
-  int nlambda() const noexcept { return _n_lambda; }
-  PORTABLE_INLINE_FUNCTION
-  RootFinding1D::Status rootStatus() const { return status_; }
-  PORTABLE_INLINE_FUNCTION
-  TableStatus tableStatus() const { return whereAmI_; }
-=======
   constexpr static inline int nlambda() noexcept { return _n_lambda; }
   template <typename T>
   static inline constexpr bool NeedsLambda() {
     using namespace IndexableTypes;
     return std::is_same<T, LogDensity>::value || std::is_same<T, LogTemperature>::value;
   }
->>>>>>> 759f493f
   RootFinding1D::RootCounts counts;
   inline void Finalize();
   static std::string EosType() { return std::string("SpinerEOSDependsRhoT"); }
@@ -501,14 +492,6 @@
   PORTABLE_FORCEINLINE_FUNCTION Real MaximumDensity() const { return rhoMax(); }
   PORTABLE_FORCEINLINE_FUNCTION
   Real MinimumPressure() const { return PMin_; }
-<<<<<<< HEAD
-  PORTABLE_INLINE_FUNCTION
-  Real RhoPmin(const Real temp) const {
-    return rho_at_pmin_.interpToReal(toLog_(temp, lTOffset_));
-  }
-
-=======
->>>>>>> 759f493f
   PORTABLE_INLINE_FUNCTION
   Real RhoPmin(const Real temp) const {
     return rho_at_pmin_.interpToReal(toLog_(temp, lTOffset_));
@@ -664,11 +647,7 @@
                                                   TableSplit split,
                                                   bool reproducibility_mode)
     : matid_(matid), split_(split), reproducible_(reproducibility_mode),
-<<<<<<< HEAD
-      status_(RootFinding1D::Status::SUCCESS), memoryStatus_(DataStatus::OnHost) {
-=======
       memoryStatus_(DataStatus::OnHost) {
->>>>>>> 759f493f
 
   std::string matid_str = std::to_string(matid);
   hid_t file, matGroup, lTGroup, coldGroup;
@@ -713,11 +692,7 @@
                                                   TableSplit split,
                                                   bool reproducibility_mode)
     : split_(split), reproducible_(reproducibility_mode),
-<<<<<<< HEAD
-      status_(RootFinding1D::Status::SUCCESS), memoryStatus_(DataStatus::OnHost) {
-=======
       memoryStatus_(DataStatus::OnHost) {
->>>>>>> 759f493f
 
   std::string matid_str;
   hid_t file, matGroup, lTGroup, subGroup, coldGroup;
@@ -1561,11 +1536,7 @@
                                                       int matid, TableSplit split,
                                                       bool reproducibility_mode)
     : matid_(matid), split_(split), reproducible_(reproducibility_mode),
-<<<<<<< HEAD
-      status_(RootFinding1D::Status::SUCCESS), memoryStatus_(DataStatus::OnHost) {
-=======
       memoryStatus_(DataStatus::OnHost) {
->>>>>>> 759f493f
 
   std::string matid_str = std::to_string(matid);
   hid_t file, matGroup, lTGroup, lEGroup;
@@ -1604,11 +1575,7 @@
                                                       TableSplit split,
                                                       bool reproducibility_mode)
     : split_(split), reproducible_(reproducibility_mode),
-<<<<<<< HEAD
-      status_(RootFinding1D::Status::SUCCESS), memoryStatus_(DataStatus::OnHost) {
-=======
       memoryStatus_(DataStatus::OnHost) {
->>>>>>> 759f493f
 
   std::string matid_str;
   hid_t file, matGroup, lTGroup, lEGroup;
