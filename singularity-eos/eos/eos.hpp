//------------------------------------------------------------------------------
// © 2021-2023. Triad National Security, LLC. All rights reserved.  This
// program was produced under U.S. Government contract 89233218CNA000001
// for Los Alamos National Laboratory (LANL), which is operated by Triad
// National Security, LLC for the U.S.  Department of Energy/National
// Nuclear Security Administration. All rights in the program are
// reserved by Triad National Security, LLC, and the U.S. Department of
// Energy/National Nuclear Security Administration. The Government is
// granted for itself and others acting on its behalf a nonexclusive,
// paid-up, irrevocable worldwide license in this material to reproduce,
// prepare derivative works, distribute copies to the public, perform
// publicly and display publicly, and to permit others to do so.
//------------------------------------------------------------------------------

#ifndef _SINGULARITY_EOS_EOS_EOS_HPP_
#define _SINGULARITY_EOS_EOS_EOS_HPP_

#include "stdio.h"
#include <cassert>
#include <cmath>
#include <cstdlib>
#include <iostream>
#include <limits>
#include <utility>

#include <ports-of-call/portability.hpp>
#include <singularity-eos/eos/eos_base.hpp>
#include <singularity-eos/eos/eos_variant.hpp>

// Base stuff
#include <singularity-eos/base/constants.hpp>
#include <singularity-eos/base/eos_error.hpp>
#include <singularity-eos/base/variadic_utils.hpp>

// EOS models
#include <singularity-eos/eos/eos_davis.hpp>
#include <singularity-eos/eos/eos_eospac.hpp>
#include <singularity-eos/eos/eos_gruneisen.hpp>
#include <singularity-eos/eos/eos_ideal.hpp>
#include <singularity-eos/eos/eos_jwl.hpp>
#include <singularity-eos/eos/eos_noble_abel.hpp>
#include <singularity-eos/eos/eos_sap_polynomial.hpp>
#include <singularity-eos/eos/eos_spiner.hpp>
#include <singularity-eos/eos/eos_stellar_collapse.hpp>
#include <singularity-eos/eos/eos_stiff.hpp>
#include <singularity-eos/eos/eos_vinet.hpp>

// Modifiers
#include <singularity-eos/eos/modifiers/eos_unitsystem.hpp>
#include <singularity-eos/eos/modifiers/ramps_eos.hpp>
#include <singularity-eos/eos/modifiers/relativistic_eos.hpp>
#include <singularity-eos/eos/modifiers/scaled_eos.hpp>
#include <singularity-eos/eos/modifiers/shifted_eos.hpp>

namespace singularity {

// recreate variadic list
template <typename... Ts>
using tl = singularity::detail::type_list<Ts...>;

template <template <typename> typename... Ts>
using al = singularity::detail::adapt_list<Ts...>;

// transform variadic list: applies modifiers to eos's
using singularity::detail::transform_variadic_list;

// all eos's
static constexpr const auto full_eos_list =
    tl<IdealGas, Gruneisen, Vinet, JWL, DavisReactants, DavisProducts, StiffGas,
<<<<<<< HEAD
       SAP_Polynomial, NobleAbel
#ifdef SPINER_USE_HDF
=======
       SAP_Polynomial
#ifdef SINGULARITY_USE_SPINER_WITH_HDF5
>>>>>>> 0c212f29
       ,
       SpinerEOSDependsRhoT, SpinerEOSDependsRhoSie, StellarCollapse
#endif // SINGULARITY_USE_SPINER_WITH_HDF5
#ifdef SINGULARITY_USE_EOSPAC
       ,
       EOSPAC
#endif // SINGULARITY_USE_EOSPAC
       >{};
// eos's that get relativistic and unit system modifiers
static constexpr const auto partial_eos_list =
    tl<IdealGas
#ifdef SINGULARITY_USE_SPINER_WITH_HDF5
       ,
       SpinerEOSDependsRhoT, SpinerEOSDependsRhoSie, StellarCollapse
#endif // SINGULAIRTY_USE_SPINER_WITH_HDF5
       >{};
// modifiers that get applied to all eos's
static constexpr const auto apply_to_all = al<ScaledEOS, ShiftedEOS>{};
// modifiers thet get applied to a subset of eos's
static constexpr const auto apply_to_partial = al<UnitSystem, RelativisticEOS>{};
// variadic list of eos's with shifted or scaled modifiers
static constexpr const auto shifted =
    transform_variadic_list(full_eos_list, al<ShiftedEOS>{});
static constexpr const auto scaled =
    transform_variadic_list(full_eos_list, al<ScaledEOS>{});
// variadic list of Scaled<Shifted<T>>'s
static constexpr const auto scaled_of_shifted =
    transform_variadic_list(shifted, al<ScaledEOS>{});
// variadic list of UnitSystem<T>'s
static constexpr const auto unit_system =
    transform_variadic_list(partial_eos_list, al<UnitSystem>{});
// variadic list of Relativistic<T>'s
static constexpr const auto relativistic =
    transform_variadic_list(partial_eos_list, al<RelativisticEOS>{});
// relativistic and unit system modifiers
static constexpr const auto unit_or_rel =
    transform_variadic_list(partial_eos_list, apply_to_partial);
// create combined list
static constexpr const auto combined_list_1 = singularity::detail::concat(
    full_eos_list, shifted, scaled, scaled_of_shifted, unit_or_rel);
// make a ramped eos of everything
static constexpr const auto ramped_all =
    transform_variadic_list(combined_list_1, al<BilinearRampEOS>{});
// final combined list
static constexpr const auto combined_list = singularity::detail::concat(
    full_eos_list, shifted, scaled, scaled_of_shifted, unit_or_rel, ramped_all);
// a function that returns a Variant from a typelist
template <typename... Ts>
struct tl_to_Variant_struct {
  using vt = Variant<Ts...>;
};

template <typename... Ts>
constexpr auto tl_to_Variant(tl<Ts...>) {
  return tl_to_Variant_struct<Ts...>{};
}

// create the alias
using EOS = typename decltype(tl_to_Variant(combined_list))::vt;
} // namespace singularity

#endif // _SINGULARITY_EOS_EOS_EOS_HPP_<|MERGE_RESOLUTION|>--- conflicted
+++ resolved
@@ -67,13 +67,8 @@
 // all eos's
 static constexpr const auto full_eos_list =
     tl<IdealGas, Gruneisen, Vinet, JWL, DavisReactants, DavisProducts, StiffGas,
-<<<<<<< HEAD
        SAP_Polynomial, NobleAbel
-#ifdef SPINER_USE_HDF
-=======
-       SAP_Polynomial
 #ifdef SINGULARITY_USE_SPINER_WITH_HDF5
->>>>>>> 0c212f29
        ,
        SpinerEOSDependsRhoT, SpinerEOSDependsRhoSie, StellarCollapse
 #endif // SINGULARITY_USE_SPINER_WITH_HDF5
