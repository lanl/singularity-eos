--- conflicted
+++ resolved
@@ -15,19 +15,14 @@
 #ifndef _SINGULARITY_EOS_EOS_EOS_HPP_
 #define _SINGULARITY_EOS_EOS_EOS_HPP_
 
-#include <iostream>
 #include "stdio.h"
 #include <cassert>
 #include <cmath>
 #include <cstdlib>
+#include <iostream>
 #include <limits>
 #include <utility>
 
-<<<<<<< HEAD
-
-#include <singularity-eos/eos/eos_variant.hpp>
-=======
->>>>>>> 886b3921
 #include <ports-of-call/portability.hpp>
 #include <singularity-eos/eos/eos_variant.hpp>
 
@@ -43,9 +38,9 @@
 #include <singularity-eos/base/constants.hpp>
 #include <singularity-eos/base/eos_error.hpp>
 #include <singularity-eos/eos/modifiers/eos_unitsystem.hpp>
+#include <singularity-eos/eos/modifiers/relativistic_eos.hpp>
 #include <singularity-eos/eos/modifiers/scaled_eos.hpp>
 #include <singularity-eos/eos/modifiers/shifted_eos.hpp>
-#include <singularity-eos/eos/modifiers/relativistic_eos.hpp>
 
 #ifdef SINGULARITY_USE_EOSPAC
 #include <eos_Interface.h>
@@ -53,360 +48,6 @@
 
 namespace singularity {
 
-<<<<<<< HEAD
-=======
-template <typename T>
-class ScaledEOS {
- public:
-  // move semantics ensures dynamic memory comes along for the ride
-  ScaledEOS(T &&t, const Real scale)
-      : t_(std::forward<T>(t)), scale_(scale), inv_scale_(1. / scale) {}
-  ScaledEOS() = default;
-
-  auto GetOnDevice() { return ScaledEOS<T>(t_.GetOnDevice(), scale_); }
-  inline void Finalize() { t_.Finalize(); }
-
-  PORTABLE_FUNCTION
-  Real TemperatureFromDensityInternalEnergy(const Real rho, const Real sie,
-                                            Real *lambda = nullptr) const {
-    return t_.TemperatureFromDensityInternalEnergy(scale_ * rho, inv_scale_ * sie,
-                                                   lambda);
-  }
-  PORTABLE_FUNCTION
-  Real InternalEnergyFromDensityTemperature(const Real rho, const Real temperature,
-                                            Real *lambda = nullptr) const {
-    Real energy = t_.InternalEnergyFromDensityTemperature(rho, temperature, lambda);
-    return scale_ * energy;
-  }
-  PORTABLE_FUNCTION
-  Real PressureFromDensityInternalEnergy(const Real rho, const Real sie,
-                                         Real *lambda = nullptr) const {
-    return t_.PressureFromDensityInternalEnergy(scale_ * rho, inv_scale_ * sie, lambda);
-  }
-  PORTABLE_FUNCTION
-  Real SpecificHeatFromDensityInternalEnergy(const Real rho, const Real sie,
-                                             Real *lambda = nullptr) const {
-    return t_.SpecificHeatFromDensityInternalEnergy(scale_ * rho, inv_scale_ * sie,
-                                                    lambda);
-  }
-  PORTABLE_FUNCTION
-  Real BulkModulusFromDensityInternalEnergy(const Real rho, const Real sie,
-                                            Real *lambda = nullptr) const {
-    return t_.BulkModulusFromDensityInternalEnergy(scale_ * rho, inv_scale_ * sie,
-                                                   lambda);
-  }
-  PORTABLE_FUNCTION
-  Real GruneisenParamFromDensityInternalEnergy(const Real rho, const Real sie,
-                                               Real *lambda = nullptr) const {
-    return t_.GruneisenParamFromDensityInternalEnergy(scale_ * rho, inv_scale_ * sie,
-                                                      lambda);
-  }
-  PORTABLE_FUNCTION
-  Real PressureFromDensityTemperature(const Real rho, const Real temperature,
-                                      Real *lambda = nullptr) const {
-    return t_.PressureFromDensityInternalEnergy(scale_ * rho, temperature, lambda);
-  }
-  PORTABLE_FUNCTION
-  Real SpecificHeatFromDensityTemperature(const Real rho, const Real temperature,
-                                          Real *lambda = nullptr) const {
-    return t_.SpecificHeatFromDensityTemperature(scale_ * rho, temperature, lambda);
-  }
-  PORTABLE_FUNCTION
-  Real BulkModulusFromDensityTemperature(const Real rho, const Real temperature,
-                                         Real *lambda = nullptr) const {
-    return t_.BulkModulusFromDensityTemperature(scale_ * rho, temperature, lambda);
-  }
-  PORTABLE_FUNCTION
-  Real GruneisenParamFromDensityTemperature(const Real rho, const Real temperature,
-                                            Real *lambda = nullptr) const {
-    return t_.GruneisenParamFromDensityTemperature(scale_ * rho, temperature, lambda);
-  }
-  PORTABLE_FUNCTION
-  void FillEos(Real &rho, Real &temp, Real &energy, Real &press, Real &cv, Real &bmod,
-               const unsigned long output, Real *lambda = nullptr) const {
-    Real srho, senergy;
-    switch (t_.PreferredInput()) {
-    case thermalqs::density | thermalqs::temperature:
-      srho = scale_ * rho;
-      t_.FillEos(srho, temp, energy, press, cv, bmod, output, lambda);
-      energy = scale_ * energy;
-      break;
-    case thermalqs::density | thermalqs::specific_internal_energy:
-      srho = scale_ * rho;
-      senergy = inv_scale_ * energy;
-      t_.FillEos(srho, temp, senergy, press, cv, bmod, output, lambda);
-      break;
-    default:
-      EOS_ERROR("Didn't find a valid input for ScaledEOS::FillEOS\n");
-    }
-  }
-
-  PORTABLE_FUNCTION
-  void ValuesAtReferenceState(Real &rho, Real &temp, Real &sie, Real &press, Real &cv,
-                              Real &bmod, Real &dpde, Real &dvdt,
-                              Real *lambda = nullptr) const {
-    t_.ValuesAtReferenceState(rho, temp, sie, press, cv, bmod, dpde, dvdt, lambda);
-    rho *= inv_scale_;
-    sie *= scale_;
-  }
-
-  PORTABLE_INLINE_FUNCTION
-  int nlambda() const noexcept { return t_.nlambda(); }
-
-  PORTABLE_FUNCTION
-  unsigned long PreferredInput() const { return t_.PreferredInput(); }
-
-  PORTABLE_FUNCTION void PrintParams() const {
-    t_.PrintParams();
-    printf("scaling_ratio = %f\n", scale_);
-  }
-  PORTABLE_FUNCTION
-  void DensityEnergyFromPressureTemperature(const Real press, const Real temp,
-                                            Real *lambda, Real &rho, Real &sie) const {
-    t_.DensityEnergyFromPressureTemperature(press, temp, lambda, rho, sie);
-    rho = rho * inv_scale_;
-    sie = sie * scale_;
-  }
-
-  PORTABLE_FUNCTION
-  void PTofRE(const Real rho, const Real sie, Real *lambda, Real &press, Real &temp,
-              Real &dpdr, Real &dpde, Real &dtdr, Real &dtde) const {
-    t_.PTofRE(scale_ * rho, inv_scale_ * sie, lambda, press, temp, dpdr, dpde, dtdr,
-              dtde);
-    dpdr = dpdr * scale_;
-    dtdr = dtdr * scale_;
-    dpde = dpde * inv_scale_;
-    dtde = dtde * inv_scale_;
-  }
-
- private:
-  T t_;
-  double scale_;
-  double inv_scale_;
-};
-
-template <typename T>
-class ShiftedEOS {
- public:
-  // move semantics ensures dynamic memory comes along for the ride
-  ShiftedEOS(T &&t, const Real shift) : t_(std::forward<T>(t)), shift_(shift) {}
-  ShiftedEOS() = default;
-
-  auto GetOnDevice() { return ShiftedEOS<T>(t_.GetOnDevice(), shift_); }
-  inline void Finalize() { t_.Finalize(); }
-
-  PORTABLE_FUNCTION
-  Real TemperatureFromDensityInternalEnergy(const Real rho, const Real sie,
-                                            Real *lambda = nullptr) const {
-    return t_.TemperatureFromDensityInternalEnergy(rho, sie - shift_, lambda);
-  }
-  PORTABLE_FUNCTION
-  Real InternalEnergyFromDensityTemperature(const Real rho, const Real temperature,
-                                            Real *lambda = nullptr) const {
-    Real energy = t_.InternalEnergyFromDensityTemperature(rho, temperature, lambda);
-    return energy + shift_;
-  }
-  PORTABLE_FUNCTION
-  Real PressureFromDensityInternalEnergy(const Real rho, const Real sie,
-                                         Real *lambda = nullptr) const {
-    return t_.PressureFromDensityInternalEnergy(rho, sie - shift_, lambda);
-  }
-  PORTABLE_FUNCTION
-  Real SpecificHeatFromDensityInternalEnergy(const Real rho, const Real sie,
-                                             Real *lambda = nullptr) const {
-    return t_.SpecificHeatFromDensityInternalEnergy(rho, sie - shift_, lambda);
-  }
-  PORTABLE_FUNCTION
-  Real BulkModulusFromDensityInternalEnergy(const Real rho, const Real sie,
-                                            Real *lambda = nullptr) const {
-    return t_.BulkModulusFromDensityInternalEnergy(rho, sie - shift_, lambda);
-  }
-  PORTABLE_FUNCTION
-  Real GruneisenParamFromDensityInternalEnergy(const Real rho, const Real sie,
-                                               Real *lambda = nullptr) const {
-    return t_.GruneisenParamFromDensityInternalEnergy(rho, sie - shift_, lambda);
-  }
-  PORTABLE_FUNCTION
-  Real PressureFromDensityTemperature(const Real rho, const Real temperature,
-                                      Real *lambda = nullptr) const {
-    return t_.PressureFromDensityInternalEnergy(rho, temperature, lambda);
-  }
-  PORTABLE_FUNCTION
-  Real SpecificHeatFromDensityTemperature(const Real rho, const Real temperature,
-                                          Real *lambda = nullptr) const {
-    return t_.SpecificHeatFromDensityTemperature(rho, temperature, lambda);
-  }
-  PORTABLE_FUNCTION
-  Real BulkModulusFromDensityTemperature(const Real rho, const Real temperature,
-                                         Real *lambda = nullptr) const {
-    return t_.BulkModulusFromDensityTemperature(rho, temperature, lambda);
-  }
-  PORTABLE_FUNCTION
-  Real GruneisenParamFromDensityTemperature(const Real rho, const Real temperature,
-                                            Real *lambda = nullptr) const {
-    return t_.GruneisenParamFromDensityTemperature(rho, temperature, lambda);
-  }
-  PORTABLE_FUNCTION
-  void FillEos(Real &rho, Real &temp, Real &energy, Real &press, Real &cv, Real &bmod,
-               const unsigned long output, Real *lambda = nullptr) const {
-    Real senergy;
-    switch (t_.PreferredInput()) {
-    case thermalqs::density | thermalqs::temperature:
-      t_.FillEos(rho, temp, energy, press, cv, bmod, output, lambda);
-      energy = energy + shift_;
-      break;
-    case thermalqs::density | thermalqs::specific_internal_energy:
-      senergy = energy - shift_;
-      t_.FillEos(rho, temp, senergy, press, cv, bmod, output, lambda);
-      break;
-    default:
-      EOS_ERROR("Didn't find a valid input for ShiftedEOS::FillEOS\n");
-    }
-  }
-
-  PORTABLE_INLINE_FUNCTION
-  int nlambda() const noexcept { return t_.nlambda(); }
-
-  PORTABLE_FUNCTION
-  unsigned long PreferredInput() const { return t_.PreferredInput(); }
-
-  PORTABLE_FUNCTION void PrintParams() const {
-    t_.PrintParams();
-    printf("scaling_ratio = %f\n", shift_);
-  }
-  PORTABLE_FUNCTION
-  void DensityEnergyFromPressureTemperature(const Real press, const Real temp,
-                                            Real *lambda, Real &rho, Real &sie) const {
-    t_.DensityEnergyFromPressureTemperature(press, temp, lambda, rho, sie);
-    sie = sie + shift_;
-  }
-
-  PORTABLE_FUNCTION
-  void PTofRE(const Real rho, const Real sie, Real *lambda, Real &press, Real &temp,
-              Real &dpdr, Real &dpde, Real &dtdr, Real &dtde) const {
-    t_.PTofRE(rho, sie - shift_, lambda, press, temp, dpdr, dpde, dtdr, dtde);
-  }
-  PORTABLE_FUNCTION
-  void ValuesAtReferenceState(Real &rho, Real &temp, Real &sie, Real &press, Real &cv,
-                              Real &bmod, Real &dpde, Real &dvdt,
-                              Real *lambda = nullptr) const {
-    t_.ValuesAtReferenceState(rho, temp, sie, press, cv, bmod, dpde, dvdt, lambda);
-    sie += shift_;
-  }
-
- private:
-  T t_;
-  double shift_;
-};
-
-template <typename T>
-class RelativisticEOS {
- public:
-  // move semantics ensures dynamic memory comes along for the ride
-  RelativisticEOS(T &&t, const Real cl)
-      : t_(std::forward<T>(t)), cl_(cl) // speed of light, units arbitrary
-        ,
-        cl2_(cl * cl) // speed of light squared
-  {}
-  RelativisticEOS() = default;
-
-  auto GetOnDevice() { return RelativisticEOS<T>(t_.GetOnDevice(), cl_); }
-  inline void Finalize() { t_.Finalize(); }
-
-  PORTABLE_FUNCTION
-  Real TemperatureFromDensityInternalEnergy(const Real rho, const Real sie,
-                                            Real *lambda = nullptr) const {
-    return t_.TemperatureFromDensityInternalEnergy(rho, sie, lambda);
-  }
-  PORTABLE_FUNCTION
-  Real InternalEnergyFromDensityTemperature(const Real rho, const Real temperature,
-                                            Real *lambda = nullptr) const {
-    return t_.InternalEnergyFromDensityTemperature(rho, temperature, lambda);
-  }
-  PORTABLE_FUNCTION
-  Real PressureFromDensityInternalEnergy(const Real rho, const Real sie,
-                                         Real *lambda = nullptr) const {
-    return t_.PressureFromDensityInternalEnergy(rho, sie, lambda);
-  }
-  PORTABLE_FUNCTION
-  Real SpecificHeatFromDensityInternalEnergy(const Real rho, const Real sie,
-                                             Real *lambda = nullptr) const {
-    return t_.SpecificHeatFromDensityInternalEnergy(rho, sie, lambda);
-  }
-  PORTABLE_FUNCTION
-  Real BulkModulusFromDensityInternalEnergy(const Real rho, const Real sie,
-                                            Real *lambda = nullptr) const {
-    Real P = PressureFromDensityInternalEnergy(rho, sie, lambda);
-    Real h = cl2_ + sie + (P / (std::abs(rho) + EPS));
-    Real bmod = t_.BulkModulusFromDensityInternalEnergy(rho, sie, lambda);
-    return std::max(0.0, bmod / (std::abs(h) + EPS));
-  }
-  PORTABLE_FUNCTION
-  Real GruneisenParamFromDensityInternalEnergy(const Real rho, const Real sie,
-                                               Real *lambda = nullptr) const {
-    return t_.GruneisenParamFromDensityInternalEnergy(rho, sie, lambda);
-  }
-  PORTABLE_FUNCTION
-  Real PressureFromDensityTemperature(const Real rho, const Real temperature,
-                                      Real *lambda = nullptr) const {
-    return t_.PressureFromDensityTemperature(rho, temperature, lambda);
-  }
-  PORTABLE_FUNCTION
-  Real SpecificHeatFromDensityTemperature(const Real rho, const Real temperature,
-                                          Real *lambda = nullptr) const {
-    return t_.SpecificHeatFromDensityTemperature(rho, temperature, lambda);
-  }
-  PORTABLE_FUNCTION
-  Real BulkModulusFromDensityTemperature(const Real rho, const Real temperature,
-                                         Real *lambda = nullptr) const {
-    Real P = PressureFromDensityTemperature(rho, temperature, lambda);
-    Real sie = InternalEnergyFromDensityTemperature(rho, temperature, lambda);
-    Real h = cl2_ + sie + (P / (std::abs(rho) + EPS));
-    Real bmod = t_.BulkModulusFromDensityTemperature(rho, temperature, lambda);
-    return std::max(0.0, bmod / (std::abs(h) + EPS));
-  }
-  PORTABLE_FUNCTION
-  Real GruneisenParamFromDensityTemperature(const Real rho, const Real temperature,
-                                            Real *lambda = nullptr) const {
-    return t_.GruneisenParamFromDensityTemperature(rho, temperature, lambda);
-  }
-  PORTABLE_FUNCTION
-  void FillEos(Real &rho, Real &temp, Real &energy, Real &press, Real &cv, Real &bmod,
-               const unsigned long output, Real *lambda = nullptr) const {
-    t_.FillEos(rho, temp, energy, press, cv, bmod, output, lambda);
-  }
-
-  PORTABLE_INLINE_FUNCTION
-  int nlambda() const noexcept { return t_.nlambda(); }
-
-  PORTABLE_FUNCTION
-  unsigned long PreferredInput() const { return t_.PreferredInput(); }
-
-  PORTABLE_FUNCTION void PrintParams() const { t_.PrintParams(); }
-  PORTABLE_FUNCTION
-  void DensityEnergyFromPressureTemperature(const Real press, const Real temp,
-                                            Real *lambda, Real &rho, Real &sie) const {
-    t_.DensityEnergyFromPressureTemperature(press, temp, lambda, rho, sie);
-  }
-
-  PORTABLE_FUNCTION
-  void PTofRE(const Real rho, const Real sie, Real *lambda, Real &press, Real &temp,
-              Real &dpdr, Real &dpde, Real &dtdr, Real &dtde) const {
-    t_.PTofRE(rho, sie, lambda, press, temp, dpdr, dpde, dtdr, dtde);
-  }
-  PORTABLE_FUNCTION
-  void ValuesAtReferenceState(Real &rho, Real &temp, Real &sie, Real &press, Real &cv,
-                              Real &bmod, Real &dpde, Real &dvdt,
-                              Real *lambda = nullptr) const {
-    t_.ValuesAtReferenceState(rho, temp, sie, press, cv, bmod, dpde, dvdt, lambda);
-  }
-
- private:
-  T t_;
-  Real cl_, cl2_;
-};
-
->>>>>>> 886b3921
 class IdealGas {
  public:
   IdealGas() = default;
@@ -1434,8 +1075,7 @@
     ShiftedEOS<JWL>, ScaledEOS<ShiftedEOS<JWL>>, ScaledEOS<DavisReactants>,
     ShiftedEOS<DavisReactants>, ScaledEOS<ShiftedEOS<DavisReactants>>,
     ScaledEOS<DavisProducts>, ShiftedEOS<DavisProducts>,
-    ScaledEOS<ShiftedEOS<DavisProducts>>,
-    UnitSystem<IdealGas>
+    ScaledEOS<ShiftedEOS<DavisProducts>>, UnitSystem<IdealGas>
 #ifdef SPINER_USE_HDF
     ,
     SpinerEOSDependsRhoT, SpinerEOSDependsRhoSie, ScaledEOS<SpinerEOSDependsRhoT>,
@@ -1444,8 +1084,7 @@
     ShiftedEOS<ScaledEOS<SpinerEOSDependsRhoSie>>,
     ScaledEOS<ShiftedEOS<SpinerEOSDependsRhoT>>,
     ScaledEOS<ShiftedEOS<SpinerEOSDependsRhoSie>>, RelativisticEOS<SpinerEOSDependsRhoT>,
-    RelativisticEOS<SpinerEOSDependsRhoSie>,
-    UnitSystem<SpinerEOSDependsRhoT>,
+    RelativisticEOS<SpinerEOSDependsRhoSie>, UnitSystem<SpinerEOSDependsRhoT>,
     UnitSystem<SpinerEOSDependsRhoSie>,
     // TODO(JMM): Might need shifted + relativistic
     // for StellarCollapse. Might not. Negative
