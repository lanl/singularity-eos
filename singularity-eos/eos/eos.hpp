//------------------------------------------------------------------------------
// © 2021-2023. Triad National Security, LLC. All rights reserved.  This
// program was produced under U.S. Government contract 89233218CNA000001
// for Los Alamos National Laboratory (LANL), which is operated by Triad
// National Security, LLC for the U.S.  Department of Energy/National
// Nuclear Security Administration. All rights in the program are
// reserved by Triad National Security, LLC, and the U.S. Department of
// Energy/National Nuclear Security Administration. The Government is
// granted for itself and others acting on its behalf a nonexclusive,
// paid-up, irrevocable worldwide license in this material to reproduce,
// prepare derivative works, distribute copies to the public, perform
// publicly and display publicly, and to permit others to do so.
//------------------------------------------------------------------------------

#ifndef _SINGULARITY_EOS_EOS_EOS_HPP_
#define _SINGULARITY_EOS_EOS_EOS_HPP_

#include "stdio.h"
#include <cassert>
#include <cmath>
#include <cstdlib>
#include <iostream>
#include <limits>
#include <utility>

#include <ports-of-call/portability.hpp>
#include <singularity-eos/eos/eos_base.hpp>
#include <singularity-eos/eos/eos_variant.hpp>

// Base stuff
#include <singularity-eos/base/constants.hpp>
#include <singularity-eos/base/eos_error.hpp>
#include <singularity-eos/base/variadic_utils.hpp>

// EOS models
#include <singularity-eos/eos/eos_davis.hpp>
#include <singularity-eos/eos/eos_eospac.hpp>
#include <singularity-eos/eos/eos_gruneisen.hpp>
#include <singularity-eos/eos/eos_ideal.hpp>
#include <singularity-eos/eos/eos_jwl.hpp>
#include <singularity-eos/eos/eos_spiner.hpp>
#include <singularity-eos/eos/eos_stellar_collapse.hpp>
#include <singularity-eos/eos/eos_stiff.hpp>
#include <singularity-eos/eos/eos_vinet.hpp>

// Modifiers
#include <singularity-eos/eos/modifiers/eos_unitsystem.hpp>
#include <singularity-eos/eos/modifiers/ramps_eos.hpp>
#include <singularity-eos/eos/modifiers/relativistic_eos.hpp>
#include <singularity-eos/eos/modifiers/scaled_eos.hpp>
#include <singularity-eos/eos/modifiers/shifted_eos.hpp>

namespace singularity {

// recreate variadic list
template <typename... Ts>
using tl = singularity::detail::type_list<Ts...>;

template <template <typename> typename... Ts>
using al = singularity::detail::adapt_list<Ts...>;

// transform variadic list: applies modifiers to eos's
using singularity::detail::transform_variadic_list;

// all eos's
static constexpr const auto full_eos_list =
<<<<<<< HEAD
    tl<IdealGas, Gruneisen, Vinet, JWL, DavisReactants, DavisProducts
#ifdef SINGULARITY_USE_SPINER_WITH_HDF5
=======
    tl<IdealGas, Gruneisen, Vinet, JWL, DavisReactants, DavisProducts, StiffGas
#ifdef SPINER_USE_HDF
>>>>>>> 1d884ef2
       ,
       SpinerEOSDependsRhoT, SpinerEOSDependsRhoSie, StellarCollapse
#endif // SINGULARITY_USE_SPINER_WITH_HDF5
#ifdef SINGULARITY_USE_EOSPAC
       ,
       EOSPAC
#endif // SINGULARITY_USE_EOSPAC
       >{};
// eos's that get relativistic and unit system modifiers
static constexpr const auto partial_eos_list =
    tl<IdealGas
#ifdef SINGULARITY_USE_SPINER_WITH_HDF5
       ,
       SpinerEOSDependsRhoT, SpinerEOSDependsRhoSie, StellarCollapse
#endif // SINGULAIRTY_USE_SPINER_WITH_HDF5
       >{};
// modifiers that get applied to all eos's
static constexpr const auto apply_to_all = al<ScaledEOS, ShiftedEOS>{};
// modifiers thet get applied to a subset of eos's
static constexpr const auto apply_to_partial = al<UnitSystem, RelativisticEOS>{};
// variadic list of eos's with shifted or scaled modifiers
static constexpr const auto shifted =
    transform_variadic_list(full_eos_list, al<ShiftedEOS>{});
static constexpr const auto scaled =
    transform_variadic_list(full_eos_list, al<ScaledEOS>{});
// variadic list of Scaled<Shifted<T>>'s
static constexpr const auto scaled_of_shifted =
    transform_variadic_list(shifted, al<ScaledEOS>{});
// variadic list of UnitSystem<T>'s
static constexpr const auto unit_system =
    transform_variadic_list(partial_eos_list, al<UnitSystem>{});
// variadic list of Relativistic<T>'s
static constexpr const auto relativistic =
    transform_variadic_list(partial_eos_list, al<RelativisticEOS>{});
// relativistic and unit system modifiers
static constexpr const auto unit_or_rel =
    transform_variadic_list(partial_eos_list, apply_to_partial);
// create combined list
static constexpr const auto combined_list_1 = singularity::detail::concat(
    full_eos_list, shifted, scaled, scaled_of_shifted, unit_or_rel);
// make a ramped eos of everything
static constexpr const auto ramped_all =
    transform_variadic_list(combined_list_1, al<BilinearRampEOS>{});
// final combined list
static constexpr const auto combined_list = singularity::detail::concat(
    full_eos_list, shifted, scaled, scaled_of_shifted, unit_or_rel, ramped_all);
// a function that returns a Variant from a typelist
template <typename... Ts>
struct tl_to_Variant_struct {
  using vt = Variant<Ts...>;
};

template <typename... Ts>
constexpr auto tl_to_Variant(tl<Ts...>) {
  return tl_to_Variant_struct<Ts...>{};
}

// create the alias
using EOS = typename decltype(tl_to_Variant(combined_list))::vt;
} // namespace singularity

#endif // _SINGULARITY_EOS_EOS_EOS_HPP_<|MERGE_RESOLUTION|>--- conflicted
+++ resolved
@@ -64,13 +64,7 @@
 
 // all eos's
 static constexpr const auto full_eos_list =
-<<<<<<< HEAD
-    tl<IdealGas, Gruneisen, Vinet, JWL, DavisReactants, DavisProducts
 #ifdef SINGULARITY_USE_SPINER_WITH_HDF5
-=======
-    tl<IdealGas, Gruneisen, Vinet, JWL, DavisReactants, DavisProducts, StiffGas
-#ifdef SPINER_USE_HDF
->>>>>>> 1d884ef2
        ,
        SpinerEOSDependsRhoT, SpinerEOSDependsRhoSie, StellarCollapse
 #endif // SINGULARITY_USE_SPINER_WITH_HDF5
