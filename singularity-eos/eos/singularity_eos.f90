!------------------------------------------------------------------------------
! © 2021-2023. Triad National Security, LLC. All rights reserved.  This
! program was produced under U.S. Government contract 89233218CNA000001
! for Los Alamos National Laboratory (LANL), which is operated by Triad
! National Security, LLC for the U.S.  Department of Energy/National
! Nuclear Security Administration. All rights in the program are
! reserved by Triad National Security, LLC, and the U.S. Department of
! Energy/National Nuclear Security Administration. The Government is
! granted for itself and others acting on its behalf a nonexclusive,
! paid-up, irrevocable worldwide license in this material to reproduce,
! prepare derivative works, distribute copies to the public, perform
! publicly and display publicly, and to permit others to do so.
!------------------------------------------------------------------------------

module singularity_eos_types
  use iso_c_binding
  implicit none

  ! data types
  public :: sg_eos_ary_t

  type :: sg_eos_ary_t
    type(c_ptr) :: ptr = C_NULL_PTR
  end type sg_eos_ary_t
end module singularity_eos_types

module singularity_eos
  use iso_c_binding
  use singularity_eos_types
  implicit none

! fortran functions that call  the interfaces
  public :: &
    init_sg_eos_f,&
    init_sg_IdealGas_f,&
    init_sg_Gruneisen_f,&
    init_sg_JWL_f,&
    init_sg_DavisProducts_f,&
    init_sg_DavisReactants_f,&
    init_sg_NobleAbel_f,&
    init_sg_SAP_Polynomial_f,&
    init_sg_StiffGas_f,&
<<<<<<< HEAD
#ifdef SINGULARITY_USE_HELMHOLTZ
    init_sg_Helmholtz_f,&
#endif
#ifdef SINGULARITY_USE_SPINER_WITH_HDF5
    init_sg_SpinerDependsRhoT_f,&
    init_sg_SpinerDependsRhoSie_f,&
#endif
#ifdef SINGULARITY_USE_EOSPAC
    init_sg_eospac_f,&
#endif
    get_sg_PressureFromDensityInternalEnergy_f,&
    get_sg_MinInternalEnergyFromDensity_f,&
    get_sg_BulkModulusFromDensityInternalEnergy_f,&
=======
#ifdef SINGULARITY_USE_SPINER_WITH_HDF5
#ifdef SINGULARITY_USE_HELMHOLTZ
    init_sg_Helmholtz_f,&
#endif
! SINGULARITY_USE_HELMHOLTZ
    init_sg_SpinerDependsRhoT_f,&
    init_sg_SpinerDependsRhoSie_f,&
#endif
! SINGULARITY_USE_SPINER_WITH_HDF5
#ifdef SINGULARITY_USE_EOSPAC
    init_sg_eospac_f,&
#endif
! SINGULARITY_USE_EOSPAC
>>>>>>> a92ccccf
    get_sg_eos_f,&
    finalize_sg_eos_f

! interface functions
  interface
    integer(kind=c_int) function &
      init_sg_eos(nmat, eos) &
      bind(C, name='init_sg_eos')
      import
      integer(c_int), value, intent(in) :: nmat
      type(c_ptr), intent(in)           :: eos
    end function init_sg_eos
  end interface

  interface
    integer(kind=c_int) function &
      init_sg_IdealGas(matindex, eos, gm1, Cv, sg_mods_enabled, &
                       sg_mods_values) &
      bind(C, name='init_sg_IdealGas')
      import
      integer(c_int), value, intent(in)      :: matindex
      type(c_ptr), value, intent(in)         :: eos
      real(kind=c_double), value, intent(in) :: gm1, Cv
      type(c_ptr), value, intent(in)         :: sg_mods_enabled, sg_mods_values
    end function init_sg_IdealGas
  end interface

  interface
    integer(kind=c_int) function &
      init_sg_Gruneisen(matindex, eos, C0, s1, s2, s3, G0, b, rho0, T0, P0,&
                        Cv, sg_mods_enabled, sg_mods_values) &
      bind(C, name='init_sg_Gruneisen')
      import
      integer(c_int), value, intent(in)      :: matindex
      type(c_ptr), value, intent(in)         :: eos
      real(kind=c_double), value, intent(in) :: C0, s1, s2, s3, G0, b, rho0
      real(kind=c_double), value, intent(in) :: T0, P0, Cv
      type(c_ptr), value, intent(in)         :: sg_mods_enabled, sg_mods_values
    end function init_sg_Gruneisen
  end interface
  
  interface
    integer(kind=c_int) function &
      init_sg_JWL(matindex, eos, A, B, R1, R2, w, rho0, Cv, sg_mods_enabled, &
                  sg_mods_values) &
      bind(C, name='init_sg_JWL')
      import
      integer(c_int), value, intent(in)      :: matindex
      type(c_ptr), value, intent(in)         :: eos
      real(kind=c_double), value, intent(in) :: A, B, R1, R2, w, rho0, Cv
      type(c_ptr), value, intent(in)         :: sg_mods_enabled, sg_mods_values
    end function init_sg_JWL
  end interface

  interface
    integer(kind=c_int) function &
      init_sg_DavisProducts(matindex, eos, a, b, k, n, vc, pc, Cv, E0, &
                            sg_mods_enabled, sg_mods_values) &
      bind(C, name='init_sg_DavisProducts')
      import
      integer(c_int), value, intent(in)      :: matindex
      type(c_ptr), value, intent(in)         :: eos
      real(kind=c_double), value, intent(in) :: a, b, k, n, vc, pc, Cv, E0
      type(c_ptr), value, intent(in)         :: sg_mods_enabled, sg_mods_values
    end function init_sg_DavisProducts
  end interface

  interface
    integer(kind=c_int) function &
      init_sg_DavisReactants(matindex, eos, rho0, e0, P0, T0, A, B, C, G0, Z,&
                             alpha, Cv0, sg_mods_enabled, sg_mods_values) &
      bind(C, name='init_sg_DavisReactants')
      import
      integer(c_int), value, intent(in)      :: matindex
      type(c_ptr), value, intent(in)         :: eos
      real(kind=c_double), value, intent(in) :: rho0, e0, P0, T0, A, B, C, G0,&
                                                Z, alpha, Cv0
      type(c_ptr), value, intent(in)         :: sg_mods_enabled, sg_mods_values
    end function init_sg_DavisReactants
  end interface
  
  interface
    integer(kind=c_int) function &
      init_sg_NobleAbel(matindex, eos, gm1, Cv, bb, qq, sg_mods_enabled, &
                       sg_mods_values) &
      bind(C, name='init_sg_NobleAbel')
      import
      integer(c_int), value, intent(in)      :: matindex
      type(c_ptr), value, intent(in)         :: eos
      real(kind=c_double), value, intent(in) :: gm1, Cv, bb, qq
      type(c_ptr), value, intent(in)         :: sg_mods_enabled, sg_mods_values
    end function init_sg_NobleAbel
  end interface

  interface
    integer(kind=c_int) function &
      init_sg_StiffGas(matindex, eos, gm1, Cv, Pinf, qq, sg_mods_enabled, &
                       sg_mods_values) &
      bind(C, name='init_sg_StiffGas')
      import
      integer(c_int), value, intent(in)      :: matindex
      type(c_ptr), value, intent(in)         :: eos
      real(kind=c_double), value, intent(in) :: gm1, Cv, Pinf, qq
      type(c_ptr), value, intent(in)         :: sg_mods_enabled, sg_mods_values
    end function init_sg_StiffGas
  end interface
  
  interface
    integer(kind=c_int) function &
      init_sg_SAP_Polynomial(matindex, eos, rho0, a0, a1, a2c, a2e, a3, b0, b1,&
                             b2c, b2e, b3, sg_mods_enabled, sg_mods_values) &
      bind(C, name='init_sg_SAP_Polynomial')
      import
      integer(c_int), value, intent(in)      :: matindex
      type(c_ptr), value, intent(in)         :: eos
      real(kind=c_double), value, intent(in) :: rho0, a0, a1, a2c, a2e, a3,&
                                                b0, b1, b2c, b2e, b3
      type(c_ptr), value, intent(in)         :: sg_mods_enabled, sg_mods_values
    end function init_sg_SAP_Polynomial
  end interface
<<<<<<< HEAD

=======
#ifdef SINGULARITY_USE_SPINER_WITH_HDF5
>>>>>>> a92ccccf
#ifdef SINGULARITY_USE_HELMHOLTZ
  interface
    integer(kind=c_int) function &
      init_sg_Helmholtz(matindex, eos, filename, rad, gas, coul, ion, ele, &
                       verbose, sg_mods_enabled, sg_mods_values) &
      bind(C, name='init_sg_Helmholtz')
      import
      integer(c_int), value, intent(in)      :: matindex
      type(c_ptr), value, intent(in)         :: eos
      character(kind=c_char), intent(in)     :: filename(*)
      logical(c_bool), value, intent(in)     :: rad, gas, coul, ion, ele, &
                                                verbose
      type(c_ptr), value, intent(in)         :: sg_mods_enabled, sg_mods_values
    end function init_sg_Helmholtz
  end interface
#endif
<<<<<<< HEAD

#ifdef SINGULARITY_USE_SPINER_WITH_HDF5
=======
! SINGULARITY_USE_HELMHOLTZ
>>>>>>> a92ccccf
  interface
    integer(kind=c_int) function &
      init_sg_SpinerDependsRhoT(matindex, eos, filename, id, sg_mods_enabled, &
                                sg_mods_values) &
      bind(C, name='init_sg_SpinerDependsRhoT')
      import
      integer(c_int), value, intent(in)      :: matindex, id
      type(c_ptr), value, intent(in)         :: eos
      character(kind=c_char), intent(in)     :: filename(*)
      type(c_ptr), value, intent(in)         :: sg_mods_enabled, sg_mods_values
    end function init_sg_SpinerDependsRhoT
  end interface

  interface
    integer(kind=c_int) function &
      init_sg_SpinerDependsRhoSie(matindex, eos, filename, id, &
                                  sg_mods_enabled, sg_mods_values) &
      bind(C, name='init_sg_SpinerDependsRhoSie')
      import
      integer(c_int), value, intent(in)      :: matindex, id
      type(c_ptr), value, intent(in)         :: eos
      character(kind=c_char), intent(in)     :: filename(*)
      type(c_ptr), value, intent(in)         :: sg_mods_enabled, sg_mods_values
    end function init_sg_SpinerDependsRhoSie
  end interface
#endif
<<<<<<< HEAD

=======
! SINGULARITY_USE_SPINER_WITH_HDF5
>>>>>>> a92ccccf
#ifdef SINGULARITY_USE_EOSPAC
  interface
    integer(kind=c_int) function &
      init_sg_eospac(matindex, eos, id, eospac_opts_values, sg_mods_enabled, &
                     sg_mods_values) &
      bind(C, name='init_sg_eospac')
      import
      integer(c_int), value, intent(in) :: matindex, id
      type(c_ptr), value, intent(in)    :: eos
      type(c_ptr), value, intent(in)    :: sg_mods_enabled, sg_mods_values
      type(c_ptr), value, intent(in)    :: eospac_opts_values
    end function init_sg_eospac
  end interface
#endif
<<<<<<< HEAD

  interface
   integer(kind=c_int) function &
       get_sg_PressureFromDensityInternalEnergy(matindex, eos, rhos, sies,&
                                               pressures, len) &
       bind(C, name='get_sg_PressureFromDensityInternalEnergy')
       import
       integer(c_int), value, intent(in) :: matindex, len
       type(c_ptr), value, intent(in) :: eos, rhos, sies
       type(c_ptr), value, intent(in) :: pressures
    end function
  end interface

  interface
   integer(kind=c_int) function &
       get_sg_MinInternalEnergyFromDensity(matindex, eos, rhos, sies,&
                                           len) &
       bind(C, name='get_sg_MinInternalEnergyFromDensity')
       import
       integer(c_int), value, intent(in) :: matindex, len
       type(c_ptr), value, intent(in) :: eos, rhos, sies
    end function
  end interface


  interface
     integer(kind=c_int) function &
       get_sg_BulkModulusFromDensityInternalEnergy(matindex, eos, rhos, sies,&
                                               bmods, len) &
       bind(C, name='get_sg_BulkModulusFromDensityInternalEnergy')
       import
       integer(c_int),value, intent(in) :: matindex, len
       type(c_ptr), value, intent(in) :: eos, rhos, sies
       type(c_ptr), value, intent(in) :: bmods
    end function
  end interface

=======
! SINGULARITY_USE_EOSPAC
>>>>>>> a92ccccf
  interface
    integer(kind=c_int) function &
      get_sg_eos(nmat, ncell, cell_dim,&
                 option,&
                 eos_offsets,&
                 eos,&
                 offsets,&
                 press, pmax, vol, spvol, sie, temp, bmod, dpde, cv,&
                 frac_mass, frac_vol, frac_sie,&
                 frac_bmod, frac_dpde, frac_cv)&
      bind(C, name='get_sg_eos')
      import
      integer(kind=c_int), value, intent(in) :: nmat
      integer(kind=c_int), value, intent(in) :: ncell
      integer(kind=c_int), value, intent(in) :: cell_dim
      integer(kind=c_int), value, intent(in) :: option
      type(c_ptr), value, intent(in) :: eos_offsets
      ! better eos ptrs
      type(c_ptr), value, intent(in) :: eos
      ! other inputs
      type(c_ptr), value, intent(in) :: offsets
      type(c_ptr), value, intent(in) :: press
      type(c_ptr), value, intent(in) :: pmax
      type(c_ptr), value, intent(in) :: vol
      type(c_ptr), value, intent(in) :: spvol
      type(c_ptr), value, intent(in) :: sie
      type(c_ptr), value, intent(in) :: temp
      type(c_ptr), value, intent(in) :: bmod
      type(c_ptr), value, intent(in) :: dpde
      type(c_ptr), value, intent(in) :: cv
      type(c_ptr), value, intent(in) :: frac_mass
      type(c_ptr), value, intent(in) :: frac_vol
      type(c_ptr), value, intent(in) :: frac_sie
      type(c_ptr), value, intent(in) :: frac_bmod
      type(c_ptr), value, intent(in) :: frac_dpde
      type(c_ptr), value, intent(in) :: frac_cv
    end function get_sg_eos
  end interface

  interface
    integer(kind=c_int) function &
      finalize_sg_eos(nmat, eos, own_kokkos) &
      bind(C, name='finalize_sg_eos')
      import
      integer(kind=c_int), value, intent(in) :: nmat
      type(c_ptr), intent(in)                :: eos
      integer(kind=c_int), value, intent(in) :: own_kokkos
    end function finalize_sg_eos
  end interface

! fortran functions
contains

  integer function get_sg_eos_f(nmat, ncell, cell_dim,&
                                option,&
                                eos_offsets,&
                                eos,&
                                offsets,&
                                press, pmax, vol, spvol, sie, temp, bmod,&
                                dpde, cv,&
                                frac_mass, frac_vol, frac_sie,&
                                frac_bmod, frac_dpde, frac_cv) &
    result(err)
    integer(kind=c_int), intent(in) :: nmat
    integer(kind=c_int), intent(in) :: ncell
    integer(kind=c_int), intent(in) :: cell_dim
    integer(kind=c_int), intent(in) :: option
    integer(kind=c_int), dimension(:), target, intent(in) :: eos_offsets
    type(sg_eos_ary_t), intent(in)  :: eos
    integer(kind=c_int), dimension(:), target, intent(in) :: offsets
    real(kind=8), dimension(:),   target, intent(in)    :: press
    real(kind=8), dimension(:),   target, intent(in)    :: pmax
    real(kind=8), dimension(:),   target, intent(in)    :: vol
    real(kind=8), dimension(:),   target, intent(in)    :: spvol
    real(kind=8), dimension(:),   target, intent(in)    :: sie
    real(kind=8), dimension(:),   target, intent(in)    :: temp
    real(kind=8), dimension(:),   target, intent(in)    :: bmod
    real(kind=8), dimension(:),   target, intent(in)    :: dpde
    real(kind=8), dimension(:),   target, intent(in)    :: cv
    real(kind=8), dimension(:,:), target, intent(in) :: frac_mass
    real(kind=8), dimension(:,:), target, intent(inout) :: frac_vol
    real(kind=8), dimension(:,:), target, intent(inout) :: frac_sie
    ! optionals
    real(kind=8), dimension(:,:), target, optional, intent(inout) :: frac_bmod
    real(kind=8), dimension(:,:), target, optional, intent(inout) :: frac_dpde
    real(kind=8), dimension(:,:), target, optional, intent(inout) :: frac_cv

    ! pointers
    type(c_ptr) :: bmod_ptr, dpde_ptr, cv_ptr

    bmod_ptr = C_NULL_PTR
    dpde_ptr = C_NULL_PTR
    cv_ptr = C_NULL_PTR
    if(present(frac_bmod)) then
      bmod_ptr = c_loc(frac_bmod)
    endif
    if(present(frac_dpde)) then
      dpde_ptr = c_loc(frac_dpde)
    endif
    if(present(frac_cv)) then
      cv_ptr = c_loc(frac_cv)
    endif

    err = get_sg_eos(nmat, ncell, cell_dim, option, c_loc(eos_offsets),&
                     eos%ptr, c_loc(offsets), c_loc(press), c_loc(pmax),&
                     c_loc(vol), c_loc(spvol), c_loc(sie), c_loc(temp),&
                     c_loc(bmod), c_loc(dpde),c_loc(cv), c_loc(frac_mass),&
                     c_loc(frac_vol),c_loc(frac_sie), bmod_ptr, dpde_ptr,&
                     cv_ptr)
  end function get_sg_eos_f

  integer function init_sg_eos_f(nmat, eos) &
    result(err)
    integer(kind=c_int), intent(in) :: nmat
    type(sg_eos_ary_t), intent(in)  :: eos
    err = init_sg_eos(nmat, eos%ptr)
  end function init_sg_eos_f

  integer function init_sg_IdealGas_f(matindex, eos, gm1, Cv, &
                                      sg_mods_enabled, sg_mods_values) &
    result(err)
    integer(c_int), value, intent(in) :: matindex
    type(sg_eos_ary_t), intent(in)    :: eos
    real(kind=8), value, intent(in)   :: gm1, Cv
    integer(kind=c_int), dimension(:), target, optional, intent(inout) :: sg_mods_enabled
    real(kind=8), dimension(:), target, optional, intent(inout)        :: sg_mods_values
    ! local vars
    integer(kind=c_int), target, dimension(4) :: sg_mods_enabled_use
    real(kind=8), target, dimension(6)        :: sg_mods_values_use

    sg_mods_enabled_use = 0
    sg_mods_values_use = 0.d0
    if(present(sg_mods_enabled)) sg_mods_enabled_use = sg_mods_enabled
    if(present(sg_mods_values)) sg_mods_values_use = sg_mods_values

    err = init_sg_IdealGas(matindex-1, eos%ptr, gm1, Cv, &
                           c_loc(sg_mods_enabled_use), c_loc(sg_mods_values_use))
  end function init_sg_IdealGas_f

  integer function init_sg_Gruneisen_f(matindex, eos, C0, s1, s2, s3, G0, b,&
                                       rho0, T0, P0, Cv, sg_mods_enabled, &
                                       sg_mods_values) &
    result(err)
    integer(c_int), value, intent(in) :: matindex
    type(sg_eos_ary_t), intent(in)    :: eos
    real(kind=8), value, intent(in)   :: C0, s1, s2, s3, G0, b, rho0
    real(kind=8), value, intent(in)   :: T0, P0, Cv
    integer(kind=c_int), dimension(:), target, optional, intent(inout) :: sg_mods_enabled
    real(kind=8), dimension(:), target, optional, intent(inout)        :: sg_mods_values
    ! local vars
    integer(kind=c_int), target, dimension(4) :: sg_mods_enabled_use
    real(kind=8), target, dimension(6)        :: sg_mods_values_use

    sg_mods_enabled_use = 0
    sg_mods_values_use = 0.d0
    if(present(sg_mods_enabled)) sg_mods_enabled_use = sg_mods_enabled
    if(present(sg_mods_values)) sg_mods_values_use = sg_mods_values

    err = init_sg_Gruneisen(matindex-1, eos%ptr, C0, s1, s2, s3, G0, b, rho0,&
                            T0, P0, Cv, c_loc(sg_mods_enabled_use), &
                            c_loc(sg_mods_values_use))
  end function init_sg_Gruneisen_f

  integer function init_sg_JWL_f(matindex, eos, A, B, R1, R2, w, rho0, Cv, &
                                 sg_mods_enabled, sg_mods_values) &
    result(err)
    integer(c_int), value, intent(in) :: matindex
    type(sg_eos_ary_t), intent(in)    :: eos
    real(kind=8), value, intent(in)   :: A, B, R1, R2, w, rho0, Cv
    integer(kind=c_int), dimension(:), target, optional, intent(inout) :: sg_mods_enabled
    real(kind=8), dimension(:), target, optional, intent(inout)        :: sg_mods_values
    ! local vars
    integer(kind=c_int), target, dimension(4) :: sg_mods_enabled_use
    real(kind=8), target, dimension(6)        :: sg_mods_values_use

    sg_mods_enabled_use = 0
    sg_mods_values_use = 0.d0
    if(present(sg_mods_enabled)) sg_mods_enabled_use = sg_mods_enabled
    if(present(sg_mods_values)) sg_mods_values_use = sg_mods_values

    err = init_sg_JWL(matindex-1, eos%ptr, A, B, R1, R2, w, rho0, Cv, &
                      c_loc(sg_mods_enabled_use), c_loc(sg_mods_values_use))
  end function init_sg_JWL_f
  
  integer function init_sg_DavisProducts_f(matindex, eos, a, b, k, n, vc, pc, &
                                           Cv, E0, sg_mods_enabled, &
                                           sg_mods_values) &
    result(err)
    integer(c_int), value, intent(in) :: matindex
    type(sg_eos_ary_t), intent(in)    :: eos
    real(kind=8), value, intent(in)   :: a, b, k, n, vc, pc, Cv, E0
    integer(kind=c_int), dimension(:), target, optional, intent(inout) :: sg_mods_enabled
    real(kind=8), dimension(:), target, optional, intent(inout)        :: sg_mods_values
    ! local vars
    integer(kind=c_int), target, dimension(4) :: sg_mods_enabled_use
    real(kind=8), target, dimension(6)        :: sg_mods_values_use

    sg_mods_enabled_use = 0
    sg_mods_values_use = 0.d0
    if(present(sg_mods_enabled)) sg_mods_enabled_use = sg_mods_enabled
    if(present(sg_mods_values)) sg_mods_values_use = sg_mods_values

    err = init_sg_DavisProducts(matindex-1, eos%ptr, a, b, k, n, vc, pc, Cv, &
                                E0, c_loc(sg_mods_enabled_use), &
                                c_loc(sg_mods_values_use))
  end function init_sg_DavisProducts_f

  integer function init_sg_DavisReactants_f(matindex, eos, rho0, e0, P0, T0, &
                                            A, B, C, G0, Z, alpha, Cv0, &
                                            sg_mods_enabled, sg_mods_values) &
    result(err)
    integer(c_int), value, intent(in) :: matindex
    type(sg_eos_ary_t), intent(in)    :: eos
    real(kind=8), value, intent(in)   :: rho0, e0, P0, T0, A, B, C, G0, Z
    real(kind=8), value, intent(in)   :: alpha, Cv0
    integer(kind=c_int), dimension(:), target, optional, intent(inout) :: sg_mods_enabled
    real(kind=8), dimension(:), target, optional, intent(inout)        :: sg_mods_values
    ! local vars
    integer(kind=c_int), target, dimension(4) :: sg_mods_enabled_use
    real(kind=8), target, dimension(6)        :: sg_mods_values_use

    sg_mods_enabled_use = 0
    sg_mods_values_use = 0.d0
    if(present(sg_mods_enabled)) sg_mods_enabled_use = sg_mods_enabled
    if(present(sg_mods_values)) sg_mods_values_use = sg_mods_values

    err = init_sg_DavisReactants(matindex-1, eos%ptr, rho0, e0, P0, T0, A, B, &
                                 C, G0, Z, alpha, Cv0, c_loc(sg_mods_enabled_use), &
                                 c_loc(sg_mods_values_use))
  end function init_sg_DavisReactants_f

  integer function init_sg_SAP_Polynomial_f(matindex, eos, rho0, a0, a1, a2c, &
                                            a2e, a3, b0, b1, b2c, b2e, b3, &
                                            sg_mods_enabled, sg_mods_values) &
    result(err)
    integer(c_int), value, intent(in) :: matindex
    type(sg_eos_ary_t), intent(in)    :: eos
    real(kind=8), value, intent(in)   :: rho0, a0, a1, a2c, a2e, a3,&
             b0, b1, b2c, b2e, b3
    integer(kind=c_int), dimension(:), target, optional, intent(inout) :: sg_mods_enabled
    real(kind=8), dimension(:), target, optional, intent(inout)        :: sg_mods_values
    ! local vars
    integer(kind=c_int), target, dimension(4) :: sg_mods_enabled_use
    real(kind=8), target, dimension(6)        :: sg_mods_values_use

    sg_mods_enabled_use = 0
    sg_mods_values_use = 0.d0
    if(present(sg_mods_enabled)) sg_mods_enabled_use = sg_mods_enabled
    if(present(sg_mods_values)) sg_mods_values_use = sg_mods_values

    err = init_sg_SAP_Polynomial(matindex-1, eos%ptr, rho0, a0, a1, a2c, a2e, &
                                 a3, b0, b1, b2c, b2e, b3, &
                                 c_loc(sg_mods_enabled_use), c_loc(sg_mods_values_use))
  end function init_sg_SAP_Polynomial_f
  
  integer function init_sg_StiffGas_f(matindex, eos, gm1, Cv, &
                                      Pinf, qq, &
                                      sg_mods_enabled, sg_mods_values) &
    result(err)
    integer(c_int), value, intent(in) :: matindex
    type(sg_eos_ary_t), intent(in)    :: eos
    real(kind=8), value, intent(in)   :: gm1, Cv, Pinf, qq
    integer(kind=c_int), dimension(:), target, optional, intent(inout) :: sg_mods_enabled
    real(kind=8), dimension(:), target, optional, intent(inout)        :: sg_mods_values
    ! local vars
    integer(kind=c_int), target, dimension(4) :: sg_mods_enabled_use
    real(kind=8), target, dimension(6)        :: sg_mods_values_use

    sg_mods_enabled_use = 0
    sg_mods_values_use = 0.d0
    if(present(sg_mods_enabled)) sg_mods_enabled_use = sg_mods_enabled
    if(present(sg_mods_values)) sg_mods_values_use = sg_mods_values

    err = init_sg_StiffGas(matindex-1, eos%ptr, gm1, Cv, Pinf, qq, &
                           c_loc(sg_mods_enabled_use), c_loc(sg_mods_values_use))
  end function init_sg_StiffGas_f

  integer function init_sg_NobleAbel_f(matindex, eos, gm1, Cv, &
                                      bb, qq, &
                                      sg_mods_enabled, sg_mods_values) &
    result(err)
    integer(c_int), value, intent(in) :: matindex
    type(sg_eos_ary_t), intent(in)    :: eos
    real(kind=8), value, intent(in)   :: gm1, Cv, bb, qq
    integer(kind=c_int), dimension(:), target, optional, intent(inout) :: sg_mods_enabled
    real(kind=8), dimension(:), target, optional, intent(inout)        :: sg_mods_values
    ! local vars
    integer(kind=c_int), target, dimension(4) :: sg_mods_enabled_use
    real(kind=8), target, dimension(6)        :: sg_mods_values_use

    sg_mods_enabled_use = 0
    sg_mods_values_use = 0.d0
    if(present(sg_mods_enabled)) sg_mods_enabled_use = sg_mods_enabled
    if(present(sg_mods_values)) sg_mods_values_use = sg_mods_values

    err = init_sg_NobleAbel(matindex-1, eos%ptr, gm1, Cv, bb, qq, &
                           c_loc(sg_mods_enabled_use), c_loc(sg_mods_values_use))
  end function init_sg_NobleAbel_f
<<<<<<< HEAD

=======
#ifdef SINGULARITY_USE_SPINER_WITH_HDF5
>>>>>>> a92ccccf
#ifdef SINGULARITY_USE_HELMHOLTZ
  integer function init_sg_Helmholtz_f(matindex, eos, filename, rad, gas, coul, ion, ele, &
                       verbose, sg_mods_enabled, sg_mods_values) &
    result(err)
    integer(c_int), value, intent(in)           :: matindex
    type(sg_eos_ary_t), intent(in)              :: eos
    character(len=*, kind=c_char), intent(in)   :: filename
    logical(c_bool), value, intent(in)          :: rad, gas, coul, ion, ele, &
                                                   verbose
    integer(kind=c_int), dimension(:), target, optional, intent(inout) :: sg_mods_enabled
    real(kind=8), dimension(:), target, optional, intent(inout)        :: sg_mods_values
    ! local vars
    integer(kind=c_int), target, dimension(4) :: sg_mods_enabled_use
    real(kind=8), target, dimension(6)        :: sg_mods_values_use

    sg_mods_enabled_use = 0
    sg_mods_values_use = 0.d0
    if(present(sg_mods_enabled)) sg_mods_enabled_use = sg_mods_enabled
    if(present(sg_mods_values)) sg_mods_values_use = sg_mods_values

    err = init_sg_Helmholtz(matindex-1, eos%ptr, trim(filename)//C_NULL_CHAR, &
                            rad, gas, coul, ion, ele, verbose, &
                            c_loc(sg_mods_enabled_use), c_loc(sg_mods_values_use))
  end function init_sg_Helmholtz_f
<<<<<<< HEAD
#endif

#ifdef SINGULARITY_USE_SPINER_WITH_HDF5
=======
#endif ! SINGULARITY_USE_HELMHOLTZ
>>>>>>> a92ccccf
  integer function init_sg_SpinerDependsRhoT_f(matindex, eos, filename, id, &
                                               sg_mods_enabled, &
                                               sg_mods_values) &
    result(err)
    integer(c_int), value, intent(in)         :: matindex
    type(sg_eos_ary_t), intent(in)            :: eos
    character(len=*, kind=c_char), intent(in) :: filename
    integer(c_int), intent(inout)             :: id
    integer(kind=c_int), dimension(:), target, optional, intent(inout) :: sg_mods_enabled
    real(kind=8), dimension(:), target, optional, intent(inout)        :: sg_mods_values
    ! local vars
    integer(kind=c_int), target, dimension(4) :: sg_mods_enabled_use
    real(kind=8), target, dimension(6)        :: sg_mods_values_use

    sg_mods_enabled_use = 0
    sg_mods_values_use = 0.d0
    if(present(sg_mods_enabled)) sg_mods_enabled_use = sg_mods_enabled
    if(present(sg_mods_values)) sg_mods_values_use = sg_mods_values

    err = init_sg_SpinerDependsRhoT(matindex-1, eos%ptr,&
                                    trim(filename)//C_NULL_CHAR, id, &
                                    c_loc(sg_mods_enabled_use), &
                                    c_loc(sg_mods_values_use))
  end function init_sg_SpinerDependsRhoT_f

  integer function init_sg_SpinerDependsRhoSie_f(matindex, eos, filename, id, &
                                                 sg_mods_enabled, &
                                                 sg_mods_values) &
    result(err)
    integer(c_int), value, intent(in)         :: matindex, id
    type(sg_eos_ary_t), intent(in)            :: eos
    character(len=*, kind=c_char), intent(in) :: filename
    integer(kind=c_int), dimension(:), target, optional, intent(inout) :: sg_mods_enabled
    real(kind=8), dimension(:), target, optional, intent(inout)        :: sg_mods_values
    ! local vars
    integer(kind=c_int), target, dimension(4) :: sg_mods_enabled_use
    real(kind=8), target, dimension(6)        :: sg_mods_values_use

    sg_mods_enabled_use = 0
    sg_mods_values_use = 0.d0
    if(present(sg_mods_enabled)) sg_mods_enabled_use = sg_mods_enabled
    if(present(sg_mods_values)) sg_mods_values_use = sg_mods_values

    err = init_sg_SpinerDependsRhoSie(matindex-1, eos%ptr,&
                                      trim(filename)//C_NULL_CHAR, id, &
                                      c_loc(sg_mods_enabled_use), &
                                      c_loc(sg_mods_values_use))
  end function init_sg_SpinerDependsRhoSie_f
<<<<<<< HEAD
#endif

#ifdef SINGULARITY_USE_EOSPAC
  integer function init_sg_eospac_f(matindex, eos, id, eospac_opts_values, &
       sg_mods_enabled, sg_mods_values) &
    result(err)
    integer(c_int), value, intent(in) :: matindex, id
    type(sg_eos_ary_t), intent(in)    :: eos
    integer(kind=c_int), dimension(:), target, intent(inout) :: sg_mods_enabled
    real(kind=8), dimension(:), target, intent(inout)        :: sg_mods_values
    real(kind=8), dimension(:), target, intent(inout)        :: eospac_opts_values
    err = init_sg_eospac(matindex-1, eos%ptr, id, c_loc(eospac_opts_values), &
         c_loc(sg_mods_enabled), c_loc(sg_mods_values))
  end function init_sg_eospac_f
#endif

  integer function get_sg_PressureFromDensityInternalEnergy_f(matindex, &
    eos, rhos, sies, pressures, len) &
    result(err)
    integer(c_int), intent(in) :: matindex, len
    real(kind=8), dimension(:,:,:), intent(in), target:: rhos, sies
    real(kind=8), dimension(:,:,:), intent(inout), target:: pressures
    type(sg_eos_ary_t), intent(in)    :: eos
    err = get_sg_PressureFromDensityInternalEnergy(matindex-1, &
           eos%ptr, c_loc(rhos(1,1,1)), c_loc(sies(1,1,1)), c_loc(pressures(1,1,1)), len)
  end function get_sg_PressureFromDensityInternalEnergy_f


  integer function get_sg_MinInternalEnergyFromDensity_f(matindex, &
    eos, rhos, sies, len) &
    result(err)
    integer(c_int), intent(in) :: matindex, len
    real(kind=8), dimension(:,:,:), intent(in), target:: rhos
    real(kind=8), dimension(:,:,:), intent(inout), target:: sies
    type(sg_eos_ary_t), intent(in)    :: eos
    err = get_sg_MinInternalEnergyFromDensity(matindex-1, &
           eos%ptr, c_loc(rhos(1,1,1)), c_loc(sies(1,1,1)), len)
  end function get_sg_MinInternalEnergyFromDensity_f

  integer function get_sg_BulkModulusFromDensityInternalEnergy_f(matindex, &
    eos, rhos, sies, bmods, len) &
    result(err)
    integer(c_int), intent(in) :: matindex, len
    real(kind=8), dimension(:,:,:), intent(in), target:: rhos, sies
    real(kind=8), dimension(:,:,:), intent(inout), target:: bmods
    type(sg_eos_ary_t), intent(in)    :: eos
    err = get_sg_BulkModulusFromDensityInternalEnergy(matindex-1, &
       eos%ptr, c_loc(rhos(1,1,1)), c_loc(sies(1,1,1)), c_loc(bmods(1,1,1)), len)
  end function get_sg_BulkModulusFromDensityInternalEnergy_f

=======
#endif ! SINGULARITY_USE_SPINER_WITH_HDF5
#ifdef SINGULARITY_USE_EOSPAC
  integer function init_sg_eospac_f(matindex, eos, id, sg_mods_enabled, &
                                    sg_mods_values) &
    result(err)
    integer(c_int), value, intent(in) :: matindex, id
    type(sg_eos_ary_t), intent(in)    :: eos
    integer(kind=c_int), dimension(:), target, optional, intent(inout) :: sg_mods_enabled
    real(kind=8), dimension(:), target, optional, intent(inout)        :: sg_mods_values
    ! local vars
    integer(kind=c_int), target, dimension(4) :: sg_mods_enabled_use
    real(kind=8), target, dimension(6)        :: sg_mods_values_use

    sg_mods_enabled_use = 0
    sg_mods_values_use = 0.d0
    if(present(sg_mods_enabled)) sg_mods_enabled_use = sg_mods_enabled
    if(present(sg_mods_values)) sg_mods_values_use = sg_mods_values

    err = init_sg_eospac(matindex-1, eos%ptr, id, c_loc(sg_mods_enabled_use), &
                         c_loc(sg_mods_values_use))
  end function init_sg_eospac_f
#endif ! SINGULARITY_USE_EOSPAC
>>>>>>> a92ccccf
  integer function finalize_sg_eos_f(nmat, eos) &
    result(err)
    integer(c_int), value, intent(in) :: nmat
    type(sg_eos_ary_t), intent(in)    :: eos
    err = finalize_sg_eos(nmat, eos%ptr, 1)
  end function finalize_sg_eos_f
end module singularity_eos<|MERGE_RESOLUTION|>--- conflicted
+++ resolved
@@ -40,21 +40,6 @@
     init_sg_NobleAbel_f,&
     init_sg_SAP_Polynomial_f,&
     init_sg_StiffGas_f,&
-<<<<<<< HEAD
-#ifdef SINGULARITY_USE_HELMHOLTZ
-    init_sg_Helmholtz_f,&
-#endif
-#ifdef SINGULARITY_USE_SPINER_WITH_HDF5
-    init_sg_SpinerDependsRhoT_f,&
-    init_sg_SpinerDependsRhoSie_f,&
-#endif
-#ifdef SINGULARITY_USE_EOSPAC
-    init_sg_eospac_f,&
-#endif
-    get_sg_PressureFromDensityInternalEnergy_f,&
-    get_sg_MinInternalEnergyFromDensity_f,&
-    get_sg_BulkModulusFromDensityInternalEnergy_f,&
-=======
 #ifdef SINGULARITY_USE_SPINER_WITH_HDF5
 #ifdef SINGULARITY_USE_HELMHOLTZ
     init_sg_Helmholtz_f,&
@@ -68,7 +53,9 @@
     init_sg_eospac_f,&
 #endif
 ! SINGULARITY_USE_EOSPAC
->>>>>>> a92ccccf
+    get_sg_PressureFromDensityInternalEnergy_f,&
+    get_sg_MinInternalEnergyFromDensity_f,&
+    get_sg_BulkModulusFromDensityInternalEnergy_f,&
     get_sg_eos_f,&
     finalize_sg_eos_f
 
@@ -189,11 +176,8 @@
       type(c_ptr), value, intent(in)         :: sg_mods_enabled, sg_mods_values
     end function init_sg_SAP_Polynomial
   end interface
-<<<<<<< HEAD
-
-=======
+
 #ifdef SINGULARITY_USE_SPINER_WITH_HDF5
->>>>>>> a92ccccf
 #ifdef SINGULARITY_USE_HELMHOLTZ
   interface
     integer(kind=c_int) function &
@@ -210,12 +194,8 @@
     end function init_sg_Helmholtz
   end interface
 #endif
-<<<<<<< HEAD
-
-#ifdef SINGULARITY_USE_SPINER_WITH_HDF5
-=======
 ! SINGULARITY_USE_HELMHOLTZ
->>>>>>> a92ccccf
+
   interface
     integer(kind=c_int) function &
       init_sg_SpinerDependsRhoT(matindex, eos, filename, id, sg_mods_enabled, &
@@ -242,11 +222,8 @@
     end function init_sg_SpinerDependsRhoSie
   end interface
 #endif
-<<<<<<< HEAD
-
-=======
 ! SINGULARITY_USE_SPINER_WITH_HDF5
->>>>>>> a92ccccf
+
 #ifdef SINGULARITY_USE_EOSPAC
   interface
     integer(kind=c_int) function &
@@ -261,7 +238,7 @@
     end function init_sg_eospac
   end interface
 #endif
-<<<<<<< HEAD
+! SINGULARITY_USE_EOSPAC
 
   interface
    integer(kind=c_int) function &
@@ -286,7 +263,6 @@
     end function
   end interface
 
-
   interface
      integer(kind=c_int) function &
        get_sg_BulkModulusFromDensityInternalEnergy(matindex, eos, rhos, sies,&
@@ -298,10 +274,7 @@
        type(c_ptr), value, intent(in) :: bmods
     end function
   end interface
-
-=======
-! SINGULARITY_USE_EOSPAC
->>>>>>> a92ccccf
+  
   interface
     integer(kind=c_int) function &
       get_sg_eos(nmat, ncell, cell_dim,&
@@ -600,11 +573,8 @@
     err = init_sg_NobleAbel(matindex-1, eos%ptr, gm1, Cv, bb, qq, &
                            c_loc(sg_mods_enabled_use), c_loc(sg_mods_values_use))
   end function init_sg_NobleAbel_f
-<<<<<<< HEAD
-
-=======
+
 #ifdef SINGULARITY_USE_SPINER_WITH_HDF5
->>>>>>> a92ccccf
 #ifdef SINGULARITY_USE_HELMHOLTZ
   integer function init_sg_Helmholtz_f(matindex, eos, filename, rad, gas, coul, ion, ele, &
                        verbose, sg_mods_enabled, sg_mods_values) &
@@ -629,13 +599,8 @@
                             rad, gas, coul, ion, ele, verbose, &
                             c_loc(sg_mods_enabled_use), c_loc(sg_mods_values_use))
   end function init_sg_Helmholtz_f
-<<<<<<< HEAD
-#endif
-
-#ifdef SINGULARITY_USE_SPINER_WITH_HDF5
-=======
 #endif ! SINGULARITY_USE_HELMHOLTZ
->>>>>>> a92ccccf
+
   integer function init_sg_SpinerDependsRhoT_f(matindex, eos, filename, id, &
                                                sg_mods_enabled, &
                                                sg_mods_values) &
@@ -684,59 +649,8 @@
                                       c_loc(sg_mods_enabled_use), &
                                       c_loc(sg_mods_values_use))
   end function init_sg_SpinerDependsRhoSie_f
-<<<<<<< HEAD
-#endif
-
-#ifdef SINGULARITY_USE_EOSPAC
-  integer function init_sg_eospac_f(matindex, eos, id, eospac_opts_values, &
-       sg_mods_enabled, sg_mods_values) &
-    result(err)
-    integer(c_int), value, intent(in) :: matindex, id
-    type(sg_eos_ary_t), intent(in)    :: eos
-    integer(kind=c_int), dimension(:), target, intent(inout) :: sg_mods_enabled
-    real(kind=8), dimension(:), target, intent(inout)        :: sg_mods_values
-    real(kind=8), dimension(:), target, intent(inout)        :: eospac_opts_values
-    err = init_sg_eospac(matindex-1, eos%ptr, id, c_loc(eospac_opts_values), &
-         c_loc(sg_mods_enabled), c_loc(sg_mods_values))
-  end function init_sg_eospac_f
-#endif
-
-  integer function get_sg_PressureFromDensityInternalEnergy_f(matindex, &
-    eos, rhos, sies, pressures, len) &
-    result(err)
-    integer(c_int), intent(in) :: matindex, len
-    real(kind=8), dimension(:,:,:), intent(in), target:: rhos, sies
-    real(kind=8), dimension(:,:,:), intent(inout), target:: pressures
-    type(sg_eos_ary_t), intent(in)    :: eos
-    err = get_sg_PressureFromDensityInternalEnergy(matindex-1, &
-           eos%ptr, c_loc(rhos(1,1,1)), c_loc(sies(1,1,1)), c_loc(pressures(1,1,1)), len)
-  end function get_sg_PressureFromDensityInternalEnergy_f
-
-
-  integer function get_sg_MinInternalEnergyFromDensity_f(matindex, &
-    eos, rhos, sies, len) &
-    result(err)
-    integer(c_int), intent(in) :: matindex, len
-    real(kind=8), dimension(:,:,:), intent(in), target:: rhos
-    real(kind=8), dimension(:,:,:), intent(inout), target:: sies
-    type(sg_eos_ary_t), intent(in)    :: eos
-    err = get_sg_MinInternalEnergyFromDensity(matindex-1, &
-           eos%ptr, c_loc(rhos(1,1,1)), c_loc(sies(1,1,1)), len)
-  end function get_sg_MinInternalEnergyFromDensity_f
-
-  integer function get_sg_BulkModulusFromDensityInternalEnergy_f(matindex, &
-    eos, rhos, sies, bmods, len) &
-    result(err)
-    integer(c_int), intent(in) :: matindex, len
-    real(kind=8), dimension(:,:,:), intent(in), target:: rhos, sies
-    real(kind=8), dimension(:,:,:), intent(inout), target:: bmods
-    type(sg_eos_ary_t), intent(in)    :: eos
-    err = get_sg_BulkModulusFromDensityInternalEnergy(matindex-1, &
-       eos%ptr, c_loc(rhos(1,1,1)), c_loc(sies(1,1,1)), c_loc(bmods(1,1,1)), len)
-  end function get_sg_BulkModulusFromDensityInternalEnergy_f
-
-=======
 #endif ! SINGULARITY_USE_SPINER_WITH_HDF5
+
 #ifdef SINGULARITY_USE_EOSPAC
   integer function init_sg_eospac_f(matindex, eos, id, sg_mods_enabled, &
                                     sg_mods_values) &
@@ -758,7 +672,40 @@
                          c_loc(sg_mods_values_use))
   end function init_sg_eospac_f
 #endif ! SINGULARITY_USE_EOSPAC
->>>>>>> a92ccccf
+
+  integer function get_sg_PressureFromDensityInternalEnergy_f(matindex, &
+    eos, rhos, sies, pressures, len) &
+    result(err)
+    integer(c_int), intent(in) :: matindex, len
+    real(kind=8), dimension(:,:,:), intent(in), target:: rhos, sies
+    real(kind=8), dimension(:,:,:), intent(inout), target:: pressures
+    type(sg_eos_ary_t), intent(in)    :: eos
+    err = get_sg_PressureFromDensityInternalEnergy(matindex-1, &
+           eos%ptr, c_loc(rhos(1,1,1)), c_loc(sies(1,1,1)), c_loc(pressures(1,1,1)), len)
+  end function get_sg_PressureFromDensityInternalEnergy_f
+
+  integer function get_sg_MinInternalEnergyFromDensity_f(matindex, &
+    eos, rhos, sies, len) &
+    result(err)
+    integer(c_int), intent(in) :: matindex, len
+    real(kind=8), dimension(:,:,:), intent(in), target:: rhos
+    real(kind=8), dimension(:,:,:), intent(inout), target:: sies
+    type(sg_eos_ary_t), intent(in)    :: eos
+    err = get_sg_MinInternalEnergyFromDensity(matindex-1, &
+           eos%ptr, c_loc(rhos(1,1,1)), c_loc(sies(1,1,1)), len)
+  end function get_sg_MinInternalEnergyFromDensity_f
+
+  integer function get_sg_BulkModulusFromDensityInternalEnergy_f(matindex, &
+    eos, rhos, sies, bmods, len) &
+    result(err)
+    integer(c_int), intent(in) :: matindex, len
+    real(kind=8), dimension(:,:,:), intent(in), target:: rhos, sies
+    real(kind=8), dimension(:,:,:), intent(inout), target:: bmods
+    type(sg_eos_ary_t), intent(in)    :: eos
+    err = get_sg_BulkModulusFromDensityInternalEnergy(matindex-1, &
+       eos%ptr, c_loc(rhos(1,1,1)), c_loc(sies(1,1,1)), c_loc(bmods(1,1,1)), len)
+  end function get_sg_BulkModulusFromDensityInternalEnergy_f
+  
   integer function finalize_sg_eos_f(nmat, eos) &
     result(err)
     integer(c_int), value, intent(in) :: nmat
