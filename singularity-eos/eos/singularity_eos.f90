!------------------------------------------------------------------------------
! © 2021-2023. Triad National Security, LLC. All rights reserved.  This
! program was produced under U.S. Government contract 89233218CNA000001
! for Los Alamos National Laboratory (LANL), which is operated by Triad
! National Security, LLC for the U.S.  Department of Energy/National
! Nuclear Security Administration. All rights in the program are
! reserved by Triad National Security, LLC, and the U.S. Department of
! Energy/National Nuclear Security Administration. The Government is
! granted for itself and others acting on its behalf a nonexclusive,
! paid-up, irrevocable worldwide license in this material to reproduce,
! prepare derivative works, distribute copies to the public, perform
! publicly and display publicly, and to permit others to do so.
!------------------------------------------------------------------------------

module singularity_eos_types
  use iso_c_binding
  implicit none

  ! data types
  public :: sg_eos_ary_t

  type :: sg_eos_ary_t
    type(c_ptr) :: ptr = C_NULL_PTR
  end type sg_eos_ary_t
end module singularity_eos_types

module singularity_eos
  use iso_c_binding
  use singularity_eos_types
  implicit none

! fortran functions that call  the interfaces
  public :: &
    init_sg_eos_f,&
    init_sg_IdealGas_f,&
    init_sg_Gruneisen_f,&
    init_sg_JWL_f,&
    init_sg_DavisProducts_f,&
    init_sg_DavisReactants_f,&
<<<<<<< HEAD
    init_sg_NobleAbel_f,&
=======
    init_sg_StiffGas_f,&
>>>>>>> e424f595
    init_sg_SpinerDependsRhoT_f,&
    init_sg_SpinerDependsRhoSie_f,&
    init_sg_eospac_f,&
    get_sg_eos_f,&
    finalize_sg_eos_f

! interface functions
  interface
    integer(kind=c_int) function &
      init_sg_eos(nmat, eos) &
      bind(C, name='init_sg_eos')
      import
      integer(c_int), value, intent(in) :: nmat
      type(c_ptr), intent(in)           :: eos
    end function init_sg_eos
  end interface

  interface
    integer(kind=c_int) function &
      init_sg_IdealGas(matindex, eos, gm1, Cv, sg_mods_enabled, &
                       sg_mods_values) &
      bind(C, name='init_sg_IdealGas')
      import
      integer(c_int), value, intent(in)      :: matindex
      type(c_ptr), value, intent(in)         :: eos
      real(kind=c_double), value, intent(in) :: gm1, Cv
      type(c_ptr), value, intent(in)         :: sg_mods_enabled, sg_mods_values
    end function init_sg_IdealGas
  end interface

  interface
    integer(kind=c_int) function &
      init_sg_Gruneisen(matindex, eos, C0, s1, s2, s3, G0, b, rho0, T0, P0,&
                        Cv, sg_mods_enabled, sg_mods_values) &
      bind(C, name='init_sg_Gruneisen')
      import
      integer(c_int), value, intent(in)      :: matindex
      type(c_ptr), value, intent(in)         :: eos
      real(kind=c_double), value, intent(in) :: C0, s1, s2, s3, G0, b, rho0
      real(kind=c_double), value, intent(in) :: T0, P0, Cv
      type(c_ptr), value, intent(in)         :: sg_mods_enabled, sg_mods_values
    end function init_sg_Gruneisen
  end interface
  
  interface
    integer(kind=c_int) function &
      init_sg_JWL(matindex, eos, A, B, R1, R2, w, rho0, Cv, sg_mods_enabled, &
                  sg_mods_values) &
      bind(C, name='init_sg_JWL')
      import
      integer(c_int), value, intent(in)      :: matindex
      type(c_ptr), value, intent(in)         :: eos
      real(kind=c_double), value, intent(in) :: A, B, R1, R2, w, rho0, Cv
      type(c_ptr), value, intent(in)         :: sg_mods_enabled, sg_mods_values
    end function init_sg_JWL
  end interface

  interface
    integer(kind=c_int) function &
      init_sg_DavisProducts(matindex, eos, a, b, k, n, vc, pc, Cv, E0, &
                            sg_mods_enabled, sg_mods_values) &
      bind(C, name='init_sg_DavisProducts')
      import
      integer(c_int), value, intent(in)      :: matindex
      type(c_ptr), value, intent(in)         :: eos
      real(kind=c_double), value, intent(in) :: a, b, k, n, vc, pc, Cv, E0
      type(c_ptr), value, intent(in)         :: sg_mods_enabled, sg_mods_values
    end function init_sg_DavisProducts
  end interface

  interface
    integer(kind=c_int) function &
      init_sg_DavisReactants(matindex, eos, rho0, e0, P0, T0, A, B, C, G0, Z,&
                             alpha, Cv0, sg_mods_enabled, sg_mods_values) &
      bind(C, name='init_sg_DavisReactants')
      import
      integer(c_int), value, intent(in)      :: matindex
      type(c_ptr), value, intent(in)         :: eos
      real(kind=c_double), value, intent(in) :: rho0, e0, P0, T0, A, B, C, G0,&
                                                Z, alpha, Cv0
      type(c_ptr), value, intent(in)         :: sg_mods_enabled, sg_mods_values
    end function init_sg_DavisReactants
  end interface
  
  interface
    integer(kind=c_int) function &
<<<<<<< HEAD
      init_sg_NobleAbel(matindex, eos, gm1, Cv, bb, qq, sg_mods_enabled, &
                       sg_mods_values) &
      bind(C, name='init_sg_NobleAbel')
      import
      integer(c_int), value, intent(in)      :: matindex
      type(c_ptr), value, intent(in)         :: eos
      real(kind=c_double), value, intent(in) :: gm1, Cv, bb, qq
      type(c_ptr), value, intent(in)         :: sg_mods_enabled, sg_mods_values
    end function init_sg_NobleAbel
=======
      init_sg_StiffGas(matindex, eos, gm1, Cv, Pinf, qq, sg_mods_enabled, &
                       sg_mods_values) &
      bind(C, name='init_sg_StiffGas')
      import
      integer(c_int), value, intent(in)      :: matindex
      type(c_ptr), value, intent(in)         :: eos
      real(kind=c_double), value, intent(in) :: gm1, Cv, Pinf, qq
      type(c_ptr), value, intent(in)         :: sg_mods_enabled, sg_mods_values
    end function init_sg_StiffGas
>>>>>>> e424f595
  end interface
  
  interface
    integer(kind=c_int) function &
      init_sg_SpinerDependsRhoT(matindex, eos, filename, id, sg_mods_enabled, &
                                sg_mods_values) &
      bind(C, name='init_sg_SpinerDependsRhoT')
      import
      integer(c_int), value, intent(in)      :: matindex, id
      type(c_ptr), value, intent(in)         :: eos
      character(kind=c_char), intent(in)     :: filename(*)
      type(c_ptr), value, intent(in)         :: sg_mods_enabled, sg_mods_values
    end function init_sg_SpinerDependsRhoT
  end interface

  interface
    integer(kind=c_int) function &
      init_sg_SpinerDependsRhoSie(matindex, eos, filename, id, &
                                  sg_mods_enabled, sg_mods_values) &
      bind(C, name='init_sg_SpinerDependsRhoSie')
      import
      integer(c_int), value, intent(in)      :: matindex, id
      type(c_ptr), value, intent(in)         :: eos
      character(kind=c_char), intent(in)     :: filename(*)
      type(c_ptr), value, intent(in)         :: sg_mods_enabled, sg_mods_values
    end function init_sg_SpinerDependsRhoSie
  end interface

  interface
    integer(kind=c_int) function &
      init_sg_eospac(matindex, eos, id, sg_mods_enabled, sg_mods_values) &
      bind(C, name='init_sg_eospac')
      import
      integer(c_int), value, intent(in) :: matindex, id
      type(c_ptr), value, intent(in)    :: eos
      type(c_ptr), value, intent(in)    :: sg_mods_enabled, sg_mods_values
    end function init_sg_eospac
  end interface

  interface
    integer(kind=c_int) function &
      get_sg_eos(nmat, ncell, cell_dim,&
                 option,&
                 eos_offsets,&
                 eos,&
                 offsets,&
                 press, pmax, vol, spvol, sie, temp, bmod, dpde, cv,&
                 frac_mass, frac_vol, frac_sie,&
                 frac_bmod, frac_dpde, frac_cv)&
      bind(C, name='get_sg_eos')
      import
      integer(kind=c_int), value, intent(in) :: nmat
      integer(kind=c_int), value, intent(in) :: ncell
      integer(kind=c_int), value, intent(in) :: cell_dim
      integer(kind=c_int), value, intent(in) :: option
      type(c_ptr), value, intent(in) :: eos_offsets
      ! better eos ptrs
      type(c_ptr), value, intent(in) :: eos
      ! other inputs
      type(c_ptr), value, intent(in) :: offsets
      type(c_ptr), value, intent(in) :: press
      type(c_ptr), value, intent(in) :: pmax
      type(c_ptr), value, intent(in) :: vol
      type(c_ptr), value, intent(in) :: spvol
      type(c_ptr), value, intent(in) :: sie
      type(c_ptr), value, intent(in) :: temp
      type(c_ptr), value, intent(in) :: bmod
      type(c_ptr), value, intent(in) :: dpde
      type(c_ptr), value, intent(in) :: cv
      type(c_ptr), value, intent(in) :: frac_mass
      type(c_ptr), value, intent(in) :: frac_vol
      type(c_ptr), value, intent(in) :: frac_sie
      type(c_ptr), value, intent(in) :: frac_bmod
      type(c_ptr), value, intent(in) :: frac_dpde
      type(c_ptr), value, intent(in) :: frac_cv
    end function get_sg_eos
  end interface

  interface
    integer(kind=c_int) function &
      finalize_sg_eos(nmat, eos, own_kokkos) &
      bind(C, name='finalize_sg_eos')
      import
      integer(kind=c_int), value, intent(in) :: nmat
      type(c_ptr), intent(in)                :: eos
      integer(kind=c_int), value, intent(in) :: own_kokkos
    end function finalize_sg_eos
  end interface

! fortran functions
contains

  integer function get_sg_eos_f(nmat, ncell, cell_dim,&
                                option,&
                                eos_offsets,&
                                eos,&
                                offsets,&
                                press, pmax, vol, spvol, sie, temp, bmod,&
                                dpde, cv,&
                                frac_mass, frac_vol, frac_sie,&
                                frac_bmod, frac_dpde, frac_cv) &
    result(err)
    integer(kind=c_int), intent(in) :: nmat
    integer(kind=c_int), intent(in) :: ncell
    integer(kind=c_int), intent(in) :: cell_dim
    integer(kind=c_int), intent(in) :: option
    integer(kind=c_int), dimension(:), target, intent(in) :: eos_offsets
    type(sg_eos_ary_t), intent(in)  :: eos
    integer(kind=c_int), dimension(:), target, intent(in) :: offsets
    real(kind=8), dimension(:),   target, intent(in)    :: press
    real(kind=8), dimension(:),   target, intent(in)    :: pmax
    real(kind=8), dimension(:),   target, intent(in)    :: vol
    real(kind=8), dimension(:),   target, intent(in)    :: spvol
    real(kind=8), dimension(:),   target, intent(in)    :: sie
    real(kind=8), dimension(:),   target, intent(in)    :: temp
    real(kind=8), dimension(:),   target, intent(in)    :: bmod
    real(kind=8), dimension(:),   target, intent(in)    :: dpde
    real(kind=8), dimension(:),   target, intent(in)    :: cv
    real(kind=8), dimension(:,:), target, intent(in) :: frac_mass
    real(kind=8), dimension(:,:), target, intent(inout) :: frac_vol
    real(kind=8), dimension(:,:), target, intent(inout) :: frac_sie
    ! optionals
    real(kind=8), dimension(:,:), target, optional, intent(inout) :: frac_bmod
    real(kind=8), dimension(:,:), target, optional, intent(inout) :: frac_dpde
    real(kind=8), dimension(:,:), target, optional, intent(inout) :: frac_cv

    ! pointers
    type(c_ptr) :: bmod_ptr, dpde_ptr, cv_ptr

    bmod_ptr = C_NULL_PTR
    dpde_ptr = C_NULL_PTR
    cv_ptr = C_NULL_PTR
    if(present(frac_bmod)) then
      bmod_ptr = c_loc(frac_bmod)
    endif
    if(present(frac_dpde)) then
      dpde_ptr = c_loc(frac_dpde)
    endif
    if(present(frac_cv)) then
      cv_ptr = c_loc(frac_cv)
    endif

    err = get_sg_eos(nmat, ncell, cell_dim, option, c_loc(eos_offsets),&
                     eos%ptr, c_loc(offsets), c_loc(press), c_loc(pmax),&
                     c_loc(vol), c_loc(spvol), c_loc(sie), c_loc(temp),&
                     c_loc(bmod), c_loc(dpde),c_loc(cv), c_loc(frac_mass),&
                     c_loc(frac_vol),c_loc(frac_sie), bmod_ptr, dpde_ptr,&
                     cv_ptr)
  end function get_sg_eos_f

  integer function init_sg_eos_f(nmat, eos) &
    result(err)
    integer(kind=c_int), intent(in) :: nmat
    type(sg_eos_ary_t), intent(in)  :: eos
    err = init_sg_eos(nmat, eos%ptr)
  end function init_sg_eos_f

  integer function init_sg_IdealGas_f(matindex, eos, gm1, Cv, &
                                      sg_mods_enabled, sg_mods_values) &
    result(err)
    integer(c_int), value, intent(in) :: matindex
    type(sg_eos_ary_t), intent(in)    :: eos
    real(kind=8), value, intent(in)   :: gm1, Cv
    integer(kind=c_int), dimension(:), target, intent(inout) :: sg_mods_enabled
    real(kind=8), dimension(:), target, intent(inout)        :: sg_mods_values
    err = init_sg_IdealGas(matindex-1, eos%ptr, gm1, Cv, &
                           c_loc(sg_mods_enabled), c_loc(sg_mods_values))
  end function init_sg_IdealGas_f

  integer function init_sg_Gruneisen_f(matindex, eos, C0, s1, s2, s3, G0, b,&
                                       rho0, T0, P0, Cv, sg_mods_enabled, &
                                       sg_mods_values) &
    result(err)
    integer(c_int), value, intent(in) :: matindex
    type(sg_eos_ary_t), intent(in)    :: eos
    real(kind=8), value, intent(in)   :: C0, s1, s2, s3, G0, b, rho0
    real(kind=8), value, intent(in)   :: T0, P0, Cv
    integer(kind=c_int), dimension(:), target, intent(inout) :: sg_mods_enabled
    real(kind=8), dimension(:), target, intent(inout)        :: sg_mods_values
    err = init_sg_Gruneisen(matindex-1, eos%ptr, C0, s1, s2, s3, G0, b, rho0,&
                            T0, P0, Cv, c_loc(sg_mods_enabled), &
                            c_loc(sg_mods_values))
  end function init_sg_Gruneisen_f

  integer function init_sg_JWL_f(matindex, eos, A, B, R1, R2, w, rho0, Cv, &
                                 sg_mods_enabled, sg_mods_values) &
    result(err)
    integer(c_int), value, intent(in) :: matindex
    type(sg_eos_ary_t), intent(in)    :: eos
    real(kind=8), value, intent(in)   :: A, B, R1, R2, w, rho0, Cv
    integer(kind=c_int), dimension(:), target, intent(inout) :: sg_mods_enabled
    real(kind=8), dimension(:), target, intent(inout)        :: sg_mods_values
    err = init_sg_JWL(matindex-1, eos%ptr, A, B, R1, R2, w, rho0, Cv, &
                      c_loc(sg_mods_enabled), c_loc(sg_mods_values))
  end function init_sg_JWL_f
  
  integer function init_sg_DavisProducts_f(matindex, eos, a, b, k, n, vc, pc, &
                                           Cv, E0, sg_mods_enabled, &
                                           sg_mods_values) &
    result(err)
    integer(c_int), value, intent(in) :: matindex
    type(sg_eos_ary_t), intent(in)    :: eos
    real(kind=8), value, intent(in)   :: a, b, k, n, vc, pc, Cv, E0
    integer(kind=c_int), dimension(:), target, intent(inout) :: sg_mods_enabled
    real(kind=8), dimension(:), target, intent(inout)        :: sg_mods_values
    err = init_sg_DavisProducts(matindex-1, eos%ptr, a, b, k, n, vc, pc, Cv, &
                                E0, c_loc(sg_mods_enabled), &
                                c_loc(sg_mods_values))
  end function init_sg_DavisProducts_f

  integer function init_sg_DavisReactants_f(matindex, eos, rho0, e0, P0, T0, &
                                            A, B, C, G0, Z, alpha, Cv0, &
                                            sg_mods_enabled, sg_mods_values) &
    result(err)
    integer(c_int), value, intent(in) :: matindex
    type(sg_eos_ary_t), intent(in)    :: eos
    real(kind=8), value, intent(in)   :: rho0, e0, P0, T0, A, B, C, G0, Z
    real(kind=8), value, intent(in)   :: alpha, Cv0
    integer(kind=c_int), dimension(:), target, intent(inout) :: sg_mods_enabled
    real(kind=8), dimension(:), target, intent(inout)        :: sg_mods_values
    err = init_sg_DavisReactants(matindex-1, eos%ptr, rho0, e0, P0, T0, A, B, &
                                 C, G0, Z, alpha, Cv0, c_loc(sg_mods_enabled), &
                                 c_loc(sg_mods_values))
  end function init_sg_DavisReactants_f
  
<<<<<<< HEAD
  integer function init_sg_NobleAbel_f(matindex, eos, gm1, Cv, &
                                      bb, qq, &
=======
  integer function init_sg_StiffGas_f(matindex, eos, gm1, Cv, &
                                      Pinf, qq, &
>>>>>>> e424f595
                                      sg_mods_enabled, sg_mods_values) &
    result(err)
    integer(c_int), value, intent(in) :: matindex
    type(sg_eos_ary_t), intent(in)    :: eos
<<<<<<< HEAD
    real(kind=8), value, intent(in)   :: gm1, Cv, bb, qq
    integer(kind=c_int), dimension(:), target, intent(inout) :: sg_mods_enabled
    real(kind=8), dimension(:), target, intent(inout)        :: sg_mods_values
    err = init_sg_NobleAbel(matindex-1, eos%ptr, gm1, Cv, bb, qq, &
                           c_loc(sg_mods_enabled), c_loc(sg_mods_values))
  end function init_sg_NobleAbel_f
=======
    real(kind=8), value, intent(in)   :: gm1, Cv, Pinf, qq
    integer(kind=c_int), dimension(:), target, intent(inout) :: sg_mods_enabled
    real(kind=8), dimension(:), target, intent(inout)        :: sg_mods_values
    err = init_sg_StiffGas(matindex-1, eos%ptr, gm1, Cv, Pinf, qq, &
                           c_loc(sg_mods_enabled), c_loc(sg_mods_values))
  end function init_sg_StiffGas_f
>>>>>>> e424f595
  
  integer function init_sg_SpinerDependsRhoT_f(matindex, eos, filename, id, &
                                               sg_mods_enabled, &
                                               sg_mods_values) &
    result(err)
    integer(c_int), value, intent(in)         :: matindex
    type(sg_eos_ary_t), intent(in)            :: eos
    character(len=*, kind=c_char), intent(in) :: filename
    integer(c_int), intent(inout)             :: id
    integer(kind=c_int), dimension(:), target, intent(inout) :: sg_mods_enabled
    real(kind=8), dimension(:), target, intent(inout)        :: sg_mods_values
    err = init_sg_SpinerDependsRhoT(matindex-1, eos%ptr,&
                                    trim(filename)//C_NULL_CHAR, id, &
                                    c_loc(sg_mods_enabled), &
                                    c_loc(sg_mods_values))
  end function init_sg_SpinerDependsRhoT_f

  integer function init_sg_SpinerDependsRhoSie_f(matindex, eos, filename, id, &
                                                 sg_mods_enabled, &
                                                 sg_mods_values) &
    result(err)
    integer(c_int), value, intent(in)         :: matindex, id
    type(sg_eos_ary_t), intent(in)            :: eos
    character(len=*, kind=c_char), intent(in) :: filename
    integer(kind=c_int), dimension(:), target, intent(inout) :: sg_mods_enabled
    real(kind=8), dimension(:), target, intent(inout)        :: sg_mods_values
    err = init_sg_SpinerDependsRhoSie(matindex-1, eos%ptr,&
                                      trim(filename)//C_NULL_CHAR, id, &
                                      c_loc(sg_mods_enabled), &
                                      c_loc(sg_mods_values))
  end function init_sg_SpinerDependsRhoSie_f

  integer function init_sg_eospac_f(matindex, eos, id, sg_mods_enabled, &
                                    sg_mods_values) &
    result(err)
    integer(c_int), value, intent(in) :: matindex, id
    type(sg_eos_ary_t), intent(in)    :: eos
    integer(kind=c_int), dimension(:), target, intent(inout) :: sg_mods_enabled
    real(kind=8), dimension(:), target, intent(inout)        :: sg_mods_values
    err = init_sg_eospac(matindex-1, eos%ptr, id, c_loc(sg_mods_enabled), &
                         c_loc(sg_mods_values))
  end function init_sg_eospac_f

  integer function finalize_sg_eos_f(nmat, eos) &
    result(err)
    integer(c_int), value, intent(in) :: nmat
    type(sg_eos_ary_t), intent(in)    :: eos
    err = finalize_sg_eos(nmat, eos%ptr, 1)
  end function finalize_sg_eos_f
end module singularity_eos<|MERGE_RESOLUTION|>--- conflicted
+++ resolved
@@ -37,11 +37,8 @@
     init_sg_JWL_f,&
     init_sg_DavisProducts_f,&
     init_sg_DavisReactants_f,&
-<<<<<<< HEAD
     init_sg_NobleAbel_f,&
-=======
     init_sg_StiffGas_f,&
->>>>>>> e424f595
     init_sg_SpinerDependsRhoT_f,&
     init_sg_SpinerDependsRhoSie_f,&
     init_sg_eospac_f,&
@@ -128,7 +125,6 @@
   
   interface
     integer(kind=c_int) function &
-<<<<<<< HEAD
       init_sg_NobleAbel(matindex, eos, gm1, Cv, bb, qq, sg_mods_enabled, &
                        sg_mods_values) &
       bind(C, name='init_sg_NobleAbel')
@@ -138,7 +134,10 @@
       real(kind=c_double), value, intent(in) :: gm1, Cv, bb, qq
       type(c_ptr), value, intent(in)         :: sg_mods_enabled, sg_mods_values
     end function init_sg_NobleAbel
-=======
+  end interface
+
+  interface
+    integer(kind=c_int) function &
       init_sg_StiffGas(matindex, eos, gm1, Cv, Pinf, qq, sg_mods_enabled, &
                        sg_mods_values) &
       bind(C, name='init_sg_StiffGas')
@@ -148,7 +147,6 @@
       real(kind=c_double), value, intent(in) :: gm1, Cv, Pinf, qq
       type(c_ptr), value, intent(in)         :: sg_mods_enabled, sg_mods_values
     end function init_sg_StiffGas
->>>>>>> e424f595
   end interface
   
   interface
@@ -374,32 +372,31 @@
                                  c_loc(sg_mods_values))
   end function init_sg_DavisReactants_f
   
-<<<<<<< HEAD
+  integer function init_sg_StiffGas_f(matindex, eos, gm1, Cv, &
+                                      Pinf, qq, &
+                                      sg_mods_enabled, sg_mods_values) &
+    result(err)
+    integer(c_int), value, intent(in) :: matindex
+    type(sg_eos_ary_t), intent(in)    :: eos
+    real(kind=8), value, intent(in)   :: gm1, Cv, Pinf, qq
+    integer(kind=c_int), dimension(:), target, intent(inout) :: sg_mods_enabled
+    real(kind=8), dimension(:), target, intent(inout)        :: sg_mods_values
+    err = init_sg_StiffGas(matindex-1, eos%ptr, gm1, Cv, Pinf, qq, &
+                           c_loc(sg_mods_enabled), c_loc(sg_mods_values))
+  end function init_sg_StiffGas_f
+
   integer function init_sg_NobleAbel_f(matindex, eos, gm1, Cv, &
                                       bb, qq, &
-=======
-  integer function init_sg_StiffGas_f(matindex, eos, gm1, Cv, &
-                                      Pinf, qq, &
->>>>>>> e424f595
                                       sg_mods_enabled, sg_mods_values) &
     result(err)
     integer(c_int), value, intent(in) :: matindex
     type(sg_eos_ary_t), intent(in)    :: eos
-<<<<<<< HEAD
     real(kind=8), value, intent(in)   :: gm1, Cv, bb, qq
     integer(kind=c_int), dimension(:), target, intent(inout) :: sg_mods_enabled
     real(kind=8), dimension(:), target, intent(inout)        :: sg_mods_values
     err = init_sg_NobleAbel(matindex-1, eos%ptr, gm1, Cv, bb, qq, &
                            c_loc(sg_mods_enabled), c_loc(sg_mods_values))
   end function init_sg_NobleAbel_f
-=======
-    real(kind=8), value, intent(in)   :: gm1, Cv, Pinf, qq
-    integer(kind=c_int), dimension(:), target, intent(inout) :: sg_mods_enabled
-    real(kind=8), dimension(:), target, intent(inout)        :: sg_mods_values
-    err = init_sg_StiffGas(matindex-1, eos%ptr, gm1, Cv, Pinf, qq, &
-                           c_loc(sg_mods_enabled), c_loc(sg_mods_values))
-  end function init_sg_StiffGas_f
->>>>>>> e424f595
   
   integer function init_sg_SpinerDependsRhoT_f(matindex, eos, filename, id, &
                                                sg_mods_enabled, &
