!------------------------------------------------------------------------------
! © 2021-2023. Triad National Security, LLC. All rights reserved.  This
! program was produced under U.S. Government contract 89233218CNA000001
! for Los Alamos National Laboratory (LANL), which is operated by Triad
! National Security, LLC for the U.S.  Department of Energy/National
! Nuclear Security Administration. All rights in the program are
! reserved by Triad National Security, LLC, and the U.S. Department of
! Energy/National Nuclear Security Administration. The Government is
! granted for itself and others acting on its behalf a nonexclusive,
! paid-up, irrevocable worldwide license in this material to reproduce,
! prepare derivative works, distribute copies to the public, perform
! publicly and display publicly, and to permit others to do so.
!------------------------------------------------------------------------------

module singularity_eos_types
  use iso_c_binding
  implicit none

  ! data types
  public :: sg_eos_ary_t

  type :: sg_eos_ary_t
    type(c_ptr) :: ptr = C_NULL_PTR
  end type sg_eos_ary_t
end module singularity_eos_types

module singularity_eos
  use iso_c_binding
  use singularity_eos_types
  implicit none

! fortran functions that call  the interfaces
  public :: &
    init_sg_eos_f,&
    init_sg_IdealGas_f,&
    init_sg_Gruneisen_f,&
    init_sg_JWL_f,&
    init_sg_DavisProducts_f,&
    init_sg_DavisReactants_f,&
<<<<<<< HEAD
    init_sg_NobleAbel_f,&
=======
    init_sg_SAP_Polynomial_f,&
>>>>>>> e22f5a8f
    init_sg_StiffGas_f,&
    init_sg_SpinerDependsRhoT_f,&
    init_sg_SpinerDependsRhoSie_f,&
    init_sg_eospac_f,&
    get_sg_eos_f,&
    finalize_sg_eos_f

! interface functions
  interface
    integer(kind=c_int) function &
      init_sg_eos(nmat, eos) &
      bind(C, name='init_sg_eos')
      import
      integer(c_int), value, intent(in) :: nmat
      type(c_ptr), intent(in)           :: eos
    end function init_sg_eos
  end interface

  interface
    integer(kind=c_int) function &
      init_sg_IdealGas(matindex, eos, gm1, Cv, sg_mods_enabled, &
                       sg_mods_values) &
      bind(C, name='init_sg_IdealGas')
      import
      integer(c_int), value, intent(in)      :: matindex
      type(c_ptr), value, intent(in)         :: eos
      real(kind=c_double), value, intent(in) :: gm1, Cv
      type(c_ptr), value, intent(in)         :: sg_mods_enabled, sg_mods_values
    end function init_sg_IdealGas
  end interface

  interface
    integer(kind=c_int) function &
      init_sg_Gruneisen(matindex, eos, C0, s1, s2, s3, G0, b, rho0, T0, P0,&
                        Cv, sg_mods_enabled, sg_mods_values) &
      bind(C, name='init_sg_Gruneisen')
      import
      integer(c_int), value, intent(in)      :: matindex
      type(c_ptr), value, intent(in)         :: eos
      real(kind=c_double), value, intent(in) :: C0, s1, s2, s3, G0, b, rho0
      real(kind=c_double), value, intent(in) :: T0, P0, Cv
      type(c_ptr), value, intent(in)         :: sg_mods_enabled, sg_mods_values
    end function init_sg_Gruneisen
  end interface
  
  interface
    integer(kind=c_int) function &
      init_sg_JWL(matindex, eos, A, B, R1, R2, w, rho0, Cv, sg_mods_enabled, &
                  sg_mods_values) &
      bind(C, name='init_sg_JWL')
      import
      integer(c_int), value, intent(in)      :: matindex
      type(c_ptr), value, intent(in)         :: eos
      real(kind=c_double), value, intent(in) :: A, B, R1, R2, w, rho0, Cv
      type(c_ptr), value, intent(in)         :: sg_mods_enabled, sg_mods_values
    end function init_sg_JWL
  end interface

  interface
    integer(kind=c_int) function &
      init_sg_DavisProducts(matindex, eos, a, b, k, n, vc, pc, Cv, E0, &
                            sg_mods_enabled, sg_mods_values) &
      bind(C, name='init_sg_DavisProducts')
      import
      integer(c_int), value, intent(in)      :: matindex
      type(c_ptr), value, intent(in)         :: eos
      real(kind=c_double), value, intent(in) :: a, b, k, n, vc, pc, Cv, E0
      type(c_ptr), value, intent(in)         :: sg_mods_enabled, sg_mods_values
    end function init_sg_DavisProducts
  end interface

  interface
    integer(kind=c_int) function &
      init_sg_DavisReactants(matindex, eos, rho0, e0, P0, T0, A, B, C, G0, Z,&
                             alpha, Cv0, sg_mods_enabled, sg_mods_values) &
      bind(C, name='init_sg_DavisReactants')
      import
      integer(c_int), value, intent(in)      :: matindex
      type(c_ptr), value, intent(in)         :: eos
      real(kind=c_double), value, intent(in) :: rho0, e0, P0, T0, A, B, C, G0,&
                                                Z, alpha, Cv0
      type(c_ptr), value, intent(in)         :: sg_mods_enabled, sg_mods_values
    end function init_sg_DavisReactants
  end interface
  
  interface
    integer(kind=c_int) function &
      init_sg_NobleAbel(matindex, eos, gm1, Cv, bb, qq, sg_mods_enabled, &
                       sg_mods_values) &
      bind(C, name='init_sg_NobleAbel')
      import
      integer(c_int), value, intent(in)      :: matindex
      type(c_ptr), value, intent(in)         :: eos
      real(kind=c_double), value, intent(in) :: gm1, Cv, bb, qq
      type(c_ptr), value, intent(in)         :: sg_mods_enabled, sg_mods_values
    end function init_sg_NobleAbel
  end interface

  interface
    integer(kind=c_int) function &
      init_sg_StiffGas(matindex, eos, gm1, Cv, Pinf, qq, sg_mods_enabled, &
                       sg_mods_values) &
      bind(C, name='init_sg_StiffGas')
      import
      integer(c_int), value, intent(in)      :: matindex
      type(c_ptr), value, intent(in)         :: eos
      real(kind=c_double), value, intent(in) :: gm1, Cv, Pinf, qq
      type(c_ptr), value, intent(in)         :: sg_mods_enabled, sg_mods_values
    end function init_sg_StiffGas
  end interface
  
  interface
    integer(kind=c_int) function &
      init_sg_SAP_Polynomial(matindex, eos, rho0, a0, a1, a2c, a2e, a3, b0, b1,&
                             b2c, b2e, b3, sg_mods_enabled, sg_mods_values) &
      bind(C, name='init_sg_SAP_Polynomial')
      import
      integer(c_int), value, intent(in)      :: matindex
      type(c_ptr), value, intent(in)         :: eos
      real(kind=c_double), value, intent(in) :: rho0, a0, a1, a2c, a2e, a3,&
                                                b0, b1, b2c, b2e, b3
      type(c_ptr), value, intent(in)         :: sg_mods_enabled, sg_mods_values
    end function init_sg_SAP_Polynomial
  end interface

  interface
    integer(kind=c_int) function &
      init_sg_SpinerDependsRhoT(matindex, eos, filename, id, sg_mods_enabled, &
                                sg_mods_values) &
      bind(C, name='init_sg_SpinerDependsRhoT')
      import
      integer(c_int), value, intent(in)      :: matindex, id
      type(c_ptr), value, intent(in)         :: eos
      character(kind=c_char), intent(in)     :: filename(*)
      type(c_ptr), value, intent(in)         :: sg_mods_enabled, sg_mods_values
    end function init_sg_SpinerDependsRhoT
  end interface

  interface
    integer(kind=c_int) function &
      init_sg_SpinerDependsRhoSie(matindex, eos, filename, id, &
                                  sg_mods_enabled, sg_mods_values) &
      bind(C, name='init_sg_SpinerDependsRhoSie')
      import
      integer(c_int), value, intent(in)      :: matindex, id
      type(c_ptr), value, intent(in)         :: eos
      character(kind=c_char), intent(in)     :: filename(*)
      type(c_ptr), value, intent(in)         :: sg_mods_enabled, sg_mods_values
    end function init_sg_SpinerDependsRhoSie
  end interface

  interface
    integer(kind=c_int) function &
      init_sg_eospac(matindex, eos, id, sg_mods_enabled, sg_mods_values) &
      bind(C, name='init_sg_eospac')
      import
      integer(c_int), value, intent(in) :: matindex, id
      type(c_ptr), value, intent(in)    :: eos
      type(c_ptr), value, intent(in)    :: sg_mods_enabled, sg_mods_values
    end function init_sg_eospac
  end interface

  interface
    integer(kind=c_int) function &
      get_sg_eos(nmat, ncell, cell_dim,&
                 option,&
                 eos_offsets,&
                 eos,&
                 offsets,&
                 press, pmax, vol, spvol, sie, temp, bmod, dpde, cv,&
                 frac_mass, frac_vol, frac_sie,&
                 frac_bmod, frac_dpde, frac_cv)&
      bind(C, name='get_sg_eos')
      import
      integer(kind=c_int), value, intent(in) :: nmat
      integer(kind=c_int), value, intent(in) :: ncell
      integer(kind=c_int), value, intent(in) :: cell_dim
      integer(kind=c_int), value, intent(in) :: option
      type(c_ptr), value, intent(in) :: eos_offsets
      ! better eos ptrs
      type(c_ptr), value, intent(in) :: eos
      ! other inputs
      type(c_ptr), value, intent(in) :: offsets
      type(c_ptr), value, intent(in) :: press
      type(c_ptr), value, intent(in) :: pmax
      type(c_ptr), value, intent(in) :: vol
      type(c_ptr), value, intent(in) :: spvol
      type(c_ptr), value, intent(in) :: sie
      type(c_ptr), value, intent(in) :: temp
      type(c_ptr), value, intent(in) :: bmod
      type(c_ptr), value, intent(in) :: dpde
      type(c_ptr), value, intent(in) :: cv
      type(c_ptr), value, intent(in) :: frac_mass
      type(c_ptr), value, intent(in) :: frac_vol
      type(c_ptr), value, intent(in) :: frac_sie
      type(c_ptr), value, intent(in) :: frac_bmod
      type(c_ptr), value, intent(in) :: frac_dpde
      type(c_ptr), value, intent(in) :: frac_cv
    end function get_sg_eos
  end interface

  interface
    integer(kind=c_int) function &
      finalize_sg_eos(nmat, eos, own_kokkos) &
      bind(C, name='finalize_sg_eos')
      import
      integer(kind=c_int), value, intent(in) :: nmat
      type(c_ptr), intent(in)                :: eos
      integer(kind=c_int), value, intent(in) :: own_kokkos
    end function finalize_sg_eos
  end interface

! fortran functions
contains

  integer function get_sg_eos_f(nmat, ncell, cell_dim,&
                                option,&
                                eos_offsets,&
                                eos,&
                                offsets,&
                                press, pmax, vol, spvol, sie, temp, bmod,&
                                dpde, cv,&
                                frac_mass, frac_vol, frac_sie,&
                                frac_bmod, frac_dpde, frac_cv) &
    result(err)
    integer(kind=c_int), intent(in) :: nmat
    integer(kind=c_int), intent(in) :: ncell
    integer(kind=c_int), intent(in) :: cell_dim
    integer(kind=c_int), intent(in) :: option
    integer(kind=c_int), dimension(:), target, intent(in) :: eos_offsets
    type(sg_eos_ary_t), intent(in)  :: eos
    integer(kind=c_int), dimension(:), target, intent(in) :: offsets
    real(kind=8), dimension(:),   target, intent(in)    :: press
    real(kind=8), dimension(:),   target, intent(in)    :: pmax
    real(kind=8), dimension(:),   target, intent(in)    :: vol
    real(kind=8), dimension(:),   target, intent(in)    :: spvol
    real(kind=8), dimension(:),   target, intent(in)    :: sie
    real(kind=8), dimension(:),   target, intent(in)    :: temp
    real(kind=8), dimension(:),   target, intent(in)    :: bmod
    real(kind=8), dimension(:),   target, intent(in)    :: dpde
    real(kind=8), dimension(:),   target, intent(in)    :: cv
    real(kind=8), dimension(:,:), target, intent(in) :: frac_mass
    real(kind=8), dimension(:,:), target, intent(inout) :: frac_vol
    real(kind=8), dimension(:,:), target, intent(inout) :: frac_sie
    ! optionals
    real(kind=8), dimension(:,:), target, optional, intent(inout) :: frac_bmod
    real(kind=8), dimension(:,:), target, optional, intent(inout) :: frac_dpde
    real(kind=8), dimension(:,:), target, optional, intent(inout) :: frac_cv

    ! pointers
    type(c_ptr) :: bmod_ptr, dpde_ptr, cv_ptr

    bmod_ptr = C_NULL_PTR
    dpde_ptr = C_NULL_PTR
    cv_ptr = C_NULL_PTR
    if(present(frac_bmod)) then
      bmod_ptr = c_loc(frac_bmod)
    endif
    if(present(frac_dpde)) then
      dpde_ptr = c_loc(frac_dpde)
    endif
    if(present(frac_cv)) then
      cv_ptr = c_loc(frac_cv)
    endif

    err = get_sg_eos(nmat, ncell, cell_dim, option, c_loc(eos_offsets),&
                     eos%ptr, c_loc(offsets), c_loc(press), c_loc(pmax),&
                     c_loc(vol), c_loc(spvol), c_loc(sie), c_loc(temp),&
                     c_loc(bmod), c_loc(dpde),c_loc(cv), c_loc(frac_mass),&
                     c_loc(frac_vol),c_loc(frac_sie), bmod_ptr, dpde_ptr,&
                     cv_ptr)
  end function get_sg_eos_f

  integer function init_sg_eos_f(nmat, eos) &
    result(err)
    integer(kind=c_int), intent(in) :: nmat
    type(sg_eos_ary_t), intent(in)  :: eos
    err = init_sg_eos(nmat, eos%ptr)
  end function init_sg_eos_f

  integer function init_sg_IdealGas_f(matindex, eos, gm1, Cv, &
                                      sg_mods_enabled, sg_mods_values) &
    result(err)
    integer(c_int), value, intent(in) :: matindex
    type(sg_eos_ary_t), intent(in)    :: eos
    real(kind=8), value, intent(in)   :: gm1, Cv
    integer(kind=c_int), dimension(:), target, intent(inout) :: sg_mods_enabled
    real(kind=8), dimension(:), target, intent(inout)        :: sg_mods_values
    err = init_sg_IdealGas(matindex-1, eos%ptr, gm1, Cv, &
                           c_loc(sg_mods_enabled), c_loc(sg_mods_values))
  end function init_sg_IdealGas_f

  integer function init_sg_Gruneisen_f(matindex, eos, C0, s1, s2, s3, G0, b,&
                                       rho0, T0, P0, Cv, sg_mods_enabled, &
                                       sg_mods_values) &
    result(err)
    integer(c_int), value, intent(in) :: matindex
    type(sg_eos_ary_t), intent(in)    :: eos
    real(kind=8), value, intent(in)   :: C0, s1, s2, s3, G0, b, rho0
    real(kind=8), value, intent(in)   :: T0, P0, Cv
    integer(kind=c_int), dimension(:), target, intent(inout) :: sg_mods_enabled
    real(kind=8), dimension(:), target, intent(inout)        :: sg_mods_values
    err = init_sg_Gruneisen(matindex-1, eos%ptr, C0, s1, s2, s3, G0, b, rho0,&
                            T0, P0, Cv, c_loc(sg_mods_enabled), &
                            c_loc(sg_mods_values))
  end function init_sg_Gruneisen_f

  integer function init_sg_JWL_f(matindex, eos, A, B, R1, R2, w, rho0, Cv, &
                                 sg_mods_enabled, sg_mods_values) &
    result(err)
    integer(c_int), value, intent(in) :: matindex
    type(sg_eos_ary_t), intent(in)    :: eos
    real(kind=8), value, intent(in)   :: A, B, R1, R2, w, rho0, Cv
    integer(kind=c_int), dimension(:), target, intent(inout) :: sg_mods_enabled
    real(kind=8), dimension(:), target, intent(inout)        :: sg_mods_values
    err = init_sg_JWL(matindex-1, eos%ptr, A, B, R1, R2, w, rho0, Cv, &
                      c_loc(sg_mods_enabled), c_loc(sg_mods_values))
  end function init_sg_JWL_f
  
  integer function init_sg_DavisProducts_f(matindex, eos, a, b, k, n, vc, pc, &
                                           Cv, E0, sg_mods_enabled, &
                                           sg_mods_values) &
    result(err)
    integer(c_int), value, intent(in) :: matindex
    type(sg_eos_ary_t), intent(in)    :: eos
    real(kind=8), value, intent(in)   :: a, b, k, n, vc, pc, Cv, E0
    integer(kind=c_int), dimension(:), target, intent(inout) :: sg_mods_enabled
    real(kind=8), dimension(:), target, intent(inout)        :: sg_mods_values
    err = init_sg_DavisProducts(matindex-1, eos%ptr, a, b, k, n, vc, pc, Cv, &
                                E0, c_loc(sg_mods_enabled), &
                                c_loc(sg_mods_values))
  end function init_sg_DavisProducts_f

  integer function init_sg_DavisReactants_f(matindex, eos, rho0, e0, P0, T0, &
                                            A, B, C, G0, Z, alpha, Cv0, &
                                            sg_mods_enabled, sg_mods_values) &
    result(err)
    integer(c_int), value, intent(in) :: matindex
    type(sg_eos_ary_t), intent(in)    :: eos
    real(kind=8), value, intent(in)   :: rho0, e0, P0, T0, A, B, C, G0, Z
    real(kind=8), value, intent(in)   :: alpha, Cv0
    integer(kind=c_int), dimension(:), target, intent(inout) :: sg_mods_enabled
    real(kind=8), dimension(:), target, intent(inout)        :: sg_mods_values
    err = init_sg_DavisReactants(matindex-1, eos%ptr, rho0, e0, P0, T0, A, B, &
                                 C, G0, Z, alpha, Cv0, c_loc(sg_mods_enabled), &
                                 c_loc(sg_mods_values))
  end function init_sg_DavisReactants_f

  integer function init_sg_SAP_Polynomial_f(matindex, eos, rho0, a0, a1, a2c, &
                                            a2e, a3, b0, b1, b2c, b2e, b3, &
                                            sg_mods_enabled, sg_mods_values) &
    result(err)
    integer(c_int), value, intent(in) :: matindex
    type(sg_eos_ary_t), intent(in)    :: eos
    real(kind=8), value, intent(in)   :: rho0, a0, a1, a2c, a2e, a3,&
             b0, b1, b2c, b2e, b3
    integer(kind=c_int), dimension(:), target, intent(inout) :: sg_mods_enabled
    real(kind=8), dimension(:), target, intent(inout)        :: sg_mods_values
    err = init_sg_SAP_Polynomial(matindex-1, eos%ptr, rho0, a0, a1, a2c, a2e, &
                                 a3, b0, b1, b2c, b2e, b3, &
                                 c_loc(sg_mods_enabled), c_loc(sg_mods_values))
  end function init_sg_SAP_Polynomial_f
  
  integer function init_sg_StiffGas_f(matindex, eos, gm1, Cv, &
                                      Pinf, qq, &
                                      sg_mods_enabled, sg_mods_values) &
    result(err)
    integer(c_int), value, intent(in) :: matindex
    type(sg_eos_ary_t), intent(in)    :: eos
    real(kind=8), value, intent(in)   :: gm1, Cv, Pinf, qq
    integer(kind=c_int), dimension(:), target, intent(inout) :: sg_mods_enabled
    real(kind=8), dimension(:), target, intent(inout)        :: sg_mods_values
    err = init_sg_StiffGas(matindex-1, eos%ptr, gm1, Cv, Pinf, qq, &
                           c_loc(sg_mods_enabled), c_loc(sg_mods_values))
  end function init_sg_StiffGas_f

  integer function init_sg_NobleAbel_f(matindex, eos, gm1, Cv, &
                                      bb, qq, &
                                      sg_mods_enabled, sg_mods_values) &
    result(err)
    integer(c_int), value, intent(in) :: matindex
    type(sg_eos_ary_t), intent(in)    :: eos
    real(kind=8), value, intent(in)   :: gm1, Cv, bb, qq
    integer(kind=c_int), dimension(:), target, intent(inout) :: sg_mods_enabled
    real(kind=8), dimension(:), target, intent(inout)        :: sg_mods_values
    err = init_sg_NobleAbel(matindex-1, eos%ptr, gm1, Cv, bb, qq, &
                           c_loc(sg_mods_enabled), c_loc(sg_mods_values))
  end function init_sg_NobleAbel_f
  
  integer function init_sg_SpinerDependsRhoT_f(matindex, eos, filename, id, &
                                               sg_mods_enabled, &
                                               sg_mods_values) &
    result(err)
    integer(c_int), value, intent(in)         :: matindex
    type(sg_eos_ary_t), intent(in)            :: eos
    character(len=*, kind=c_char), intent(in) :: filename
    integer(c_int), intent(inout)             :: id
    integer(kind=c_int), dimension(:), target, intent(inout) :: sg_mods_enabled
    real(kind=8), dimension(:), target, intent(inout)        :: sg_mods_values
    err = init_sg_SpinerDependsRhoT(matindex-1, eos%ptr,&
                                    trim(filename)//C_NULL_CHAR, id, &
                                    c_loc(sg_mods_enabled), &
                                    c_loc(sg_mods_values))
  end function init_sg_SpinerDependsRhoT_f

  integer function init_sg_SpinerDependsRhoSie_f(matindex, eos, filename, id, &
                                                 sg_mods_enabled, &
                                                 sg_mods_values) &
    result(err)
    integer(c_int), value, intent(in)         :: matindex, id
    type(sg_eos_ary_t), intent(in)            :: eos
    character(len=*, kind=c_char), intent(in) :: filename
    integer(kind=c_int), dimension(:), target, intent(inout) :: sg_mods_enabled
    real(kind=8), dimension(:), target, intent(inout)        :: sg_mods_values
    err = init_sg_SpinerDependsRhoSie(matindex-1, eos%ptr,&
                                      trim(filename)//C_NULL_CHAR, id, &
                                      c_loc(sg_mods_enabled), &
                                      c_loc(sg_mods_values))
  end function init_sg_SpinerDependsRhoSie_f

  integer function init_sg_eospac_f(matindex, eos, id, sg_mods_enabled, &
                                    sg_mods_values) &
    result(err)
    integer(c_int), value, intent(in) :: matindex, id
    type(sg_eos_ary_t), intent(in)    :: eos
    integer(kind=c_int), dimension(:), target, intent(inout) :: sg_mods_enabled
    real(kind=8), dimension(:), target, intent(inout)        :: sg_mods_values
    err = init_sg_eospac(matindex-1, eos%ptr, id, c_loc(sg_mods_enabled), &
                         c_loc(sg_mods_values))
  end function init_sg_eospac_f

  integer function finalize_sg_eos_f(nmat, eos) &
    result(err)
    integer(c_int), value, intent(in) :: nmat
    type(sg_eos_ary_t), intent(in)    :: eos
    err = finalize_sg_eos(nmat, eos%ptr, 1)
  end function finalize_sg_eos_f
end module singularity_eos<|MERGE_RESOLUTION|>--- conflicted
+++ resolved
@@ -37,11 +37,8 @@
     init_sg_JWL_f,&
     init_sg_DavisProducts_f,&
     init_sg_DavisReactants_f,&
-<<<<<<< HEAD
     init_sg_NobleAbel_f,&
-=======
     init_sg_SAP_Polynomial_f,&
->>>>>>> e22f5a8f
     init_sg_StiffGas_f,&
     init_sg_SpinerDependsRhoT_f,&
     init_sg_SpinerDependsRhoSie_f,&
