--- conflicted
+++ resolved
@@ -321,14 +321,9 @@
   MeanAtomicProperties AZbar_;
   int matid_;
   TableSplit split_;
-<<<<<<< HEAD
-  bool reproducible_;
-  static constexpr const Real ROOT_THRESH = 1e-14;
-=======
   bool reproducible_ = false;
   bool pmin_vapor_dome_ = false;
-  static constexpr const Real ROOT_THRESH = 1e-14; // TODO: experiment
->>>>>>> f3ad8c90
+  static constexpr const Real ROOT_THRESH = 1e-14;
   static constexpr const Real SOFT_THRESH = 1e-8;
   // only used to exclude vapor dome
   static constexpr const Real VAPOR_DPDR_THRESH = 1e-8;
